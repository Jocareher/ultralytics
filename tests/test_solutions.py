# Ultralytics 🚀 AGPL-3.0 License - https://ultralytics.com/license

import cv2
import pytest

from tests import TMP
from ultralytics import YOLO, solutions
from ultralytics.utils import ASSETS_URL, WEIGHTS_DIR
from ultralytics.utils.downloads import safe_download

DEMO_VIDEO = "solutions_ci_demo.mp4"
POSE_VIDEO = "solution_ci_pose_demo.mp4"


@pytest.mark.slow
def test_major_solutions():
    """Test the object counting, heatmap, speed estimation, trackzone and queue management solution."""
    safe_download(url=f"{ASSETS_URL}/{DEMO_VIDEO}", dir=TMP)
    cap = cv2.VideoCapture(str(TMP / DEMO_VIDEO))
    assert cap.isOpened(), "Error reading video file"
<<<<<<< HEAD
    region_points = [(20, 400), (1080, 404), (1080, 360), (20, 360)]
    counter = solutions.ObjectCounter(
        region=region_points, model="yolo11n.pt", show=False
    )  # Test object counter
    heatmap = solutions.Heatmap(
        colormap=cv2.COLORMAP_PARULA, model="yolo11n.pt", show=False
    )  # Test heatmaps
    speed = solutions.SpeedEstimator(
        region=region_points, model="yolo11n.pt", show=False
    )  # Test queue manager
    queue = solutions.QueueManager(
        region=region_points, model="yolo11n.pt", show=False
    )  # Test speed estimation
    line_analytics = solutions.Analytics(
        analytics_type="line", model="yolo11n.pt", show=False
    )  # line analytics
    pie_analytics = solutions.Analytics(
        analytics_type="pie", model="yolo11n.pt", show=False
    )  # line analytics
    bar_analytics = solutions.Analytics(
        analytics_type="bar", model="yolo11n.pt", show=False
    )  # line analytics
    area_analytics = solutions.Analytics(
        analytics_type="area", model="yolo11n.pt", show=False
    )  # line analytics
=======
    region_points = [(20, 400), (1080, 400), (1080, 360), (20, 360)]
    counter = solutions.ObjectCounter(region=region_points, model="yolo11n.pt", show=False)  # Test object counter
    heatmap = solutions.Heatmap(colormap=cv2.COLORMAP_PARULA, model="yolo11n.pt", show=False)  # Test heatmaps
    heatmap_count = solutions.Heatmap(
        colormap=cv2.COLORMAP_PARULA, model="yolo11n.pt", show=False, region=region_points
    )  # Test heatmaps with object counting
    speed = solutions.SpeedEstimator(region=region_points, model="yolo11n.pt", show=False)  # Test queue manager
    queue = solutions.QueueManager(region=region_points, model="yolo11n.pt", show=False)  # Test speed estimation
    line_analytics = solutions.Analytics(analytics_type="line", model="yolo11n.pt", show=False)  # line analytics
    pie_analytics = solutions.Analytics(analytics_type="pie", model="yolo11n.pt", show=False)  # line analytics
    bar_analytics = solutions.Analytics(analytics_type="bar", model="yolo11n.pt", show=False)  # line analytics
    area_analytics = solutions.Analytics(analytics_type="area", model="yolo11n.pt", show=False)  # line analytics
    trackzone = solutions.TrackZone(region=region_points, model="yolo11n.pt", show=False)  # Test trackzone
>>>>>>> 679ab796
    frame_count = 0  # Required for analytics
    while cap.isOpened():
        success, im0 = cap.read()
        if not success:
            break
        frame_count += 1
        original_im0 = im0.copy()
        _ = counter.count(original_im0.copy())
        _ = heatmap.generate_heatmap(original_im0.copy())
        _ = heatmap_count.generate_heatmap(original_im0.copy())
        _ = speed.estimate_speed(original_im0.copy())
        _ = queue.process_queue(original_im0.copy())
        _ = line_analytics.process_data(original_im0.copy(), frame_count)
        _ = pie_analytics.process_data(original_im0.copy(), frame_count)
        _ = bar_analytics.process_data(original_im0.copy(), frame_count)
        _ = area_analytics.process_data(original_im0.copy(), frame_count)
        _ = trackzone.trackzone(original_im0.copy())
    cap.release()

    # Test workouts monitoring
    safe_download(url=f"{ASSETS_URL}/{POSE_VIDEO}", dir=TMP)
    cap = cv2.VideoCapture(str(TMP / POSE_VIDEO))
    assert cap.isOpened(), "Error reading video file"
    gym = solutions.AIGym(kpts=[5, 11, 13], show=False)
    while cap.isOpened():
        success, im0 = cap.read()
        if not success:
            break
        _ = gym.monitor(im0)
    cap.release()


@pytest.mark.slow
def test_instance_segmentation():
    """Test the instance segmentation solution."""
    from ultralytics.utils.plotting import Annotator, colors

    model = YOLO(WEIGHTS_DIR / "yolo11n-seg.pt")
    names = model.names
    cap = cv2.VideoCapture(TMP / DEMO_VIDEO)
    assert cap.isOpened(), "Error reading video file"
    while cap.isOpened():
        success, im0 = cap.read()
        if not success:
            break
        results = model.predict(im0)
        annotator = Annotator(im0, line_width=2)
        if results[0].masks is not None:
            clss = results[0].boxes.cls.cpu().tolist()
            masks = results[0].masks.xy
            for mask, cls in zip(masks, clss):
                color = colors(int(cls), True)
                annotator.seg_bbox(mask=mask, mask_color=color, label=names[int(cls)])
    cap.release()
    cv2.destroyAllWindows()


@pytest.mark.slow
def test_streamlit_predict():
    """Test streamlit predict live inference solution."""
    solutions.Inference().inference()<|MERGE_RESOLUTION|>--- conflicted
+++ resolved
@@ -18,33 +18,6 @@
     safe_download(url=f"{ASSETS_URL}/{DEMO_VIDEO}", dir=TMP)
     cap = cv2.VideoCapture(str(TMP / DEMO_VIDEO))
     assert cap.isOpened(), "Error reading video file"
-<<<<<<< HEAD
-    region_points = [(20, 400), (1080, 404), (1080, 360), (20, 360)]
-    counter = solutions.ObjectCounter(
-        region=region_points, model="yolo11n.pt", show=False
-    )  # Test object counter
-    heatmap = solutions.Heatmap(
-        colormap=cv2.COLORMAP_PARULA, model="yolo11n.pt", show=False
-    )  # Test heatmaps
-    speed = solutions.SpeedEstimator(
-        region=region_points, model="yolo11n.pt", show=False
-    )  # Test queue manager
-    queue = solutions.QueueManager(
-        region=region_points, model="yolo11n.pt", show=False
-    )  # Test speed estimation
-    line_analytics = solutions.Analytics(
-        analytics_type="line", model="yolo11n.pt", show=False
-    )  # line analytics
-    pie_analytics = solutions.Analytics(
-        analytics_type="pie", model="yolo11n.pt", show=False
-    )  # line analytics
-    bar_analytics = solutions.Analytics(
-        analytics_type="bar", model="yolo11n.pt", show=False
-    )  # line analytics
-    area_analytics = solutions.Analytics(
-        analytics_type="area", model="yolo11n.pt", show=False
-    )  # line analytics
-=======
     region_points = [(20, 400), (1080, 400), (1080, 360), (20, 360)]
     counter = solutions.ObjectCounter(region=region_points, model="yolo11n.pt", show=False)  # Test object counter
     heatmap = solutions.Heatmap(colormap=cv2.COLORMAP_PARULA, model="yolo11n.pt", show=False)  # Test heatmaps
@@ -58,7 +31,6 @@
     bar_analytics = solutions.Analytics(analytics_type="bar", model="yolo11n.pt", show=False)  # line analytics
     area_analytics = solutions.Analytics(analytics_type="area", model="yolo11n.pt", show=False)  # line analytics
     trackzone = solutions.TrackZone(region=region_points, model="yolo11n.pt", show=False)  # Test trackzone
->>>>>>> 679ab796
     frame_count = 0  # Required for analytics
     while cap.isOpened():
         success, im0 = cap.read()
