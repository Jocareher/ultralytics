# Ultralytics 🚀 AGPL-3.0 License - https://ultralytics.com/license

import contextlib
import csv
import urllib
from copy import copy
from pathlib import Path

import cv2
import numpy as np
import pytest
import torch
import yaml
from PIL import Image

from tests import CFG, MODEL, SOURCE, SOURCES_LIST, TMP
from ultralytics import RTDETR, YOLO
from ultralytics.cfg import MODELS, TASK2DATA, TASKS
from ultralytics.data.build import load_inference_source
from ultralytics.utils import (
    ASSETS,
    DEFAULT_CFG,
    DEFAULT_CFG_PATH,
    LOGGER,
    ONLINE,
    ROOT,
    WEIGHTS_DIR,
    WINDOWS,
    checks,
    is_dir_writeable,
    is_github_action_running,
)
from ultralytics.utils.downloads import download
from ultralytics.utils.torch_utils import TORCH_1_9

IS_TMP_WRITEABLE = is_dir_writeable(
    TMP
)  # WARNING: must be run once tests start as TMP does not exist on tests/init


def test_model_forward():
    """Test the forward pass of the YOLO model."""
    model = YOLO(CFG)
    model(source=None, imgsz=32, augment=True)  # also test no source and augment


def test_model_methods():
    """Test various methods and properties of the YOLO model to ensure correct functionality."""
    model = YOLO(MODEL)

    # Model methods
    model.info(verbose=True, detailed=True)
    model = model.reset_weights()
    model = model.load(MODEL)
    model.to("cpu")
    model.fuse()
    model.clear_callback("on_train_start")
    model.reset_callbacks()

    # Model properties
    _ = model.names
    _ = model.device
    _ = model.transforms
    _ = model.task_map


def test_model_profile():
    """Test profiling of the YOLO model with `profile=True` to assess performance and resource usage."""
    from ultralytics.nn.tasks import DetectionModel

    model = DetectionModel()  # build model
    im = torch.randn(1, 3, 64, 64)  # requires min imgsz=64
    _ = model.predict(im, profile=True)


@pytest.mark.skipif(not IS_TMP_WRITEABLE, reason="directory is not writeable")
def test_predict_txt():
    """Tests YOLO predictions with file, directory, and pattern sources listed in a text file."""
    file = TMP / "sources_multi_row.txt"
    with open(file, "w") as f:
        for src in SOURCES_LIST:
            f.write(f"{src}\n")
    results = YOLO(MODEL)(source=file, imgsz=32)
    assert len(results) == 7  # 1 + 2 + 2 + 2 = 7 images


@pytest.mark.skipif(True, reason="disabled for testing")
@pytest.mark.skipif(not IS_TMP_WRITEABLE, reason="directory is not writeable")
def test_predict_csv_multi_row():
    """Tests YOLO predictions with sources listed in multiple rows of a CSV file."""
    file = TMP / "sources_multi_row.csv"
    with open(file, "w", newline="") as f:
        writer = csv.writer(f)
        writer.writerow(["source"])
        writer.writerows([[src] for src in SOURCES_LIST])
    results = YOLO(MODEL)(source=file, imgsz=32)
    assert len(results) == 7  # 1 + 2 + 2 + 2 = 7 images


@pytest.mark.skipif(True, reason="disabled for testing")
@pytest.mark.skipif(not IS_TMP_WRITEABLE, reason="directory is not writeable")
def test_predict_csv_single_row():
    """Tests YOLO predictions with sources listed in a single row of a CSV file."""
    file = TMP / "sources_single_row.csv"
    with open(file, "w", newline="") as f:
        writer = csv.writer(f)
        writer.writerow(SOURCES_LIST)
    results = YOLO(MODEL)(source=file, imgsz=32)
    assert len(results) == 7  # 1 + 2 + 2 + 2 = 7 images


@pytest.mark.parametrize("model_name", MODELS)
def test_predict_img(model_name):
    """Test YOLO model predictions on various image input types and sources, including online images."""
    model = YOLO(WEIGHTS_DIR / model_name)
    im = cv2.imread(str(SOURCE))  # uint8 numpy array
    assert (
        len(model(source=Image.open(SOURCE), save=True, verbose=True, imgsz=32)) == 1
    )  # PIL
    assert len(model(source=im, save=True, save_txt=True, imgsz=32)) == 1  # ndarray
    assert (
        len(model(torch.rand((2, 3, 32, 32)), imgsz=32)) == 2
    )  # batch-size 2 Tensor, FP32 0.0-1.0 RGB order
    assert len(model(source=[im, im], save=True, save_txt=True, imgsz=32)) == 2  # batch
    assert (
        len(list(model(source=[im, im], save=True, stream=True, imgsz=32))) == 2
    )  # stream
    assert (
        len(model(torch.zeros(320, 640, 3).numpy().astype(np.uint8), imgsz=32)) == 1
    )  # tensor to numpy
    batch = [
        str(SOURCE),  # filename
        Path(SOURCE),  # Path
        "https://github.com/ultralytics/assets/releases/download/v0.0.0/zidane.jpg"
        if ONLINE
        else SOURCE,  # URI
        cv2.imread(str(SOURCE)),  # OpenCV
        Image.open(SOURCE),  # PIL
        np.zeros((320, 640, 3), dtype=np.uint8),  # numpy
    ]
    assert len(model(batch, imgsz=32)) == len(batch)  # multiple sources in a batch


@pytest.mark.parametrize("model", MODELS)
def test_predict_visualize(model):
    """Test model prediction methods with 'visualize=True' to generate and display prediction visualizations."""
    YOLO(WEIGHTS_DIR / model)(SOURCE, imgsz=32, visualize=True)


def test_predict_grey_and_4ch():
    """Test YOLO prediction on SOURCE converted to greyscale and 4-channel images with various filenames."""
    im = Image.open(SOURCE)
    directory = TMP / "im4"
    directory.mkdir(parents=True, exist_ok=True)

    source_greyscale = directory / "greyscale.jpg"
    source_rgba = directory / "4ch.png"
    source_non_utf = directory / "non_UTF_测试文件_tést_image.jpg"
    source_spaces = directory / "image with spaces.jpg"

    im.convert("L").save(source_greyscale)  # greyscale
    im.convert("RGBA").save(source_rgba)  # 4-ch PNG with alpha
    im.save(source_non_utf)  # non-UTF characters in filename
    im.save(source_spaces)  # spaces in filename

    # Inference
    model = YOLO(MODEL)
    for f in source_rgba, source_greyscale, source_non_utf, source_spaces:
        for source in Image.open(f), cv2.imread(str(f)), f:
            results = model(source, save=True, verbose=True, imgsz=32)
            assert len(results) == 1  # verify that an image was run
        f.unlink()  # cleanup


@pytest.mark.slow
@pytest.mark.skipif(not ONLINE, reason="environment is offline")
@pytest.mark.skipif(
    is_github_action_running(),
    reason="No auth https://github.com/JuanBindez/pytubefix/issues/166",
)
def test_youtube():
    """Test YOLO model on a YouTube video stream, handling potential network-related errors."""
    model = YOLO(MODEL)
    try:
        model.predict("https://youtu.be/G17sBkb38XQ", imgsz=96, save=True)
    # Handle internet connection errors and 'urllib.error.HTTPError: HTTP Error 429: Too Many Requests'
    except (urllib.error.HTTPError, ConnectionError) as e:
        LOGGER.warning(f"WARNING: YouTube Test Error: {e}")


@pytest.mark.skipif(not ONLINE, reason="environment is offline")
@pytest.mark.skipif(not IS_TMP_WRITEABLE, reason="directory is not writeable")
def test_track_stream():
    """
    Tests streaming tracking on a short 10 frame video using ByteTrack tracker and different GMC methods.

    Note imgsz=160 required for tracking for higher confidence and better matches.
    """
    video_url = "https://github.com/ultralytics/assets/releases/download/v0.0.0/decelera_portrait_min.mov"
    model = YOLO(MODEL)
    model.track(video_url, imgsz=160, tracker="bytetrack.yaml")
    model.track(
        video_url, imgsz=160, tracker="botsort.yaml", save_frames=True
    )  # test frame saving also

    # Test Global Motion Compensation (GMC) methods
    for gmc in "orb", "sift", "ecc":
        with open(ROOT / "cfg/trackers/botsort.yaml", encoding="utf-8") as f:
            data = yaml.safe_load(f)
        tracker = TMP / f"botsort-{gmc}.yaml"
        data["gmc_method"] = gmc
        with open(tracker, "w", encoding="utf-8") as f:
            yaml.safe_dump(data, f)
        model.track(video_url, imgsz=160, tracker=tracker)


def test_val():
    """Test the validation mode of the YOLO model."""
    YOLO(MODEL).val(data="coco8.yaml", imgsz=32, save_hybrid=True)


def test_train_scratch():
    """Test training the YOLO model from scratch using the provided configuration."""
    model = YOLO(CFG)
    model.train(
        data="coco8.yaml",
        epochs=2,
        imgsz=32,
        cache="disk",
        batch=-1,
        close_mosaic=1,
        name="model",
    )
    model(SOURCE)


def test_train_pretrained():
    """Test training of the YOLO model starting from a pre-trained checkpoint."""
    model = YOLO(WEIGHTS_DIR / "yolo11n-seg.pt")
    model.train(
        data="coco8-seg.yaml",
        epochs=1,
        imgsz=32,
        cache="ram",
        copy_paste=0.5,
        mixup=0.5,
        name=0,
    )
    model(SOURCE)


def test_all_model_yamls():
    """Test YOLO model creation for all available YAML configurations in the `cfg/models` directory."""
    for m in (ROOT / "cfg" / "models").rglob("*.yaml"):
        if "rtdetr" in m.name:
            if (
                TORCH_1_9
            ):  # torch<=1.8 issue - TypeError: __init__() got an unexpected keyword argument 'batch_first'
                _ = RTDETR(m.name)(SOURCE, imgsz=640)  # must be 640
        else:
            YOLO(m.name)


@pytest.mark.skipif(
    WINDOWS,
    reason="Windows slow CI export bug https://github.com/ultralytics/ultralytics/pull/16003",
)
def test_workflow():
    """Test the complete workflow including training, validation, prediction, and exporting."""
    model = YOLO(MODEL)
    model.train(data="coco8.yaml", epochs=1, imgsz=32, optimizer="SGD")
    model.val(imgsz=32)
    model.predict(SOURCE, imgsz=32)
    model.export(format="torchscript")  # WARNING: Windows slow CI export bug


def test_predict_callback_and_setup():
    """Test callback functionality during YOLO prediction setup and execution."""

    def on_predict_batch_end(predictor):
        """Callback function that handles operations at the end of a prediction batch."""
        path, im0s, _ = predictor.batch
        im0s = im0s if isinstance(im0s, list) else [im0s]
        bs = [predictor.dataset.bs for _ in range(len(path))]
        predictor.results = zip(
            predictor.results, im0s, bs
        )  # results is List[batch_size]

    model = YOLO(MODEL)
    model.add_callback("on_predict_batch_end", on_predict_batch_end)

    dataset = load_inference_source(source=SOURCE)
    bs = dataset.bs  # noqa access predictor properties
    results = model.predict(dataset, stream=True, imgsz=160)  # source already setup
    for r, im0, bs in results:
        print("test_callback", im0.shape)
        print("test_callback", bs)
        boxes = r.boxes  # Boxes object for bbox outputs
        print(boxes)


@pytest.mark.parametrize("model", MODELS)
def test_results(model):
    """Ensure YOLO model predictions can be processed and printed in various formats."""
    results = YOLO(WEIGHTS_DIR / model)([SOURCE, SOURCE], imgsz=160)
    for r in results:
        r = r.cpu().numpy()
        print(r, len(r), r.path)  # print numpy attributes
        r = r.to(device="cpu", dtype=torch.float32)
        r.save_txt(txt_file=TMP / "runs/tests/label.txt", save_conf=True)
        r.save_crop(save_dir=TMP / "runs/tests/crops/")
        r.to_json(normalize=True)
        r.to_df(decimals=3)
        r.to_csv()
        r.to_xml()
        r.plot(pil=True)
        r.plot(conf=True, boxes=True)
        print(r, len(r), r.path)  # print after methods


def test_labels_and_crops():
    """Test output from prediction args for saving YOLO detection labels and crops; ensures accurate saving."""
    imgs = [SOURCE, ASSETS / "zidane.jpg"]
    results = YOLO(WEIGHTS_DIR / "yolo11n.pt")(
        imgs, imgsz=160, save_txt=True, save_crop=True
    )
    save_path = Path(results[0].save_dir)
    for r in results:
        im_name = Path(r.path).stem
        cls_idxs = r.boxes.cls.int().tolist()
        # Check correct detections
        assert cls_idxs == (
            [0, 7, 0, 0] if r.path.endswith("bus.jpg") else [0, 0, 0]
        )  # bus.jpg and zidane.jpg classes
        # Check label path
        labels = save_path / f"labels/{im_name}.txt"
        assert labels.exists()
        # Check detections match label count
        assert len(r.boxes.data) == len(
            [line for line in labels.read_text().splitlines() if line]
        )
        # Check crops path and files
        crop_dirs = list((save_path / "crops").iterdir())
        crop_files = [f for p in crop_dirs for f in p.glob("*")]
        # Crop directories match detections
        assert all(r.names.get(c) in {d.name for d in crop_dirs} for c in cls_idxs)
        # Same number of crops as detections
        assert len([f for f in crop_files if im_name in f.name]) == len(r.boxes.data)


@pytest.mark.skipif(not ONLINE, reason="environment is offline")
def test_data_utils():
    """Test utility functions in ultralytics/data/utils.py, including dataset stats and auto-splitting."""
    from ultralytics.data.utils import HUBDatasetStats, autosplit
    from ultralytics.utils.downloads import zip_directory

    # from ultralytics.utils.files import WorkingDirectory
    # with WorkingDirectory(ROOT.parent / 'tests'):

    for task in TASKS:
        file = Path(TASK2DATA[task]).with_suffix(".zip")  # i.e. coco8.zip
        download(
            f"https://github.com/ultralytics/hub/raw/main/example_datasets/{file}",
            unzip=False,
            dir=TMP,
        )
        stats = HUBDatasetStats(TMP / file, task=task)
        stats.get_json(save=True)
        stats.process_images()

    autosplit(TMP / "coco8")
    zip_directory(TMP / "coco8/images/val")  # zip


@pytest.mark.skipif(not ONLINE, reason="environment is offline")
def test_data_converter():
    """Test dataset conversion functions from COCO to YOLO format and class mappings."""
    from ultralytics.data.converter import coco80_to_coco91_class, convert_coco

    file = "instances_val2017.json"
    download(
        f"https://github.com/ultralytics/assets/releases/download/v0.0.0/{file}",
        dir=TMP,
    )
    convert_coco(
        labels_dir=TMP,
        save_dir=TMP / "yolo_labels",
        use_segments=True,
        use_keypoints=False,
        cls91to80=True,
    )
    coco80_to_coco91_class()


def test_data_annotator():
    """Automatically annotate data using specified detection and segmentation models."""
    from ultralytics.data.annotator import auto_annotate

    auto_annotate(
        ASSETS,
        det_model=WEIGHTS_DIR / "yolo11n.pt",
        sam_model=WEIGHTS_DIR / "mobile_sam.pt",
        output_dir=TMP / "auto_annotate_labels",
    )


def test_events():
    """Test event sending functionality."""
    from ultralytics.hub.utils import Events

    events = Events()
    events.enabled = True
    cfg = copy(DEFAULT_CFG)  # does not require deepcopy
    cfg.mode = "test"
    events(cfg)


def test_cfg_init():
    """Test configuration initialization utilities from the 'ultralytics.cfg' module."""
    from ultralytics.cfg import check_dict_alignment, copy_default_cfg, smart_value

    with contextlib.suppress(SyntaxError):
        check_dict_alignment({"a": 1}, {"b": 2})
    copy_default_cfg()
    (Path.cwd() / DEFAULT_CFG_PATH.name.replace(".yaml", "_copy.yaml")).unlink(
        missing_ok=False
    )
    [smart_value(x) for x in ["none", "true", "false"]]


def test_utils_init():
    """Test initialization utilities in the Ultralytics library."""
    from ultralytics.utils import (
        get_git_branch,
        get_git_origin_url,
        get_ubuntu_version,
        is_github_action_running,
    )

    get_ubuntu_version()
    is_github_action_running()
    get_git_origin_url()
    get_git_branch()


def test_utils_checks():
    """Test various utility checks for filenames, git status, requirements, image sizes, and versions."""
    checks.check_yolov5u_filename("yolov5n.pt")
    checks.git_describe(ROOT)
    checks.check_requirements()  # check requirements.txt
    checks.check_imgsz([600, 600], max_dim=1)
    checks.check_imshow(warn=True)
    checks.check_version("ultralytics", "8.0.0")
    checks.print_args()


@pytest.mark.skipif(
    WINDOWS, reason="Windows profiling is extremely slow (cause unknown)"
)
def test_utils_benchmarks():
    """Benchmark model performance using 'ProfileModels' from 'ultralytics.utils.benchmarks'."""
    from ultralytics.utils.benchmarks import ProfileModels

    ProfileModels(
        ["yolo11n.yaml"], imgsz=32, min_time=1, num_timed_runs=3, num_warmup_runs=1
    ).profile()


def test_utils_torchutils():
    """Test Torch utility functions including profiling and FLOP calculations."""
    from ultralytics.nn.modules.conv import Conv
    from ultralytics.utils.torch_utils import (
        get_flops_with_torch_profiler,
        profile,
        time_sync,
    )

    x = torch.randn(1, 64, 20, 20)
    m = Conv(64, 64, k=1, s=2)

    profile(x, [m], n=3)
    get_flops_with_torch_profiler(m)
    time_sync()


<<<<<<< HEAD
@pytest.mark.slow
@pytest.mark.skipif(not ONLINE, reason="environment is offline")
def test_utils_downloads():
    """Test file download utilities from ultralytics.utils.downloads."""
    from ultralytics.utils.downloads import get_google_drive_file_info

    get_google_drive_file_info(
        "https://drive.google.com/file/d/1cqT-cJgANNrhIHCrEufUYhQ4RqiWG_lJ/view?usp=drive_link"
    )


=======
>>>>>>> 679ab796
def test_utils_ops():
    """Test utility operations functions for coordinate transformation and normalization."""
    from ultralytics.utils.ops import (
        ltwh2xywh,
        ltwh2xyxy,
        make_divisible,
        xywh2ltwh,
        xywh2xyxy,
        xywhn2xyxy,
        xywhr2xyxyxyxy,
        xyxy2ltwh,
        xyxy2xywh,
        xyxy2xywhn,
        xyxyxyxy2xywhr,
    )

    make_divisible(17, torch.tensor([8]))

    boxes = torch.rand(10, 4)  # xywh
    torch.allclose(boxes, xyxy2xywh(xywh2xyxy(boxes)))
    torch.allclose(boxes, xyxy2xywhn(xywhn2xyxy(boxes)))
    torch.allclose(boxes, ltwh2xywh(xywh2ltwh(boxes)))
    torch.allclose(boxes, xyxy2ltwh(ltwh2xyxy(boxes)))

    boxes = torch.rand(10, 5)  # xywhr for OBB
    boxes[:, 4] = torch.randn(10) * 30
    torch.allclose(boxes, xyxyxyxy2xywhr(xywhr2xyxyxyxy(boxes)), rtol=1e-3)


def test_utils_files():
    """Test file handling utilities including file age, date, and paths with spaces."""
    from ultralytics.utils.files import (
        file_age,
        file_date,
        get_latest_run,
        spaces_in_path,
    )

    file_age(SOURCE)
    file_date(SOURCE)
    get_latest_run(ROOT / "runs")

    path = TMP / "path/with spaces"
    path.mkdir(parents=True, exist_ok=True)
    with spaces_in_path(path) as new_path:
        print(new_path)


@pytest.mark.slow
def test_utils_patches_torch_save():
    """Test torch_save backoff when _torch_save raises RuntimeError to ensure robustness."""
    from unittest.mock import MagicMock, patch

    from ultralytics.utils.patches import torch_save

    mock = MagicMock(side_effect=RuntimeError)

    with patch("ultralytics.utils.patches._torch_save", new=mock):
        with pytest.raises(RuntimeError):
            torch_save(torch.zeros(1), TMP / "test.pt")

    assert (
        mock.call_count == 4
    ), "torch_save was not attempted the expected number of times"


def test_nn_modules_conv():
    """Test Convolutional Neural Network modules including CBAM, Conv2, and ConvTranspose."""
    from ultralytics.nn.modules.conv import (
        CBAM,
        Conv2,
        ConvTranspose,
        DWConvTranspose2d,
        Focus,
    )

    c1, c2 = 8, 16  # input and output channels
    x = torch.zeros(4, c1, 10, 10)  # BCHW

    # Run all modules not otherwise covered in tests
    DWConvTranspose2d(c1, c2)(x)
    ConvTranspose(c1, c2)(x)
    Focus(c1, c2)(x)
    CBAM(c1)(x)

    # Fuse ops
    m = Conv2(c1, c2)
    m.fuse_convs()
    m(x)


def test_nn_modules_block():
    """Test various blocks in neural network modules including C1, C3TR, BottleneckCSP, C3Ghost, and C3x."""
    from ultralytics.nn.modules.block import C1, C3TR, BottleneckCSP, C3Ghost, C3x

    c1, c2 = 8, 16  # input and output channels
    x = torch.zeros(4, c1, 10, 10)  # BCHW

    # Run all modules not otherwise covered in tests
    C1(c1, c2)(x)
    C3x(c1, c2)(x)
    C3TR(c1, c2)(x)
    C3Ghost(c1, c2)(x)
    BottleneckCSP(c1, c2)(x)


@pytest.mark.skipif(not ONLINE, reason="environment is offline")
def test_hub():
    """Test Ultralytics HUB functionalities (e.g. export formats, logout)."""
    from ultralytics.hub import export_fmts_hub, logout
    from ultralytics.hub.utils import smart_request

    export_fmts_hub()
    logout()
    smart_request("GET", "https://github.com", progress=True)


@pytest.fixture
def image():
    """Load and return an image from a predefined source using OpenCV."""
    return cv2.imread(str(SOURCE))


@pytest.mark.parametrize(
    "auto_augment, erasing, force_color_jitter",
    [
        (None, 0.0, False),
        ("randaugment", 0.5, True),
        ("augmix", 0.2, False),
        ("autoaugment", 0.0, True),
    ],
)
def test_classify_transforms_train(image, auto_augment, erasing, force_color_jitter):
    """Tests classification transforms during training with various augmentations to ensure proper functionality."""
    from ultralytics.data.augment import classify_augmentations

    transform = classify_augmentations(
        size=224,
        mean=(0.5, 0.5, 0.5),
        std=(0.5, 0.5, 0.5),
        scale=(0.08, 1.0),
        ratio=(3.0 / 4.0, 4.0 / 3.0),
        hflip=0.5,
        vflip=0.5,
        auto_augment=auto_augment,
        hsv_h=0.015,
        hsv_s=0.4,
        hsv_v=0.4,
        force_color_jitter=force_color_jitter,
        erasing=erasing,
    )

    transformed_image = transform(
        Image.fromarray(cv2.cvtColor(image, cv2.COLOR_BGR2RGB))
    )

    assert transformed_image.shape == (3, 224, 224)
    assert torch.is_tensor(transformed_image)
    assert transformed_image.dtype == torch.float32


@pytest.mark.slow
@pytest.mark.skipif(not ONLINE, reason="environment is offline")
def test_model_tune():
    """Tune YOLO model for performance improvement."""
    YOLO("yolo11n-pose.pt").tune(
        data="coco8-pose.yaml",
        plots=False,
        imgsz=32,
        epochs=1,
        iterations=2,
        device="cpu",
    )
    YOLO("yolo11n-cls.pt").tune(
        data="imagenet10", plots=False, imgsz=32, epochs=1, iterations=2, device="cpu"
    )


def test_model_embeddings():
    """Test YOLO model embeddings."""
    model_detect = YOLO(MODEL)
    model_segment = YOLO(WEIGHTS_DIR / "yolo11n-seg.pt")

    for batch in [SOURCE], [SOURCE, SOURCE]:  # test batch size 1 and 2
        assert len(model_detect.embed(source=batch, imgsz=32)) == len(batch)
        assert len(model_segment.embed(source=batch, imgsz=32)) == len(batch)


@pytest.mark.skipif(
    checks.IS_PYTHON_3_12, reason="YOLOWorld with CLIP is not supported in Python 3.12"
)
def test_yolo_world():
    """Tests YOLO world models with CLIP support, including detection and training scenarios."""
    model = YOLO(WEIGHTS_DIR / "yolov8s-world.pt")  # no YOLO11n-world model yet
    model.set_classes(["tree", "window"])
    model(SOURCE, conf=0.01)

    model = YOLO(WEIGHTS_DIR / "yolov8s-worldv2.pt")  # no YOLO11n-world model yet
    # Training from a pretrained model. Eval is included at the final stage of training.
    # Use dota8.yaml which has fewer categories to reduce the inference time of CLIP model
    model.train(
        data="dota8.yaml",
        epochs=1,
        imgsz=32,
        cache="disk",
        close_mosaic=1,
    )

    # test WorWorldTrainerFromScratch
    from ultralytics.models.yolo.world.train_world import WorldTrainerFromScratch

    model = YOLO("yolov8s-worldv2.yaml")  # no YOLO11n-world model yet
    model.train(
        data={
            "train": {"yolo_data": ["dota8.yaml"]},
            "val": {"yolo_data": ["dota8.yaml"]},
        },
        epochs=1,
        imgsz=32,
        cache="disk",
        close_mosaic=1,
        trainer=WorldTrainerFromScratch,
    )


def test_yolov10():
    """Test YOLOv10 model training, validation, and prediction steps with minimal configurations."""
    model = YOLO("yolov10n.yaml")
    # train/val/predict
    model.train(data="coco8.yaml", epochs=1, imgsz=32, close_mosaic=1, cache="disk")
    model.val(data="coco8.yaml", imgsz=32)
    model.predict(imgsz=32, save_txt=True, save_crop=True, augment=True)
    model(SOURCE)<|MERGE_RESOLUTION|>--- conflicted
+++ resolved
@@ -483,20 +483,6 @@
     time_sync()
 
 
-<<<<<<< HEAD
-@pytest.mark.slow
-@pytest.mark.skipif(not ONLINE, reason="environment is offline")
-def test_utils_downloads():
-    """Test file download utilities from ultralytics.utils.downloads."""
-    from ultralytics.utils.downloads import get_google_drive_file_info
-
-    get_google_drive_file_info(
-        "https://drive.google.com/file/d/1cqT-cJgANNrhIHCrEufUYhQ4RqiWG_lJ/view?usp=drive_link"
-    )
-
-
-=======
->>>>>>> 679ab796
 def test_utils_ops():
     """Test utility operations functions for coordinate transformation and normalization."""
     from ultralytics.utils.ops import (
