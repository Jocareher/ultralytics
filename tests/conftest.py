--- conflicted
+++ resolved
@@ -75,21 +75,6 @@
     from ultralytics.utils import WEIGHTS_DIR
 
     # Remove files
-<<<<<<< HEAD
-    models = [
-        path for x in ["*.onnx", "*.torchscript"] for path in WEIGHTS_DIR.rglob(x)
-    ]
-    for file in ["bus.jpg", "yolo11n.onnx", "yolo11n.torchscript"] + models:
-        Path(file).unlink(missing_ok=True)
-
-    # Remove directories
-    models = [
-        path
-        for x in ["*.mlpackage", "*_openvino_model"]
-        for path in WEIGHTS_DIR.rglob(x)
-    ]
-    for directory in [TMP.parents[1] / ".pytest_cache", TMP] + models:
-=======
     models = [path for x in ["*.onnx", "*.torchscript"] for path in WEIGHTS_DIR.rglob(x)]
     for file in ["decelera_portrait_min.mov", "bus.jpg", "yolo11n.onnx", "yolo11n.torchscript"] + models:
         Path(file).unlink(missing_ok=True)
@@ -97,5 +82,4 @@
     # Remove directories
     models = [path for x in ["*.mlpackage", "*_openvino_model"] for path in WEIGHTS_DIR.rglob(x)]
     for directory in [WEIGHTS_DIR / "path with spaces", TMP.parents[1] / ".pytest_cache", TMP] + models:
->>>>>>> 679ab796
         shutil.rmtree(directory, ignore_errors=True)