--- conflicted
+++ resolved
@@ -43,15 +43,6 @@
 @pytest.mark.slow
 @pytest.mark.skipif(not TORCH_1_13, reason="OpenVINO requires torch>=1.13")
 @pytest.mark.parametrize(
-<<<<<<< HEAD
-    "task, dynamic, int8, half, batch",
-    [  # generate all combinations but exclude those where both int8 and half are True
-        (task, dynamic, int8, half, batch)
-        for task, dynamic, int8, half, batch in product(
-            TASKS, [True, False], [True, False], [True, False], [1, 2]
-        )
-        if not (int8 and half)  # exclude cases where both int8 and half are True
-=======
     "task, dynamic, int8, half, batch, nms",
     [  # generate all combinations except for exclusion cases
         (task, dynamic, int8, half, batch, nms)
@@ -59,7 +50,6 @@
             TASKS, [True, False], [True, False], [True, False], [1, 2], [True, False]
         )
         if not ((int8 and half) or (task == "classify" and nms))
->>>>>>> 679ab796
     ],
 )
 def test_export_openvino_matrix(task, dynamic, int8, half, batch, nms):
@@ -89,10 +79,6 @@
 
 @pytest.mark.slow
 @pytest.mark.parametrize(
-<<<<<<< HEAD
-    "task, dynamic, int8, half, batch, simplify",
-    product(TASKS, [True, False], [False], [False], [1, 2], [True, False]),
-=======
     "task, dynamic, int8, half, batch, simplify, nms",
     [  # generate all combinations except for exclusion cases
         (task, dynamic, int8, half, batch, simplify, nms)
@@ -101,7 +87,6 @@
         )
         if not ((int8 and half) or (task == "classify" and nms) or (task == "obb" and nms and not TORCH_1_13))
     ],
->>>>>>> 679ab796
 )
 def test_export_onnx_matrix(task, dynamic, int8, half, batch, simplify, nms):
     """Test YOLO exports to ONNX format with various configurations and parameters."""
@@ -116,12 +101,6 @@
 
 @pytest.mark.slow
 @pytest.mark.parametrize(
-<<<<<<< HEAD
-    "task, dynamic, int8, half, batch",
-    product(TASKS, [False], [False], [False], [1, 2]),
-)
-def test_export_torchscript_matrix(task, dynamic, int8, half, batch):
-=======
     "task, dynamic, int8, half, batch, nms",
     [  # generate all combinations except for exclusion cases
         (task, dynamic, int8, half, batch, nms)
@@ -130,18 +109,11 @@
     ],
 )
 def test_export_torchscript_matrix(task, dynamic, int8, half, batch, nms):
->>>>>>> 679ab796
     """Tests YOLO model exports to TorchScript format under varied configurations."""
     file = YOLO(TASK2MODEL[task]).export(
         format="torchscript", imgsz=32, dynamic=dynamic, int8=int8, half=half, batch=batch, nms=nms
     )
-<<<<<<< HEAD
-    YOLO(file)(
-        [SOURCE] * 3, imgsz=64 if dynamic else 32
-    )  # exported model inference at batch=3
-=======
     YOLO(file)([SOURCE] * batch, imgsz=64 if dynamic else 32)  # exported model inference
->>>>>>> 679ab796
     Path(file).unlink()  # cleanup
 
 
@@ -153,15 +125,8 @@
     "task, dynamic, int8, half, batch",
     [  # generate all combinations except for exclusion cases
         (task, dynamic, int8, half, batch)
-<<<<<<< HEAD
-        for task, dynamic, int8, half, batch in product(
-            TASKS, [False], [True, False], [True, False], [1]
-        )
-        if not (int8 and half)  # exclude cases where both int8 and half are True
-=======
         for task, dynamic, int8, half, batch in product(TASKS, [False], [True, False], [True, False], [1])
         if not (int8 and half)
->>>>>>> 679ab796
     ],
 )
 def test_export_coreml_matrix(task, dynamic, int8, half, batch):
@@ -187,15 +152,6 @@
     reason="Test disabled as TF suffers from install conflicts on Windows and macOS",
 )
 @pytest.mark.parametrize(
-<<<<<<< HEAD
-    "task, dynamic, int8, half, batch",
-    [  # generate all combinations but exclude those where both int8 and half are True
-        (task, dynamic, int8, half, batch)
-        for task, dynamic, int8, half, batch in product(
-            TASKS, [False], [True, False], [True, False], [1]
-        )
-        if not (int8 and half)  # exclude cases where both int8 and half are True
-=======
     "task, dynamic, int8, half, batch, nms",
     [  # generate all combinations except for exclusion cases
         (task, dynamic, int8, half, batch, nms)
@@ -203,7 +159,6 @@
             TASKS, [False], [True, False], [True, False], [1], [True, False]
         )
         if not ((int8 and half) or (task == "classify" and nms))
->>>>>>> 679ab796
     ],
 )
 def test_export_tflite_matrix(task, dynamic, int8, half, batch, nms):
@@ -216,15 +171,8 @@
 
 
 @pytest.mark.skipif(not TORCH_1_9, reason="CoreML>=7.2 not supported with PyTorch<=1.8")
-<<<<<<< HEAD
-@pytest.mark.skipif(
-    WINDOWS, reason="CoreML not supported on Windows"
-)  # RuntimeError: BlobWriter not loaded
-@pytest.mark.skipif(IS_RASPBERRYPI, reason="CoreML not supported on Raspberry Pi")
-=======
 @pytest.mark.skipif(WINDOWS, reason="CoreML not supported on Windows")  # RuntimeError: BlobWriter not loaded
 @pytest.mark.skipif(LINUX and ARM64, reason="CoreML not supported on aarch64 Linux")
->>>>>>> 679ab796
 @pytest.mark.skipif(checks.IS_PYTHON_3_12, reason="CoreML not supported in Python 3.12")
 def test_export_coreml():
     """Test YOLO exports to CoreML format, optimized for macOS only."""
