--- conflicted
+++ resolved
@@ -63,9 +63,7 @@
         shutil.rmtree(DOCS / "en/hub/sdk", ignore_errors=True)  # delete if exists
         shutil.copytree(local_dir / "docs", DOCS / "en/hub/sdk")  # for docs
         shutil.rmtree(DOCS.parent / "hub_sdk", ignore_errors=True)  # delete if exists
-        shutil.copytree(
-            local_dir / "hub_sdk", DOCS.parent / "hub_sdk"
-        )  # for mkdocstrings
+        shutil.copytree(local_dir / "hub_sdk", DOCS.parent / "hub_sdk")  # for mkdocstrings
         print(f"Cloned/Updated {repo} in {local_dir}")
 
         # Get docs repo
@@ -225,20 +223,8 @@
         ["p", "li"]
     ):  # Focus on paragraphs and list items
         for text_node in paragraph.find_all(string=True, recursive=False):
-<<<<<<< HEAD
-            if text_node.parent.name not in {
-                "a",
-                "code",
-            }:  # Ignore links and code blocks
-                new_text = re.sub(
-                    r"(https?://[^\s()<>]*[^\s()<>.,:;!?\'\"])",
-                    r'<a href="\1">\1</a>',
-                    str(text_node),
-                )
-=======
             if text_node.parent.name not in {"a", "code"}:  # Ignore links and code blocks
                 new_text = LINK_PATTERN.sub(r'<a href="\1">\1</a>', str(text_node))
->>>>>>> 679ab796
                 if "<a href=" in new_text:
                     # Parse the new text with BeautifulSoup to handle HTML properly
                     new_soup = BeautifulSoup(new_text, "html.parser")
@@ -311,30 +297,6 @@
         print(f"Missing required package: {str(e)}")
         return
 
-<<<<<<< HEAD
-    total_original_size = 0
-    total_minified_size = 0
-    for html_file in tqdm(SITE.rglob("*.html"), desc="Minifying HTML files"):
-        with open(html_file, encoding="utf-8") as f:
-            content = f.read()
-
-        original_size = len(content)
-        minified_content = minify(content)
-        minified_size = len(minified_content)
-
-        total_original_size += original_size
-        total_minified_size += minified_size
-
-        with open(html_file, "w", encoding="utf-8") as f:
-            f.write(minified_content)
-
-    total_reduction = total_original_size - total_minified_size
-    total_percent_reduction = (total_reduction / total_original_size) * 100
-    print(
-        f"Minify HTML reduction: {total_percent_reduction:.2f}% "
-        f"({total_reduction / 1024:.2f} KB saved)"
-    )
-=======
     stats = {}
     for ext, minifier in {
         "html": (lambda x: minify(x, keep_closing_tags=True, minify_css=True, minify_js=True)) if html else None,
@@ -354,7 +316,6 @@
         if data["original"]:
             r = data["original"] - data["minified"]  # reduction
             print(f"Total {ext.upper()} reduction: {(r / data['original']) * 100:.2f}% ({r / 1024:.2f} KB saved)")
->>>>>>> 679ab796
 
 
 def main():
