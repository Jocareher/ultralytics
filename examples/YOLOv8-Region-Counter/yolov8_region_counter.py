# Ultralytics 🚀 AGPL-3.0 License - https://ultralytics.com/license

import argparse
from collections import defaultdict
from pathlib import Path

import cv2
import numpy as np
from shapely.geometry import Polygon
from shapely.geometry.point import Point

from ultralytics import YOLO
from ultralytics.utils.files import increment_path
from ultralytics.utils.plotting import Annotator, colors

track_history = defaultdict(list)

current_region = None
counting_regions = [
    {
        "name": "YOLOv8 Polygon Region",
        "polygon": Polygon(
            [(50, 80), (250, 20), (450, 80), (400, 350), (100, 350)]
        ),  # Polygon points
        "counts": 0,
        "dragging": False,
        "region_color": (255, 42, 4),  # BGR Value
        "text_color": (255, 255, 255),  # Region Text Color
    },
    {
        "name": "YOLOv8 Rectangle Region",
        "polygon": Polygon(
            [(200, 250), (440, 250), (440, 550), (200, 550)]
        ),  # Polygon points
        "counts": 0,
        "dragging": False,
        "region_color": (37, 255, 225),  # BGR Value
        "text_color": (0, 0, 0),  # Region Text Color
    },
]


def mouse_callback(event, x, y, flags, param):
    """
    Handles mouse events for region manipulation.

    Args:
        event (int): The mouse event type (e.g., cv2.EVENT_LBUTTONDOWN).
        x (int): The x-coordinate of the mouse pointer.
        y (int): The y-coordinate of the mouse pointer.
        flags (int): Additional flags passed by OpenCV.
        param: Additional parameters passed to the callback (not used in this function).

    Global Variables:
        current_region (dict): A dictionary representing the current selected region.

    Mouse Events:
        - LBUTTONDOWN: Initiates dragging for the region containing the clicked point.
        - MOUSEMOVE: Moves the selected region if dragging is active.
        - LBUTTONUP: Ends dragging for the selected region.

    Notes:
        - This function is intended to be used as a callback for OpenCV mouse events.
        - Requires the existence of the 'counting_regions' list and the 'Polygon' class.

    Example:
        >>> cv2.setMouseCallback(window_name, mouse_callback)
    """
    global current_region

    # Mouse left button down event
    if event == cv2.EVENT_LBUTTONDOWN:
        for region in counting_regions:
            if region["polygon"].contains(Point((x, y))):
                current_region = region
                current_region["dragging"] = True
                current_region["offset_x"] = x
                current_region["offset_y"] = y

    # Mouse move event
    elif event == cv2.EVENT_MOUSEMOVE:
        if current_region is not None and current_region["dragging"]:
            dx = x - current_region["offset_x"]
            dy = y - current_region["offset_y"]
            current_region["polygon"] = Polygon(
                [
                    (p[0] + dx, p[1] + dy)
                    for p in current_region["polygon"].exterior.coords
                ]
            )
            current_region["offset_x"] = x
            current_region["offset_y"] = y

    # Mouse left button up event
    elif event == cv2.EVENT_LBUTTONUP:
        if current_region is not None and current_region["dragging"]:
            current_region["dragging"] = False


def run(
    weights="yolo11n.pt",
    source=None,
    device="cpu",
    view_img=False,
    save_img=False,
    exist_ok=False,
    classes=None,
    line_thickness=2,
    track_thickness=2,
    region_thickness=2,
):
    """
    Run Region counting on a video using YOLOv8 and ByteTrack.

    Supports movable region for real time counting inside specific area.
    Supports multiple regions counting.
    Regions can be Polygons or rectangle in shape

    Args:
        weights (str): Model weights path.
        source (str): Video file path.
        device (str): processing device cpu, 0, 1
        view_img (bool): Show results.
        save_img (bool): Save results.
        exist_ok (bool): Overwrite existing files.
        classes (list): classes to detect and track
        line_thickness (int): Bounding box thickness.
        track_thickness (int): Tracking line thickness
        region_thickness (int): Region thickness.
    """
    vid_frame_count = 0

    # Check source path
    if not Path(source).exists():
        raise FileNotFoundError(f"Source path '{source}' does not exist.")

    # Setup Model
    model = YOLO(f"{weights}")
    model.to("cuda") if device == "0" else model.to("cpu")

    # Extract classes names
    names = model.names

    # Video setup
    videocapture = cv2.VideoCapture(source)
    frame_width = int(videocapture.get(3))
    frame_height = int(videocapture.get(4))
    fps = int(videocapture.get(5))
    fourcc = cv2.VideoWriter_fourcc(*"mp4v")

    # Output setup
    save_dir = increment_path(Path("ultralytics_rc_output") / "exp", exist_ok)
    save_dir.mkdir(parents=True, exist_ok=True)
<<<<<<< HEAD
    video_writer = cv2.VideoWriter(
        str(save_dir / f"{Path(source).stem}.mp4"),
        fourcc,
        fps,
        (frame_width, frame_height),
    )
=======
    video_writer = cv2.VideoWriter(str(save_dir / f"{Path(source).stem}.avi"), fourcc, fps, (frame_width, frame_height))
>>>>>>> 679ab796

    # Iterate over video frames
    while videocapture.isOpened():
        success, frame = videocapture.read()
        if not success:
            break
        vid_frame_count += 1

        # Extract the results
        results = model.track(frame, persist=True, classes=classes)

        if results[0].boxes.id is not None:
            boxes = results[0].boxes.xyxy.cpu()
            track_ids = results[0].boxes.id.int().cpu().tolist()
            clss = results[0].boxes.cls.cpu().tolist()

            annotator = Annotator(frame, line_width=line_thickness, example=str(names))

            for box, track_id, cls in zip(boxes, track_ids, clss):
                annotator.box_label(box, str(names[cls]), color=colors(cls, True))
                bbox_center = (box[0] + box[2]) / 2, (
                    box[1] + box[3]
                ) / 2  # Bbox center

                track = track_history[track_id]  # Tracking Lines plot
                track.append((float(bbox_center[0]), float(bbox_center[1])))
                if len(track) > 30:
                    track.pop(0)
                points = np.hstack(track).astype(np.int32).reshape((-1, 1, 2))
                cv2.polylines(
                    frame,
                    [points],
                    isClosed=False,
                    color=colors(cls, True),
                    thickness=track_thickness,
                )

                # Check if detection inside region
                for region in counting_regions:
                    if region["polygon"].contains(
                        Point((bbox_center[0], bbox_center[1]))
                    ):
                        region["counts"] += 1

        # Draw regions (Polygons/Rectangles)
        for region in counting_regions:
            region_label = str(region["counts"])
            region_color = region["region_color"]
            region_text_color = region["text_color"]

<<<<<<< HEAD
            polygon_coords = np.array(region["polygon"].exterior.coords, dtype=np.int32)
            centroid_x, centroid_y = int(region["polygon"].centroid.x), int(
                region["polygon"].centroid.y
            )
=======
            polygon_coordinates = np.array(region["polygon"].exterior.coords, dtype=np.int32)
            centroid_x, centroid_y = int(region["polygon"].centroid.x), int(region["polygon"].centroid.y)
>>>>>>> 679ab796

            text_size, _ = cv2.getTextSize(
                region_label,
                cv2.FONT_HERSHEY_SIMPLEX,
                fontScale=0.7,
                thickness=line_thickness,
            )
            text_x = centroid_x - text_size[0] // 2
            text_y = centroid_y + text_size[1] // 2
            cv2.rectangle(
                frame,
                (text_x - 5, text_y - text_size[1] - 5),
                (text_x + text_size[0] + 5, text_y + 5),
                region_color,
                -1,
            )
            cv2.putText(
                frame,
                region_label,
                (text_x, text_y),
                cv2.FONT_HERSHEY_SIMPLEX,
                0.7,
                region_text_color,
                line_thickness,
            )
            cv2.polylines(
                frame,
                [polygon_coords],
                isClosed=True,
                color=region_color,
                thickness=region_thickness,
            )
<<<<<<< HEAD
=======
            cv2.polylines(frame, [polygon_coordinates], isClosed=True, color=region_color, thickness=region_thickness)
>>>>>>> 679ab796

        if view_img:
            if vid_frame_count == 1:
                cv2.namedWindow("Ultralytics YOLOv8 Region Counter Movable")
                cv2.setMouseCallback(
                    "Ultralytics YOLOv8 Region Counter Movable", mouse_callback
                )
            cv2.imshow("Ultralytics YOLOv8 Region Counter Movable", frame)

        if save_img:
            video_writer.write(frame)

        for region in counting_regions:  # Reinitialize count for each region
            region["counts"] = 0

        if cv2.waitKey(1) & 0xFF == ord("q"):
            break

    del vid_frame_count
    video_writer.release()
    videocapture.release()
    cv2.destroyAllWindows()


def parse_opt():
    """Parse command line arguments."""
    parser = argparse.ArgumentParser()
<<<<<<< HEAD
    parser.add_argument(
        "--weights", type=str, default="yolov8n.pt", help="initial weights path"
    )
    parser.add_argument(
        "--device", default="", help="cuda device, i.e. 0 or 0,1,2,3 or cpu"
    )
=======
    parser.add_argument("--weights", type=str, default="yolo11n.pt", help="initial weights path")
    parser.add_argument("--device", default="", help="cuda device, i.e. 0 or 0,1,2,3 or cpu")
>>>>>>> 679ab796
    parser.add_argument("--source", type=str, required=True, help="video file path")
    parser.add_argument("--view-img", action="store_true", help="show results")
    parser.add_argument("--save-img", action="store_true", help="save results")
    parser.add_argument(
        "--exist-ok",
        action="store_true",
        help="existing project/name ok, do not increment",
    )
    parser.add_argument(
        "--classes",
        nargs="+",
        type=int,
        help="filter by class: --classes 0, or --classes 0 2 3",
    )
    parser.add_argument(
        "--line-thickness", type=int, default=2, help="bounding box thickness"
    )
    parser.add_argument(
        "--track-thickness", type=int, default=2, help="Tracking line thickness"
    )
    parser.add_argument(
        "--region-thickness", type=int, default=4, help="Region thickness"
    )

    return parser.parse_args()


def main(options):
    """Main function."""
    run(**vars(options))


if __name__ == "__main__":
    opt = parse_opt()
    main(opt)<|MERGE_RESOLUTION|>--- conflicted
+++ resolved
@@ -151,16 +151,7 @@
     # Output setup
     save_dir = increment_path(Path("ultralytics_rc_output") / "exp", exist_ok)
     save_dir.mkdir(parents=True, exist_ok=True)
-<<<<<<< HEAD
-    video_writer = cv2.VideoWriter(
-        str(save_dir / f"{Path(source).stem}.mp4"),
-        fourcc,
-        fps,
-        (frame_width, frame_height),
-    )
-=======
     video_writer = cv2.VideoWriter(str(save_dir / f"{Path(source).stem}.avi"), fourcc, fps, (frame_width, frame_height))
->>>>>>> 679ab796
 
     # Iterate over video frames
     while videocapture.isOpened():
@@ -211,15 +202,8 @@
             region_color = region["region_color"]
             region_text_color = region["text_color"]
 
-<<<<<<< HEAD
-            polygon_coords = np.array(region["polygon"].exterior.coords, dtype=np.int32)
-            centroid_x, centroid_y = int(region["polygon"].centroid.x), int(
-                region["polygon"].centroid.y
-            )
-=======
             polygon_coordinates = np.array(region["polygon"].exterior.coords, dtype=np.int32)
             centroid_x, centroid_y = int(region["polygon"].centroid.x), int(region["polygon"].centroid.y)
->>>>>>> 679ab796
 
             text_size, _ = cv2.getTextSize(
                 region_label,
@@ -245,17 +229,7 @@
                 region_text_color,
                 line_thickness,
             )
-            cv2.polylines(
-                frame,
-                [polygon_coords],
-                isClosed=True,
-                color=region_color,
-                thickness=region_thickness,
-            )
-<<<<<<< HEAD
-=======
             cv2.polylines(frame, [polygon_coordinates], isClosed=True, color=region_color, thickness=region_thickness)
->>>>>>> 679ab796
 
         if view_img:
             if vid_frame_count == 1:
@@ -283,17 +257,8 @@
 def parse_opt():
     """Parse command line arguments."""
     parser = argparse.ArgumentParser()
-<<<<<<< HEAD
-    parser.add_argument(
-        "--weights", type=str, default="yolov8n.pt", help="initial weights path"
-    )
-    parser.add_argument(
-        "--device", default="", help="cuda device, i.e. 0 or 0,1,2,3 or cpu"
-    )
-=======
     parser.add_argument("--weights", type=str, default="yolo11n.pt", help="initial weights path")
     parser.add_argument("--device", default="", help="cuda device, i.e. 0 or 0,1,2,3 or cpu")
->>>>>>> 679ab796
     parser.add_argument("--source", type=str, required=True, help="video file path")
     parser.add_argument("--view-img", action="store_true", help="show results")
     parser.add_argument("--save-img", action="store_true", help="save results")
