--- conflicted
+++ resolved
@@ -101,42 +101,11 @@
         Example:
             >>> processed_img = model.preprocess(image)
         """
-<<<<<<< HEAD
-        # Resize and pad input image using letterbox() (Borrowed from Ultralytics)
-        shape = img.shape[:2]  # original image shape
-        new_shape = (self.model_height, self.model_width)
-        r = min(new_shape[0] / shape[0], new_shape[1] / shape[1])
-        ratio = r, r
-        new_unpad = int(round(shape[1] * r)), int(round(shape[0] * r))
-        pad_w, pad_h = (new_shape[1] - new_unpad[0]) / 2, (
-            new_shape[0] - new_unpad[1]
-        ) / 2  # wh padding
-        if shape[::-1] != new_unpad:  # resize
-            img = cv2.resize(img, new_unpad, interpolation=cv2.INTER_LINEAR)
-        top, bottom = int(round(pad_h - 0.1)), int(round(pad_h + 0.1))
-        left, right = int(round(pad_w - 0.1)), int(round(pad_w + 0.1))
-        img = cv2.copyMakeBorder(
-            img, top, bottom, left, right, cv2.BORDER_CONSTANT, value=(114, 114, 114)
-        )
-
-        # Transforms: HWC to CHW -> BGR to RGB -> div(255) -> contiguous -> add axis(optional)
-        img = (
-            np.ascontiguousarray(np.einsum("HWC->CHW", img)[::-1], dtype=self.ndtype)
-            / 255.0
-        )
-        img_process = img[None] if len(img.shape) == 3 else img
-        return img_process, ratio, (pad_w, pad_h)
-
-    def postprocess(
-        self, preds, im0, ratio, pad_w, pad_h, conf_threshold, iou_threshold, nm=32
-    ):
-=======
         image, _, _ = self.__resize_and_pad_image(image=image, new_shape=new_shape)
         image = self.__reshape_image(image=image)
         return image[None] if len(image.shape) == 3 else image
 
     def __reshape_image(self, image: np.ndarray) -> np.ndarray:
->>>>>>> 679ab796
         """
         Reshapes the image by changing its layout and normalizing pixel values.
 
@@ -159,21 +128,10 @@
         """
         Resizes and pads the input image while maintaining the aspect ratio.
 
-<<<<<<< HEAD
-        # Create a new matrix which merge these(box, score, cls, nm) into one
-        # For more details about `numpy.c_()`: https://numpy.org/doc/1.26/reference/generated/numpy.c_.html
-        x = np.c_[
-            x[..., :4],
-            np.amax(x[..., 4:-nm], axis=-1),
-            np.argmax(x[..., 4:-nm], axis=-1),
-            x[..., -nm:],
-        ]
-=======
         Args:
             image (np.ndarray): The input image.
             new_shape (Tuple or List, optional): Target shape (width, height). Defaults to (640, 640).
             color (Tuple or List, optional): Padding color. Defaults to (114, 114, 114).
->>>>>>> 679ab796
 
         Returns:
             Tuple[np.ndarray, float, float]: The resized image along with padding values.
@@ -203,27 +161,7 @@
         image = cv2.copyMakeBorder(image, top, bottom, left, right, cv2.BORDER_CONSTANT, value=color)
         return image, delta_width, delta_height
 
-<<<<<<< HEAD
-        Returns:
-            segments (List): list of segment masks.
-        """
-        segments = []
-        for x in masks.astype("uint8"):
-            c = cv2.findContours(x, cv2.RETR_EXTERNAL, cv2.CHAIN_APPROX_NONE)[
-                0
-            ]  # CHAIN_APPROX_SIMPLE
-            if c:
-                c = np.array(c[np.array([len(x) for x in c]).argmax()]).reshape(-1, 2)
-            else:
-                c = np.zeros((0, 2))  # no segments found
-            segments.append(c.astype("float32"))
-        return segments
-
-    @staticmethod
-    def crop_mask(masks, boxes):
-=======
     def postprocess(self, image, processed_image, predictions):
->>>>>>> 679ab796
         """
         Post-processes model predictions to extract meaningful results.
 
@@ -269,29 +207,7 @@
 
     def __process_mask(self, protos, masks_in, bboxes, shape, upsample=False):
         """
-<<<<<<< HEAD
-        c, mh, mw = protos.shape
-        masks = (
-            np.matmul(masks_in, protos.reshape((c, -1)))
-            .reshape((-1, mh, mw))
-            .transpose(1, 2, 0)
-        )  # HWN
-        masks = np.ascontiguousarray(masks)
-        masks = self.scale_mask(
-            masks, im0_shape
-        )  # re-scale mask from P3 shape to original input image shape
-        masks = np.einsum("HWN -> NHW", masks)  # HWN -> NHW
-        masks = self.crop_mask(masks, bboxes)
-        return np.greater(masks, 0.5)
-
-    @staticmethod
-    def scale_mask(masks, im0_shape, ratio_pad=None):
-        """
-        Takes a mask, and resizes it to the original image size, from
-        https://github.com/ultralytics/ultralytics/blob/main/ultralytics/utils/ops.py.
-=======
         Processes segmentation masks from the model output.
->>>>>>> 679ab796
 
         Args:
             protos (torch.Tensor): The prototype mask predictions from the model.
@@ -301,44 +217,10 @@
             upsample (bool, optional): Whether to upscale masks to match the original image size. Defaults to False.
 
         Returns:
-<<<<<<< HEAD
-            masks (np.ndarray): The masks that are being returned.
-        """
-        im1_shape = masks.shape[:2]
-        if ratio_pad is None:  # calculate from im0_shape
-            gain = min(
-                im1_shape[0] / im0_shape[0], im1_shape[1] / im0_shape[1]
-            )  # gain  = old / new
-            pad = (im1_shape[1] - im0_shape[1] * gain) / 2, (
-                im1_shape[0] - im0_shape[0] * gain
-            ) / 2  # wh padding
-        else:
-            pad = ratio_pad[1]
-
-        # Calculate tlbr of mask
-        top, left = int(round(pad[1] - 0.1)), int(round(pad[0] - 0.1))  # y, x
-        bottom, right = int(round(im1_shape[0] - pad[1] + 0.1)), int(
-            round(im1_shape[1] - pad[0] + 0.1)
-        )
-        if len(masks.shape) < 2:
-            raise ValueError(
-                f'"len of masks shape" should be 2 or 3, but got {len(masks.shape)}'
-            )
-        masks = masks[top:bottom, left:right]
-        masks = cv2.resize(
-            masks, (im0_shape[1], im0_shape[0]), interpolation=cv2.INTER_LINEAR
-        )  # INTER_CUBIC would be better
-        if len(masks.shape) == 2:
-            masks = masks[:, :, None]
-        return masks
-
-    def draw_and_visualize(self, im, bboxes, segments, vis=False, save=True):
-=======
             torch.Tensor: Processed binary masks.
 
         Example:
             >>> masks = model.__process_mask(protos, masks_in, bboxes, shape, upsample=True)
->>>>>>> 679ab796
         """
         c, mh, mw = protos.shape  # CHW
         ih, iw = shape
@@ -352,59 +234,10 @@
         downsampled_bboxes[:, 3] *= height_ratio
         downsampled_bboxes[:, 1] *= height_ratio
 
-<<<<<<< HEAD
-        Returns:
-            None
-        """
-        # Draw rectangles and polygons
-        im_canvas = im.copy()
-        for (*box, conf, cls_), segment in zip(bboxes, segments):
-            # draw contour and fill mask
-            cv2.polylines(
-                im, np.int32([segment]), True, (255, 255, 255), 2
-            )  # white borderline
-            cv2.fillPoly(
-                im_canvas, np.int32([segment]), self.color_palette(int(cls_), bgr=True)
-            )
-
-            # draw bbox rectangle
-            cv2.rectangle(
-                im,
-                (int(box[0]), int(box[1])),
-                (int(box[2]), int(box[3])),
-                self.color_palette(int(cls_), bgr=True),
-                1,
-                cv2.LINE_AA,
-            )
-            cv2.putText(
-                im,
-                f"{self.classes[cls_]}: {conf:.3f}",
-                (int(box[0]), int(box[1] - 9)),
-                cv2.FONT_HERSHEY_SIMPLEX,
-                0.7,
-                self.color_palette(int(cls_), bgr=True),
-                2,
-                cv2.LINE_AA,
-            )
-
-        # Mix image
-        im = cv2.addWeighted(im_canvas, 0.3, im, 0.7, 0)
-
-        # Show image
-        if vis:
-            cv2.imshow("demo", im)
-            cv2.waitKey(0)
-            cv2.destroyAllWindows()
-
-        # Save image
-        if save:
-            cv2.imwrite("demo.jpg", im)
-=======
         masks = ops.crop_mask(masks, downsampled_bboxes)  # CHW
         if upsample:
             masks = F.interpolate(masks[None], shape, mode="bilinear", align_corners=False)[0]  # CHW
         return masks.gt_(0.5).to(self.device)
->>>>>>> 679ab796
 
 
 if __name__ == "__main__":
