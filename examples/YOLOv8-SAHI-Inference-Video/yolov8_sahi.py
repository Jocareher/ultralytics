--- conflicted
+++ resolved
@@ -24,31 +24,16 @@
         yolo11_model_path = f"models/{weights}"
         download_yolo11n_model(yolo11_model_path)
         self.detection_model = AutoDetectionModel.from_pretrained(
-<<<<<<< HEAD
-            model_type="yolov8",
-            model_path=yolov8_model_path,
-            confidence_threshold=0.3,
-            device="cpu",
-=======
             model_type="ultralytics", model_path=yolo11_model_path, device="cpu"
->>>>>>> 679ab796
         )
 
     def inference(
         self,
-<<<<<<< HEAD
-        weights="yolov8n.pt",
-=======
         weights="yolo11n.pt",
->>>>>>> 679ab796
         source="test.mp4",
         view_img=False,
         save_img=False,
         exist_ok=False,
-<<<<<<< HEAD
-        track=False,
-=======
->>>>>>> 679ab796
     ):
         """
         Run object detection on a video using YOLO11 and SAHI.
@@ -120,13 +105,7 @@
     def parse_opt(self):
         """Parse command line arguments."""
         parser = argparse.ArgumentParser()
-<<<<<<< HEAD
-        parser.add_argument(
-            "--weights", type=str, default="yolov8n.pt", help="initial weights path"
-        )
-=======
         parser.add_argument("--weights", type=str, default="yolo11n.pt", help="initial weights path")
->>>>>>> 679ab796
         parser.add_argument("--source", type=str, required=True, help="video file path")
         parser.add_argument("--view-img", action="store_true", help="show results")
         parser.add_argument("--save-img", action="store_true", help="save results")
