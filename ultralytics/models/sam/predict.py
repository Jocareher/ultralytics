# Ultralytics 🚀 AGPL-3.0 License - https://ultralytics.com/license
"""
Generate predictions using the Segment Anything Model (SAM).

SAM is an advanced image segmentation model offering features like promptable segmentation and zero-shot performance.
This module contains the implementation of the prediction logic and auxiliary utilities required to perform segmentation
using SAM. It forms an integral part of the Ultralytics framework and is designed for high-performance, real-time image
segmentation tasks.
"""

from collections import OrderedDict

import numpy as np
import torch
import torch.nn.functional as F

from ultralytics.data.augment import LetterBox
from ultralytics.engine.predictor import BasePredictor
from ultralytics.engine.results import Results
from ultralytics.utils import DEFAULT_CFG, ops
from ultralytics.utils.torch_utils import select_device, smart_inference_mode

from .amg import (
    batch_iterator,
    batched_mask_to_box,
    build_all_layer_point_grids,
    calculate_stability_score,
    generate_crop_boxes,
    is_box_near_crop_edge,
    remove_small_regions,
    uncrop_boxes_xyxy,
    uncrop_masks,
)
from .build import build_sam


class Predictor(BasePredictor):
    """
    Predictor class for SAM, enabling real-time image segmentation with promptable capabilities.

    This class extends BasePredictor and implements the Segment Anything Model (SAM) for advanced image
    segmentation tasks. It supports various input prompts like points, bounding boxes, and masks for
    fine-grained control over segmentation results.

    Attributes:
        args (SimpleNamespace): Configuration arguments for the predictor.
        model (torch.nn.Module): The loaded SAM model.
        device (torch.device): The device (CPU or GPU) on which the model is loaded.
        im (torch.Tensor): The preprocessed input image.
        features (torch.Tensor): Extracted image features.
        prompts (Dict): Dictionary to store various types of prompts (e.g., bboxes, points, masks).
        segment_all (bool): Flag to indicate if full image segmentation should be performed.
        mean (torch.Tensor): Mean values for image normalization.
        std (torch.Tensor): Standard deviation values for image normalization.

    Methods:
        preprocess: Prepares input images for model inference.
        pre_transform: Performs initial transformations on the input image.
        inference: Performs segmentation inference based on input prompts.
        prompt_inference: Internal function for prompt-based segmentation inference.
        generate: Generates segmentation masks for an entire image.
        setup_model: Initializes the SAM model for inference.
        get_model: Builds and returns a SAM model.
        postprocess: Post-processes model outputs to generate final results.
        setup_source: Sets up the data source for inference.
        set_image: Sets and preprocesses a single image for inference.
        get_im_features: Extracts image features using the SAM image encoder.
        set_prompts: Sets prompts for subsequent inference.
        reset_image: Resets the current image and its features.
        remove_small_regions: Removes small disconnected regions and holes from masks.

    Examples:
        >>> predictor = Predictor()
        >>> predictor.setup_model(model_path="sam_model.pt")
        >>> predictor.set_image("image.jpg")
        >>> bboxes = [[100, 100, 200, 200]]
        >>> results = predictor(bboxes=bboxes)
    """

    def __init__(self, cfg=DEFAULT_CFG, overrides=None, _callbacks=None):
        """
        Initialize the Predictor with configuration, overrides, and callbacks.

        Sets up the Predictor object for SAM (Segment Anything Model) and applies any configuration overrides or
        callbacks provided. Initializes task-specific settings for SAM, such as retina_masks being set to True
        for optimal results.

        Args:
            cfg (Dict): Configuration dictionary containing default settings.
            overrides (Dict | None): Dictionary of values to override default configuration.
            _callbacks (Dict | None): Dictionary of callback functions to customize behavior.

        Examples:
            >>> predictor_example = Predictor(cfg=DEFAULT_CFG)
            >>> predictor_example_with_imgsz = Predictor(overrides={"imgsz": 640})
            >>> predictor_example_with_callback = Predictor(_callbacks={"on_predict_start": custom_callback})
        """
        if overrides is None:
            overrides = {}
        overrides.update(dict(task="segment", mode="predict", batch=1))
        super().__init__(cfg, overrides, _callbacks)
        self.args.retina_masks = True
        self.im = None
        self.features = None
        self.prompts = {}
        self.segment_all = False

    def preprocess(self, im):
        """
        Preprocess the input image for model inference.

        This method prepares the input image by applying transformations and normalization. It supports both
        torch.Tensor and list of np.ndarray as input formats.

        Args:
            im (torch.Tensor | List[np.ndarray]): Input image(s) in BCHW tensor format or list of HWC numpy arrays.

        Returns:
            im (torch.Tensor): The preprocessed image tensor, normalized and converted to the appropriate dtype.

        Examples:
            >>> predictor = Predictor()
            >>> image = torch.rand(1, 3, 640, 640)
            >>> preprocessed_image = predictor.preprocess(image)
        """
        if self.im is not None:
            return self.im
        not_tensor = not isinstance(im, torch.Tensor)
        if not_tensor:
            im = np.stack(self.pre_transform(im))
            im = im[..., ::-1].transpose((0, 3, 1, 2))
            im = np.ascontiguousarray(im)
            im = torch.from_numpy(im)

        im = im.to(self.device)
        im = im.half() if self.model.fp16 else im.float()
        if not_tensor:
            im = (im - self.mean) / self.std
        return im

    def pre_transform(self, im):
        """
        Perform initial transformations on the input image for preprocessing.

        This method applies transformations such as resizing to prepare the image for further preprocessing.
        Currently, batched inference is not supported; hence the list length should be 1.

        Args:
            im (List[np.ndarray]): List containing a single image in HWC numpy array format.

        Returns:
            (List[np.ndarray]): List containing the transformed image.

        Raises:
            AssertionError: If the input list contains more than one image.

        Examples:
            >>> predictor = Predictor()
            >>> image = np.random.rand(480, 640, 3)  # Single HWC image
            >>> transformed = predictor.pre_transform([image])
            >>> print(len(transformed))
            1
        """
        assert len(im) == 1, "SAM model does not currently support batched inference"
        letterbox = LetterBox(self.args.imgsz, auto=False, center=False)
        return [letterbox(image=x) for x in im]

    def inference(
        self,
        im,
        bboxes=None,
        points=None,
        labels=None,
        masks=None,
        multimask_output=False,
        *args,
        **kwargs,
    ):
        """
        Perform image segmentation inference based on the given input cues, using the currently loaded image.

        This method leverages SAM's (Segment Anything Model) architecture consisting of image encoder, prompt
        encoder, and mask decoder for real-time and promptable segmentation tasks.

        Args:
            im (torch.Tensor): The preprocessed input image in tensor format, with shape (N, C, H, W).
            bboxes (np.ndarray | List | None): Bounding boxes with shape (N, 4), in XYXY format.
            points (np.ndarray | List | None): Points indicating object locations with shape (N, 2), in pixels.
            labels (np.ndarray | List | None): Labels for point prompts, shape (N,). 1 = foreground, 0 = background.
            masks (np.ndarray | None): Low-resolution masks from previous predictions, shape (N, H, W). For SAM H=W=256.
            multimask_output (bool): Flag to return multiple masks. Helpful for ambiguous prompts.
            *args (Any): Additional positional arguments.
            **kwargs (Any): Additional keyword arguments.

        Returns:
            (np.ndarray): The output masks in shape (C, H, W), where C is the number of generated masks.
            (np.ndarray): An array of length C containing quality scores predicted by the model for each mask.
            (np.ndarray): Low-resolution logits of shape (C, H, W) for subsequent inference, where H=W=256.

        Examples:
            >>> predictor = Predictor()
            >>> predictor.setup_model(model_path="sam_model.pt")
            >>> predictor.set_image("image.jpg")
            >>> results = predictor(bboxes=[[0, 0, 100, 100]])
        """
        # Override prompts if any stored in self.prompts
        bboxes = self.prompts.pop("bboxes", bboxes)
        points = self.prompts.pop("points", points)
        masks = self.prompts.pop("masks", masks)
        labels = self.prompts.pop("labels", labels)

        if all(i is None for i in [bboxes, points, masks]):
            return self.generate(im, *args, **kwargs)

        return self.prompt_inference(
            im, bboxes, points, labels, masks, multimask_output
        )

    def prompt_inference(
        self,
        im,
        bboxes=None,
        points=None,
        labels=None,
        masks=None,
        multimask_output=False,
    ):
        """
        Performs image segmentation inference based on input cues using SAM's specialized architecture.

        This internal function leverages the Segment Anything Model (SAM) for prompt-based, real-time segmentation.
        It processes various input prompts such as bounding boxes, points, and masks to generate segmentation masks.

        Args:
            im (torch.Tensor): Preprocessed input image tensor with shape (N, C, H, W).
            bboxes (np.ndarray | List | None): Bounding boxes in XYXY format with shape (N, 4).
            points (np.ndarray | List | None): Points indicating object locations with shape (N, 2) or (N, num_points, 2), in pixels.
            labels (np.ndarray | List | None): Point prompt labels with shape (N) or (N, num_points). 1 for foreground, 0 for background.
            masks (np.ndarray | None): Low-res masks from previous predictions with shape (N, H, W). For SAM, H=W=256.
            multimask_output (bool): Flag to return multiple masks for ambiguous prompts.

        Raises:
            AssertionError: If the number of points don't match the number of labels, in case labels were passed.

        Returns:
            (np.ndarray): Output masks with shape (C, H, W), where C is the number of generated masks.
            (np.ndarray): Quality scores predicted by the model for each mask, with length C.

        Examples:
            >>> predictor = Predictor()
            >>> im = torch.rand(1, 3, 1024, 1024)
            >>> bboxes = [[100, 100, 200, 200]]
            >>> masks, scores, logits = predictor.prompt_inference(im, bboxes=bboxes)
        """
        features = self.get_im_features(im) if self.features is None else self.features

        bboxes, points, labels, masks = self._prepare_prompts(
            im.shape[2:], bboxes, points, labels, masks
        )
        points = (points, labels) if points is not None else None
        # Embed prompts
        sparse_embeddings, dense_embeddings = self.model.prompt_encoder(
            points=points, boxes=bboxes, masks=masks
        )

        # Predict masks
        pred_masks, pred_scores = self.model.mask_decoder(
            image_embeddings=features,
            image_pe=self.model.prompt_encoder.get_dense_pe(),
            sparse_prompt_embeddings=sparse_embeddings,
            dense_prompt_embeddings=dense_embeddings,
            multimask_output=multimask_output,
        )

        # (N, d, H, W) --> (N*d, H, W), (N, d) --> (N*d, )
        # `d` could be 1 or 3 depends on `multimask_output`.
        return pred_masks.flatten(0, 1), pred_scores.flatten(0, 1)

    def _prepare_prompts(
        self, dst_shape, bboxes=None, points=None, labels=None, masks=None
    ):
        """
        Prepares and transforms the input prompts for processing based on the destination shape.

        Args:
            dst_shape (tuple): The target shape (height, width) for the prompts.
            bboxes (np.ndarray | List | None): Bounding boxes in XYXY format with shape (N, 4).
            points (np.ndarray | List | None): Points indicating object locations with shape (N, 2) or (N, num_points, 2), in pixels.
            labels (np.ndarray | List | None): Point prompt labels with shape (N) or (N, num_points). 1 for foreground, 0 for background.
            masks (List | np.ndarray, Optional): Masks for the objects, where each mask is a 2D array.

        Raises:
            AssertionError: If the number of points don't match the number of labels, in case labels were passed.

        Returns:
            (tuple): A tuple containing transformed bounding boxes, points, labels, and masks.
        """
        src_shape = self.batch[1][0].shape[:2]
        r = (
            1.0
            if self.segment_all
            else min(dst_shape[0] / src_shape[0], dst_shape[1] / src_shape[1])
        )
        # Transform input prompts
        if points is not None:
            points = torch.as_tensor(points, dtype=torch.float32, device=self.device)
            points = points[None] if points.ndim == 1 else points
            # Assuming labels are all positive if users don't pass labels.
            if labels is None:
                labels = np.ones(points.shape[:-1])
            labels = torch.as_tensor(labels, dtype=torch.int32, device=self.device)
            assert points.shape[-2] == labels.shape[-1], (
                f"Number of points {points.shape[-2]} should match number of labels {labels.shape[-1]}."
            )
            points *= r
            if points.ndim == 2:
                # (N, 2) --> (N, 1, 2), (N, ) --> (N, 1)
                points, labels = points[:, None, :], labels[:, None]
        if bboxes is not None:
            bboxes = torch.as_tensor(bboxes, dtype=torch.float32, device=self.device)
            bboxes = bboxes[None] if bboxes.ndim == 1 else bboxes
            bboxes *= r
        if masks is not None:
            masks = torch.as_tensor(
                masks, dtype=torch.float32, device=self.device
            ).unsqueeze(1)
        return bboxes, points, labels, masks

    def generate(
        self,
        im,
        crop_n_layers=0,
        crop_overlap_ratio=512 / 1500,
        crop_downscale_factor=1,
        point_grids=None,
        points_stride=32,
        points_batch_size=64,
        conf_thres=0.88,
        stability_score_thresh=0.95,
        stability_score_offset=0.95,
        crop_nms_thresh=0.7,
    ):
        """
        Perform image segmentation using the Segment Anything Model (SAM).

        This method segments an entire image into constituent parts by leveraging SAM's advanced architecture
        and real-time performance capabilities. It can optionally work on image crops for finer segmentation.

        Args:
            im (torch.Tensor): Input tensor representing the preprocessed image with shape (N, C, H, W).
            crop_n_layers (int): Number of layers for additional mask predictions on image crops.
            crop_overlap_ratio (float): Overlap between crops, scaled down in subsequent layers.
            crop_downscale_factor (int): Scaling factor for sampled points-per-side in each layer.
            point_grids (List[np.ndarray] | None): Custom grids for point sampling normalized to [0,1].
            points_stride (int): Number of points to sample along each side of the image.
            points_batch_size (int): Batch size for the number of points processed simultaneously.
            conf_thres (float): Confidence threshold [0,1] for filtering based on mask quality prediction.
            stability_score_thresh (float): Stability threshold [0,1] for mask filtering based on stability.
            stability_score_offset (float): Offset value for calculating stability score.
            crop_nms_thresh (float): IoU cutoff for NMS to remove duplicate masks between crops.

        Returns:
            pred_masks (torch.Tensor): Segmented masks with shape (N, H, W).
            pred_scores (torch.Tensor): Confidence scores for each mask with shape (N,).
            pred_bboxes (torch.Tensor): Bounding boxes for each mask with shape (N, 4).

        Examples:
            >>> predictor = Predictor()
            >>> im = torch.rand(1, 3, 1024, 1024)  # Example input image
            >>> masks, scores, boxes = predictor.generate(im)
        """
        import torchvision  # scope for faster 'import ultralytics'

        self.segment_all = True
        ih, iw = im.shape[2:]
        crop_regions, layer_idxs = generate_crop_boxes(
            (ih, iw), crop_n_layers, crop_overlap_ratio
        )
        if point_grids is None:
            point_grids = build_all_layer_point_grids(
                points_stride, crop_n_layers, crop_downscale_factor
            )
        pred_masks, pred_scores, pred_bboxes, region_areas = [], [], [], []
        for crop_region, layer_idx in zip(crop_regions, layer_idxs):
            x1, y1, x2, y2 = crop_region
            w, h = x2 - x1, y2 - y1
            area = torch.tensor(w * h, device=im.device)
            points_scale = np.array([[w, h]])  # w, h
            # Crop image and interpolate to input size
            crop_im = F.interpolate(
                im[..., y1:y2, x1:x2], (ih, iw), mode="bilinear", align_corners=False
            )
            # (num_points, 2)
            points_for_image = point_grids[layer_idx] * points_scale
            crop_masks, crop_scores, crop_bboxes = [], [], []
            for (points,) in batch_iterator(points_batch_size, points_for_image):
                pred_mask, pred_score = self.prompt_inference(
                    crop_im, points=points, multimask_output=True
                )
                # Interpolate predicted masks to input size
                pred_mask = F.interpolate(
                    pred_mask[None], (h, w), mode="bilinear", align_corners=False
                )[0]
                idx = pred_score > conf_thres
                pred_mask, pred_score = pred_mask[idx], pred_score[idx]

                stability_score = calculate_stability_score(
                    pred_mask, self.model.mask_threshold, stability_score_offset
                )
                idx = stability_score > stability_score_thresh
                pred_mask, pred_score = pred_mask[idx], pred_score[idx]
                # Bool type is much more memory-efficient.
                pred_mask = pred_mask > self.model.mask_threshold
                # (N, 4)
                pred_bbox = batched_mask_to_box(pred_mask).float()
                keep_mask = ~is_box_near_crop_edge(
                    pred_bbox, crop_region, [0, 0, iw, ih]
                )
                if not torch.all(keep_mask):
                    pred_bbox, pred_mask, pred_score = (
                        pred_bbox[keep_mask],
                        pred_mask[keep_mask],
                        pred_score[keep_mask],
                    )

                crop_masks.append(pred_mask)
                crop_bboxes.append(pred_bbox)
                crop_scores.append(pred_score)

            # Do nms within this crop
            crop_masks = torch.cat(crop_masks)
            crop_bboxes = torch.cat(crop_bboxes)
            crop_scores = torch.cat(crop_scores)
            keep = torchvision.ops.nms(crop_bboxes, crop_scores, self.args.iou)  # NMS
            crop_bboxes = uncrop_boxes_xyxy(crop_bboxes[keep], crop_region)
            crop_masks = uncrop_masks(crop_masks[keep], crop_region, ih, iw)
            crop_scores = crop_scores[keep]

            pred_masks.append(crop_masks)
            pred_bboxes.append(crop_bboxes)
            pred_scores.append(crop_scores)
            region_areas.append(area.expand(len(crop_masks)))

        pred_masks = torch.cat(pred_masks)
        pred_bboxes = torch.cat(pred_bboxes)
        pred_scores = torch.cat(pred_scores)
        region_areas = torch.cat(region_areas)

        # Remove duplicate masks between crops
        if len(crop_regions) > 1:
            scores = 1 / region_areas
            keep = torchvision.ops.nms(pred_bboxes, scores, crop_nms_thresh)
            pred_masks, pred_bboxes, pred_scores = (
                pred_masks[keep],
                pred_bboxes[keep],
                pred_scores[keep],
            )

        return pred_masks, pred_scores, pred_bboxes

    def setup_model(self, model=None, verbose=True):
        """
        Initializes the Segment Anything Model (SAM) for inference.

        This method sets up the SAM model by allocating it to the appropriate device and initializing the necessary
        parameters for image normalization and other Ultralytics compatibility settings.

        Args:
            model (torch.nn.Module | None): A pretrained SAM model. If None, a new model is built based on config.
            verbose (bool): If True, prints selected device information.

        Examples:
            >>> predictor = Predictor()
            >>> predictor.setup_model(model=sam_model, verbose=True)
        """
        device = select_device(self.args.device, verbose=verbose)
        if model is None:
            model = self.get_model()
        model.eval()
        self.model = model.to(device)
        self.device = device
        self.mean = torch.tensor([123.675, 116.28, 103.53]).view(-1, 1, 1).to(device)
        self.std = torch.tensor([58.395, 57.12, 57.375]).view(-1, 1, 1).to(device)

        # Ultralytics compatibility settings
        self.model.pt = False
        self.model.triton = False
        self.model.stride = 32
        self.model.fp16 = False
        self.done_warmup = True

    def get_model(self):
        """Retrieves or builds the Segment Anything Model (SAM) for image segmentation tasks."""
        return build_sam(self.args.model)

    def postprocess(self, preds, img, orig_imgs):
        """
        Post-processes SAM's inference outputs to generate object detection masks and bounding boxes.

        This method scales masks and boxes to the original image size and applies a threshold to the mask
        predictions. It leverages SAM's advanced architecture for real-time, promptable segmentation tasks.

        Args:
            preds (Tuple[torch.Tensor]): The output from SAM model inference, containing:
                - pred_masks (torch.Tensor): Predicted masks with shape (N, 1, H, W).
                - pred_scores (torch.Tensor): Confidence scores for each mask with shape (N, 1).
                - pred_bboxes (torch.Tensor, optional): Predicted bounding boxes if segment_all is True.
            img (torch.Tensor): The processed input image tensor with shape (C, H, W).
            orig_imgs (List[np.ndarray] | torch.Tensor): The original, unprocessed images.

        Returns:
            results (List[Results]): List of Results objects containing detection masks, bounding boxes, and other
                metadata for each processed image.

        Examples:
            >>> predictor = Predictor()
            >>> preds = predictor.inference(img)
            >>> results = predictor.postprocess(preds, img, orig_imgs)
        """
        # (N, 1, H, W), (N, 1)
        pred_masks, pred_scores = preds[:2]
        pred_bboxes = preds[2] if self.segment_all else None
        names = dict(enumerate(str(i) for i in range(len(pred_masks))))

        if not isinstance(
            orig_imgs, list
        ):  # input images are a torch.Tensor, not a list
            orig_imgs = ops.convert_torch2numpy_batch(orig_imgs)

        results = []
        for masks, orig_img, img_path in zip([pred_masks], orig_imgs, self.batch[0]):
            if len(masks) == 0:
                masks, pred_bboxes = None, torch.zeros((0, 6), device=pred_masks.device)
            else:
                masks = ops.scale_masks(
                    masks[None].float(), orig_img.shape[:2], padding=False
                )[0]
                masks = masks > self.model.mask_threshold  # to bool
                if pred_bboxes is not None:
                    pred_bboxes = ops.scale_boxes(
                        img.shape[2:],
                        pred_bboxes.float(),
                        orig_img.shape,
                        padding=False,
                    )
                else:
                    pred_bboxes = batched_mask_to_box(masks)
                # NOTE: SAM models do not return cls info. This `cls` here is just a placeholder for consistency.
                cls = torch.arange(
                    len(pred_masks), dtype=torch.int32, device=pred_masks.device
                )
                pred_bboxes = torch.cat(
                    [pred_bboxes, pred_scores[:, None], cls[:, None]], dim=-1
                )
            results.append(
                Results(
                    orig_img, path=img_path, names=names, masks=masks, boxes=pred_bboxes
                )
            )
        # Reset segment-all mode.
        self.segment_all = False
        return results

    def setup_source(self, source):
        """
        Sets up the data source for inference.

        This method configures the data source from which images will be fetched for inference. It supports
        various input types such as image files, directories, video files, and other compatible data sources.

        Args:
            source (str | Path | None): The path or identifier for the image data source. Can be a file path,
                directory path, URL, or other supported source types.

        Examples:
            >>> predictor = Predictor()
            >>> predictor.setup_source("path/to/images")
            >>> predictor.setup_source("video.mp4")
            >>> predictor.setup_source(None)  # Uses default source if available

        Notes:
            - If source is None, the method may use a default source if configured.
            - The method adapts to different source types and prepares them for subsequent inference steps.
            - Supported source types may include local files, directories, URLs, and video streams.
        """
        if source is not None:
            super().setup_source(source)

    def set_image(self, image):
        """
        Preprocesses and sets a single image for inference.

        This method prepares the model for inference on a single image by setting up the model if not already
        initialized, configuring the data source, and preprocessing the image for feature extraction. It
        ensures that only one image is set at a time and extracts image features for subsequent use.

        Args:
            image (str | np.ndarray): Path to the image file as a string, or a numpy array representing
                an image read by cv2.

        Raises:
            AssertionError: If more than one image is attempted to be set.

        Examples:
            >>> predictor = Predictor()
            >>> predictor.set_image("path/to/image.jpg")
            >>> predictor.set_image(cv2.imread("path/to/image.jpg"))

        Notes:
            - This method should be called before performing inference on a new image.
            - The extracted features are stored in the `self.features` attribute for later use.
        """
        if self.model is None:
            self.setup_model(model=None)
        self.setup_source(image)
        assert len(self.dataset) == 1, "`set_image` only supports setting one image!"
        for batch in self.dataset:
            im = self.preprocess(batch[1])
            self.features = self.get_im_features(im)
            break

    def get_im_features(self, im):
        """Extracts image features using the SAM model's image encoder for subsequent mask prediction."""
        assert isinstance(self.imgsz, (tuple, list)) and self.imgsz[0] == self.imgsz[1], (
            f"SAM models only support square image size, but got {self.imgsz}."
        )
        self.model.set_imgsz(self.imgsz)
        return self.model.image_encoder(im)

    def set_prompts(self, prompts):
        """Sets prompts for subsequent inference operations."""
        self.prompts = prompts

    def reset_image(self):
        """Resets the current image and its features, clearing them for subsequent inference."""
        self.im = None
        self.features = None

    @staticmethod
    def remove_small_regions(masks, min_area=0, nms_thresh=0.7):
        """
        Remove small disconnected regions and holes from segmentation masks.

        This function performs post-processing on segmentation masks generated by the Segment Anything Model (SAM).
        It removes small disconnected regions and holes from the input masks, and then performs Non-Maximum
        Suppression (NMS) to eliminate any newly created duplicate boxes.

        Args:
            masks (torch.Tensor): Segmentation masks to be processed, with shape (N, H, W) where N is the number of
                masks, H is height, and W is width.
            min_area (int): Minimum area threshold for removing disconnected regions and holes. Regions smaller than
                this will be removed.
            nms_thresh (float): IoU threshold for the NMS algorithm to remove duplicate boxes.

        Returns:
            new_masks (torch.Tensor): Processed masks with small regions removed, shape (N, H, W).
            keep (List[int]): Indices of remaining masks after NMS, for filtering corresponding boxes.

        Examples:
            >>> masks = torch.rand(5, 640, 640) > 0.5  # 5 random binary masks
            >>> new_masks, keep = remove_small_regions(masks, min_area=100, nms_thresh=0.7)
            >>> print(f"Original masks: {masks.shape}, Processed masks: {new_masks.shape}")
            >>> print(f"Indices of kept masks: {keep}")
        """
        import torchvision  # scope for faster 'import ultralytics'

        if len(masks) == 0:
            return masks

        # Filter small disconnected regions and holes
        new_masks = []
        scores = []
        for mask in masks:
            mask = mask.cpu().numpy().astype(np.uint8)
            mask, changed = remove_small_regions(mask, min_area, mode="holes")
            unchanged = not changed
            mask, changed = remove_small_regions(mask, min_area, mode="islands")
            unchanged = unchanged and not changed

            new_masks.append(torch.as_tensor(mask).unsqueeze(0))
            # Give score=0 to changed masks and 1 to unchanged masks so NMS prefers masks not needing postprocessing
            scores.append(float(unchanged))

        # Recalculate boxes and remove any new duplicates
        new_masks = torch.cat(new_masks, dim=0)
        boxes = batched_mask_to_box(new_masks)
        keep = torchvision.ops.nms(boxes.float(), torch.as_tensor(scores), nms_thresh)

        return new_masks[keep].to(device=masks.device, dtype=masks.dtype), keep


class SAM2Predictor(Predictor):
    """
    SAM2Predictor class for advanced image segmentation using Segment Anything Model 2 architecture.

    This class extends the base Predictor class to implement SAM2-specific functionality for image
    segmentation tasks. It provides methods for model initialization, feature extraction, and
    prompt-based inference.

    Attributes:
        _bb_feat_sizes (List[Tuple[int, int]]): Feature sizes for different backbone levels.
        model (torch.nn.Module): The loaded SAM2 model.
        device (torch.device): The device (CPU or GPU) on which the model is loaded.
        features (Dict[str, torch.Tensor]): Cached image features for efficient inference.
        segment_all (bool): Flag to indicate if all segments should be predicted.
        prompts (Dict): Dictionary to store various types of prompts for inference.

    Methods:
        get_model: Retrieves and initializes the SAM2 model.
        prompt_inference: Performs image segmentation inference based on various prompts.
        set_image: Preprocesses and sets a single image for inference.
        get_im_features: Extracts and processes image features using SAM2's image encoder.

    Examples:
        >>> predictor = SAM2Predictor(cfg)
        >>> predictor.set_image("path/to/image.jpg")
        >>> bboxes = [[100, 100, 200, 200]]
        >>> result = predictor(bboxes=bboxes)[0]
        >>> print(f"Predicted {len(result.masks)} masks with average score {result.boxes.conf.mean():.2f}")
    """

    _bb_feat_sizes = [
        (256, 256),
        (128, 128),
        (64, 64),
    ]

    def get_model(self):
        """Retrieves and initializes the Segment Anything Model 2 (SAM2) for image segmentation tasks."""
        return build_sam(self.args.model)

    def prompt_inference(
        self,
        im,
        bboxes=None,
        points=None,
        labels=None,
        masks=None,
        multimask_output=False,
        img_idx=-1,
    ):
        """
        Performs image segmentation inference based on various prompts using SAM2 architecture.

        This method leverages the Segment Anything Model 2 (SAM2) to generate segmentation masks for input images
        based on provided prompts such as bounding boxes, points, or existing masks. It supports both single and
        multi-object prediction scenarios.

        Args:
            im (torch.Tensor): Preprocessed input image tensor with shape (N, C, H, W).
            bboxes (np.ndarray | List[List[float]] | None): Bounding boxes in XYXY format with shape (N, 4).
            points (np.ndarray | List[List[float]] | None): Object location points with shape (N, 2), in pixels.
            labels (np.ndarray | List[int] | None): Point prompt labels with shape (N,). 1 = foreground, 0 = background.
            masks (np.ndarray | None): Low-resolution masks from previous predictions with shape (N, H, W).
            multimask_output (bool): Flag to return multiple masks for ambiguous prompts.
            img_idx (int): Index of the image in the batch to process.

        Returns:
            (np.ndarray): Output masks with shape (C, H, W), where C is the number of generated masks.
            (np.ndarray): Quality scores for each mask, with length C.

        Examples:
            >>> predictor = SAM2Predictor(cfg)
            >>> image = torch.rand(1, 3, 640, 640)
            >>> bboxes = [[100, 100, 200, 200]]
            >>> result = predictor(image, bboxes=bboxes)[0]
            >>> print(f"Generated {result.masks.shape[0]} masks with average score {result.boxes.conf.mean():.2f}")

        Notes:
            - The method supports batched inference for multiple objects when points or bboxes are provided.
            - Input prompts (bboxes, points) are automatically scaled to match the input image dimensions.
            - When both bboxes and points are provided, they are merged into a single 'points' input for the model.

        References:
            - SAM2 Paper: [Add link to SAM2 paper when available]
        """
        features = self.get_im_features(im) if self.features is None else self.features

<<<<<<< HEAD
        bboxes, points, labels, masks = self._prepare_prompts(
            im.shape[2:], bboxes, points, labels, masks
        )
=======
        points, labels, masks = self._prepare_prompts(im.shape[2:], bboxes, points, labels, masks)
>>>>>>> 679ab796
        points = (points, labels) if points is not None else None

        sparse_embeddings, dense_embeddings = self.model.sam_prompt_encoder(
            points=points,
            boxes=None,
            masks=masks,
        )
        # Predict masks
        batched_mode = (
            points is not None and points[0].shape[0] > 1
        )  # multi object prediction
        high_res_features = [
            feat_level[img_idx].unsqueeze(0)
            for feat_level in features["high_res_feats"]
        ]
        pred_masks, pred_scores, _, _ = self.model.sam_mask_decoder(
            image_embeddings=features["image_embed"][img_idx].unsqueeze(0),
            image_pe=self.model.sam_prompt_encoder.get_dense_pe(),
            sparse_prompt_embeddings=sparse_embeddings,
            dense_prompt_embeddings=dense_embeddings,
            multimask_output=multimask_output,
            repeat_image=batched_mode,
            high_res_features=high_res_features,
        )
        # (N, d, H, W) --> (N*d, H, W), (N, d) --> (N*d, )
        # `d` could be 1 or 3 depends on `multimask_output`.
        return pred_masks.flatten(0, 1), pred_scores.flatten(0, 1)

    def _prepare_prompts(
        self, dst_shape, bboxes=None, points=None, labels=None, masks=None
    ):
        """
        Prepares and transforms the input prompts for processing based on the destination shape.

        Args:
            dst_shape (tuple): The target shape (height, width) for the prompts.
            bboxes (np.ndarray | List | None): Bounding boxes in XYXY format with shape (N, 4).
            points (np.ndarray | List | None): Points indicating object locations with shape (N, 2) or (N, num_points, 2), in pixels.
            labels (np.ndarray | List | None): Point prompt labels with shape (N,) or (N, num_points). 1 for foreground, 0 for background.
            masks (List | np.ndarray, Optional): Masks for the objects, where each mask is a 2D array.

        Raises:
            AssertionError: If the number of points don't match the number of labels, in case labels were passed.

        Returns:
            (tuple): A tuple containing transformed points, labels, and masks.
        """
        bboxes, points, labels, masks = super()._prepare_prompts(
            dst_shape, bboxes, points, labels, masks
        )
        if bboxes is not None:
            bboxes = bboxes.view(-1, 2, 2)
            bbox_labels = torch.tensor(
                [[2, 3]], dtype=torch.int32, device=bboxes.device
            ).expand(len(bboxes), -1)
            # NOTE: merge "boxes" and "points" into a single "points" input
            # (where boxes are added at the beginning) to model.sam_prompt_encoder
            if points is not None:
                points = torch.cat([bboxes, points], dim=1)
                labels = torch.cat([bbox_labels, labels], dim=1)
            else:
                points, labels = bboxes, bbox_labels
        return points, labels, masks

    def set_image(self, image):
        """
        Preprocesses and sets a single image for inference using the SAM2 model.

        This method initializes the model if not already done, configures the data source to the specified image,
        and preprocesses the image for feature extraction. It supports setting only one image at a time.

        Args:
            image (str | np.ndarray): Path to the image file as a string, or a numpy array representing the image.

        Raises:
            AssertionError: If more than one image is attempted to be set.

        Examples:
            >>> predictor = SAM2Predictor()
            >>> predictor.set_image("path/to/image.jpg")
            >>> predictor.set_image(np.array([...]))  # Using a numpy array

        Notes:
            - This method must be called before performing any inference on a new image.
            - The method caches the extracted features for efficient subsequent inferences on the same image.
            - Only one image can be set at a time. To process multiple images, call this method for each new image.
        """
        if self.model is None:
            self.setup_model(model=None)
        self.setup_source(image)
        assert len(self.dataset) == 1, "`set_image` only supports setting one image!"
        for batch in self.dataset:
            im = self.preprocess(batch[1])
            self.features = self.get_im_features(im)
            break

    def get_im_features(self, im):
        """Extracts image features from the SAM image encoder for subsequent processing."""
        assert isinstance(self.imgsz, (tuple, list)) and self.imgsz[0] == self.imgsz[1], (
            f"SAM 2 models only support square image size, but got {self.imgsz}."
        )
        self.model.set_imgsz(self.imgsz)
        self._bb_feat_sizes = [[x // (4 * i) for x in self.imgsz] for i in [1, 2, 4]]

        backbone_out = self.model.forward_image(im)
        _, vision_feats, _, _ = self.model._prepare_backbone_features(backbone_out)
        if self.model.directly_add_no_mem_embed:
            vision_feats[-1] = vision_feats[-1] + self.model.no_mem_embed
        feats = [
            feat.permute(1, 2, 0).view(1, -1, *feat_size)
            for feat, feat_size in zip(vision_feats[::-1], self._bb_feat_sizes[::-1])
        ][::-1]
        return {"image_embed": feats[-1], "high_res_feats": feats[:-1]}


class SAM2VideoPredictor(SAM2Predictor):
    """
    SAM2VideoPredictor to handle user interactions with videos and manage inference states.

    This class extends the functionality of SAM2Predictor to support video processing and maintains
    the state of inference operations. It includes configurations for managing non-overlapping masks,
    clearing memory for non-conditional inputs, and setting up callbacks for prediction events.

    Attributes:
        inference_state (Dict): A dictionary to store the current state of inference operations.
        non_overlap_masks (bool): A flag indicating whether masks should be non-overlapping.
        clear_non_cond_mem_around_input (bool): A flag to control clearing non-conditional memory around inputs.
        clear_non_cond_mem_for_multi_obj (bool): A flag to control clearing non-conditional memory for multi-object scenarios.
        callbacks (Dict): A dictionary of callbacks for various prediction lifecycle events.

    Args:
        cfg (Dict, Optional): Configuration settings for the predictor. Defaults to DEFAULT_CFG.
        overrides (Dict, Optional): Additional configuration overrides. Defaults to None.
        _callbacks (List, Optional): Custom callbacks to be added. Defaults to None.

    Note:
        The `fill_hole_area` attribute is defined but not used in the current implementation.
    """

    # fill_hole_area = 8  # not used

    def __init__(self, cfg=DEFAULT_CFG, overrides=None, _callbacks=None):
        """
        Initialize the predictor with configuration and optional overrides.

        This constructor initializes the SAM2VideoPredictor with a given configuration, applies any
        specified overrides, and sets up the inference state along with certain flags
        that control the behavior of the predictor.

        Args:
            cfg (Dict): Configuration dictionary containing default settings.
            overrides (Dict | None): Dictionary of values to override default configuration.
            _callbacks (Dict | None): Dictionary of callback functions to customize behavior.

        Examples:
            >>> predictor = SAM2VideoPredictor(cfg=DEFAULT_CFG)
            >>> predictor_example_with_imgsz = SAM2VideoPredictor(overrides={"imgsz": 640})
            >>> predictor_example_with_callback = SAM2VideoPredictor(_callbacks={"on_predict_start": custom_callback})
        """
        super().__init__(cfg, overrides, _callbacks)
        self.inference_state = {}
        self.non_overlap_masks = True
        self.clear_non_cond_mem_around_input = False
        self.clear_non_cond_mem_for_multi_obj = False
        self.callbacks["on_predict_start"].append(self.init_state)

    def get_model(self):
        """
        Retrieves and configures the model with binarization enabled.

        Note:
            This method overrides the base class implementation to set the binarize flag to True.
        """
        model = super().get_model()
        model.set_binarize(True)
        return model

    def inference(self, im, bboxes=None, points=None, labels=None, masks=None):
        """
        Perform image segmentation inference based on the given input cues, using the currently loaded image. This
        method leverages SAM's (Segment Anything Model) architecture consisting of image encoder, prompt encoder, and
        mask decoder for real-time and promptable segmentation tasks.

        Args:
            im (torch.Tensor): The preprocessed input image in tensor format, with shape (N, C, H, W).
            bboxes (np.ndarray | List, optional): Bounding boxes with shape (N, 4), in XYXY format.
            points (np.ndarray | List, optional): Points indicating object locations with shape (N, 2), in pixels.
            labels (np.ndarray | List, optional): Labels for point prompts, shape (N, ). 1 = foreground, 0 = background.
            masks (np.ndarray, optional): Low-resolution masks from previous predictions shape (N,H,W). For SAM H=W=256.

        Returns:
            (np.ndarray): The output masks in shape CxHxW, where C is the number of generated masks.
            (np.ndarray): An array of length C containing quality scores predicted by the model for each mask.
        """
        # Override prompts if any stored in self.prompts
        bboxes = self.prompts.pop("bboxes", bboxes)
        points = self.prompts.pop("points", points)
        masks = self.prompts.pop("masks", masks)

        frame = self.dataset.frame
        self.inference_state["im"] = im
        output_dict = self.inference_state["output_dict"]
        if len(output_dict["cond_frame_outputs"]) == 0:  # initialize prompts
            points, labels, masks = self._prepare_prompts(im.shape[2:], bboxes, points, labels, masks)
            if points is not None:
                for i in range(len(points)):
                    self.add_new_prompts(obj_id=i, points=points[[i]], labels=labels[[i]], frame_idx=frame)
            elif masks is not None:
                for i in range(len(masks)):
                    self.add_new_prompts(obj_id=i, masks=masks[[i]], frame_idx=frame)
        self.propagate_in_video_preflight()

        consolidated_frame_inds = self.inference_state["consolidated_frame_inds"]
        batch_size = len(self.inference_state["obj_idx_to_id"])
        if len(output_dict["cond_frame_outputs"]) == 0:
            raise RuntimeError("No points are provided; please add points first")

        if frame in consolidated_frame_inds["cond_frame_outputs"]:
            storage_key = "cond_frame_outputs"
            current_out = output_dict[storage_key][frame]
            if self.clear_non_cond_mem_around_input and (self.clear_non_cond_mem_for_multi_obj or batch_size <= 1):
                # clear non-conditioning memory of the surrounding frames
                self._clear_non_cond_mem_around_input(frame)
        elif frame in consolidated_frame_inds["non_cond_frame_outputs"]:
            storage_key = "non_cond_frame_outputs"
            current_out = output_dict[storage_key][frame]
        else:
            storage_key = "non_cond_frame_outputs"
            current_out = self._run_single_frame_inference(
                output_dict=output_dict,
                frame_idx=frame,
                batch_size=batch_size,
                is_init_cond_frame=False,
                point_inputs=None,
                mask_inputs=None,
                reverse=False,
                run_mem_encoder=True,
            )
            output_dict[storage_key][frame] = current_out
        # Create slices of per-object outputs for subsequent interaction with each
        # individual object after tracking.
        self._add_output_per_object(frame, current_out, storage_key)
        self.inference_state["frames_already_tracked"].append(frame)
        pred_masks = current_out["pred_masks"].flatten(0, 1)
        pred_masks = pred_masks[(pred_masks > self.model.mask_threshold).sum((1, 2)) > 0]  # filter blank masks

        return pred_masks, torch.ones(len(pred_masks), dtype=pred_masks.dtype, device=pred_masks.device)

    def postprocess(self, preds, img, orig_imgs):
        """
        Post-processes the predictions to apply non-overlapping constraints if required.

        This method extends the post-processing functionality by applying non-overlapping constraints
        to the predicted masks if the `non_overlap_masks` flag is set to True. This ensures that
        the masks do not overlap, which can be useful for certain applications.

        Args:
            preds (Tuple[torch.Tensor]): The predictions from the model.
            img (torch.Tensor): The processed image tensor.
            orig_imgs (List[np.ndarray]): The original images before processing.

        Returns:
            results (list): The post-processed predictions.

        Note:
            If `non_overlap_masks` is True, the method applies constraints to ensure non-overlapping masks.
        """
        results = super().postprocess(preds, img, orig_imgs)
        if self.non_overlap_masks:
            for result in results:
                if result.masks is None or len(result.masks) == 0:
                    continue
                result.masks.data = self.model._apply_non_overlapping_constraints(result.masks.data.unsqueeze(0))[0]
        return results

    @smart_inference_mode()
    def add_new_prompts(
        self,
        obj_id,
        points=None,
        labels=None,
        masks=None,
        frame_idx=0,
    ):
        """
        Adds new points or masks to a specific frame for a given object ID.

        This method updates the inference state with new prompts (points or masks) for a specified
        object and frame index. It ensures that the prompts are either points or masks, but not both,
        and updates the internal state accordingly. It also handles the generation of new segmentations
        based on the provided prompts and the existing state.

        Args:
            obj_id (int): The ID of the object to which the prompts are associated.
            points (torch.Tensor, Optional): The coordinates of the points of interest. Defaults to None.
            labels (torch.Tensor, Optional): The labels corresponding to the points. Defaults to None.
            masks (torch.Tensor, optional): Binary masks for the object. Defaults to None.
            frame_idx (int, optional): The index of the frame to which the prompts are applied. Defaults to 0.

        Returns:
            (tuple): A tuple containing the flattened predicted masks and a tensor of ones indicating the number of objects.

        Raises:
            AssertionError: If both `masks` and `points` are provided, or neither is provided.

        Note:
            - Only one type of prompt (either points or masks) can be added per call.
            - If the frame is being tracked for the first time, it is treated as an initial conditioning frame.
            - The method handles the consolidation of outputs and resizing of masks to the original video resolution.
        """
        assert (masks is None) ^ (points is None), "'masks' and 'points' prompts are not compatible with each other."
        obj_idx = self._obj_id_to_idx(obj_id)

        point_inputs = None
        pop_key = "point_inputs_per_obj"
        if points is not None:
            point_inputs = {"point_coords": points, "point_labels": labels}
            self.inference_state["point_inputs_per_obj"][obj_idx][frame_idx] = point_inputs
            pop_key = "mask_inputs_per_obj"
        self.inference_state["mask_inputs_per_obj"][obj_idx][frame_idx] = masks
        self.inference_state[pop_key][obj_idx].pop(frame_idx, None)
        # If this frame hasn't been tracked before, we treat it as an initial conditioning
        # frame, meaning that the inputs points are to generate segments on this frame without
        # using any memory from other frames, like in SAM. Otherwise (if it has been tracked),
        # the input points will be used to correct the already tracked masks.
        is_init_cond_frame = frame_idx not in self.inference_state["frames_already_tracked"]
        obj_output_dict = self.inference_state["output_dict_per_obj"][obj_idx]
        obj_temp_output_dict = self.inference_state["temp_output_dict_per_obj"][obj_idx]
        # Add a frame to conditioning output if it's an initial conditioning frame or
        # if the model sees all frames receiving clicks/mask as conditioning frames.
        is_cond = is_init_cond_frame or self.model.add_all_frames_to_correct_as_cond
        storage_key = "cond_frame_outputs" if is_cond else "non_cond_frame_outputs"

        # Get any previously predicted mask logits on this object and feed it along with
        # the new clicks into the SAM mask decoder.
        prev_sam_mask_logits = None
        # lookup temporary output dict first, which contains the most recent output
        # (if not found, then lookup conditioning and non-conditioning frame output)
        if point_inputs is not None:
            prev_out = (
                obj_temp_output_dict[storage_key].get(frame_idx)
                or obj_output_dict["cond_frame_outputs"].get(frame_idx)
                or obj_output_dict["non_cond_frame_outputs"].get(frame_idx)
            )

            if prev_out is not None and prev_out.get("pred_masks") is not None:
                prev_sam_mask_logits = prev_out["pred_masks"].to(device=self.device, non_blocking=True)
                # Clamp the scale of prev_sam_mask_logits to avoid rare numerical issues.
                prev_sam_mask_logits.clamp_(-32.0, 32.0)
        current_out = self._run_single_frame_inference(
            output_dict=obj_output_dict,  # run on the slice of a single object
            frame_idx=frame_idx,
            batch_size=1,  # run on the slice of a single object
            is_init_cond_frame=is_init_cond_frame,
            point_inputs=point_inputs,
            mask_inputs=masks,
            reverse=False,
            # Skip the memory encoder when adding clicks or mask. We execute the memory encoder
            # at the beginning of `propagate_in_video` (after user finalize their clicks). This
            # allows us to enforce non-overlapping constraints on all objects before encoding
            # them into memory.
            run_mem_encoder=False,
            prev_sam_mask_logits=prev_sam_mask_logits,
        )
        # Add the output to the output dict (to be used as future memory)
        obj_temp_output_dict[storage_key][frame_idx] = current_out

        # Resize the output mask to the original video resolution
        consolidated_out = self._consolidate_temp_output_across_obj(
            frame_idx,
            is_cond=is_cond,
            run_mem_encoder=False,
        )
        pred_masks = consolidated_out["pred_masks"].flatten(0, 1)
        return pred_masks.flatten(0, 1), torch.ones(1, dtype=pred_masks.dtype, device=pred_masks.device)

    @smart_inference_mode()
    def propagate_in_video_preflight(self):
        """
        Prepare inference_state and consolidate temporary outputs before tracking.

        This method marks the start of tracking, disallowing the addition of new objects until the session is reset.
        It consolidates temporary outputs from `temp_output_dict_per_obj` and merges them into `output_dict`.
        Additionally, it clears non-conditioning memory around input frames and ensures that the state is consistent
        with the provided inputs.
        """
        # Tracking has started and we don't allow adding new objects until session is reset.
        self.inference_state["tracking_has_started"] = True
        batch_size = len(self.inference_state["obj_idx_to_id"])

        # Consolidate per-object temporary outputs in "temp_output_dict_per_obj" and
        # add them into "output_dict".
        temp_output_dict_per_obj = self.inference_state["temp_output_dict_per_obj"]
        output_dict = self.inference_state["output_dict"]
        # "consolidated_frame_inds" contains indices of those frames where consolidated
        # temporary outputs have been added (either in this call or any previous calls
        # to `propagate_in_video_preflight`).
        consolidated_frame_inds = self.inference_state["consolidated_frame_inds"]
        for is_cond in {False, True}:
            # Separately consolidate conditioning and non-conditioning temp outputs
            storage_key = "cond_frame_outputs" if is_cond else "non_cond_frame_outputs"
            # Find all the frames that contain temporary outputs for any objects
            # (these should be the frames that have just received clicks for mask inputs
            # via `add_new_points` or `add_new_mask`)
            temp_frame_inds = set()
            for obj_temp_output_dict in temp_output_dict_per_obj.values():
                temp_frame_inds.update(obj_temp_output_dict[storage_key].keys())
            consolidated_frame_inds[storage_key].update(temp_frame_inds)
            # consolidate the temporary output across all objects on this frame
            for frame_idx in temp_frame_inds:
                consolidated_out = self._consolidate_temp_output_across_obj(
                    frame_idx, is_cond=is_cond, run_mem_encoder=True
                )
                # merge them into "output_dict" and also create per-object slices
                output_dict[storage_key][frame_idx] = consolidated_out
                self._add_output_per_object(frame_idx, consolidated_out, storage_key)
                if self.clear_non_cond_mem_around_input and (self.clear_non_cond_mem_for_multi_obj or batch_size <= 1):
                    # clear non-conditioning memory of the surrounding frames
                    self._clear_non_cond_mem_around_input(frame_idx)

            # clear temporary outputs in `temp_output_dict_per_obj`
            for obj_temp_output_dict in temp_output_dict_per_obj.values():
                obj_temp_output_dict[storage_key].clear()

        # edge case: if an output is added to "cond_frame_outputs", we remove any prior
        # output on the same frame in "non_cond_frame_outputs"
        for frame_idx in output_dict["cond_frame_outputs"]:
            output_dict["non_cond_frame_outputs"].pop(frame_idx, None)
        for obj_output_dict in self.inference_state["output_dict_per_obj"].values():
            for frame_idx in obj_output_dict["cond_frame_outputs"]:
                obj_output_dict["non_cond_frame_outputs"].pop(frame_idx, None)
        for frame_idx in consolidated_frame_inds["cond_frame_outputs"]:
            assert frame_idx in output_dict["cond_frame_outputs"]
            consolidated_frame_inds["non_cond_frame_outputs"].discard(frame_idx)

        # Make sure that the frame indices in "consolidated_frame_inds" are exactly those frames
        # with either points or mask inputs (which should be true under a correct workflow).
        all_consolidated_frame_inds = (
            consolidated_frame_inds["cond_frame_outputs"] | consolidated_frame_inds["non_cond_frame_outputs"]
        )
        input_frames_inds = set()
        for point_inputs_per_frame in self.inference_state["point_inputs_per_obj"].values():
            input_frames_inds.update(point_inputs_per_frame.keys())
        for mask_inputs_per_frame in self.inference_state["mask_inputs_per_obj"].values():
            input_frames_inds.update(mask_inputs_per_frame.keys())
        assert all_consolidated_frame_inds == input_frames_inds

    @staticmethod
    def init_state(predictor):
        """
        Initialize an inference state for the predictor.

        This function sets up the initial state required for performing inference on video data.
        It includes initializing various dictionaries and ordered dictionaries that will store
        inputs, outputs, and other metadata relevant to the tracking process.

        Args:
            predictor (SAM2VideoPredictor): The predictor object for which to initialize the state.
        """
        if len(predictor.inference_state) > 0:  # means initialized
            return
        assert predictor.dataset is not None
        assert predictor.dataset.mode == "video"

        inference_state = {
            "num_frames": predictor.dataset.frames,
            "point_inputs_per_obj": {},  # inputs points on each frame
            "mask_inputs_per_obj": {},  # inputs mask on each frame
            "constants": {},  # values that don't change across frames (so we only need to hold one copy of them)
            # mapping between client-side object id and model-side object index
            "obj_id_to_idx": OrderedDict(),
            "obj_idx_to_id": OrderedDict(),
            "obj_ids": [],
            # A storage to hold the model's tracking results and states on each frame
            "output_dict": {
                "cond_frame_outputs": {},  # dict containing {frame_idx: <out>}
                "non_cond_frame_outputs": {},  # dict containing {frame_idx: <out>}
            },
            # Slice (view) of each object tracking results, sharing the same memory with "output_dict"
            "output_dict_per_obj": {},
            # A temporary storage to hold new outputs when user interact with a frame
            # to add clicks or mask (it's merged into "output_dict" before propagation starts)
            "temp_output_dict_per_obj": {},
            # Frames that already holds consolidated outputs from click or mask inputs
            # (we directly use their consolidated outputs during tracking)
            "consolidated_frame_inds": {
                "cond_frame_outputs": set(),  # set containing frame indices
                "non_cond_frame_outputs": set(),  # set containing frame indices
            },
            # metadata for each tracking frame (e.g. which direction it's tracked)
            "tracking_has_started": False,
            "frames_already_tracked": [],
        }
        predictor.inference_state = inference_state

    def get_im_features(self, im, batch=1):
        """
        Extracts and processes image features using SAM2's image encoder for subsequent segmentation tasks.

        Args:
            im (torch.Tensor): The input image tensor.
            batch (int, optional): The batch size for expanding features if there are multiple prompts. Defaults to 1.

        Returns:
            vis_feats (torch.Tensor): The visual features extracted from the image.
            vis_pos_embed (torch.Tensor): The positional embeddings for the visual features.
            feat_sizes (List(Tuple[int])): A list containing the sizes of the extracted features.

        Note:
            - If `batch` is greater than 1, the features are expanded to fit the batch size.
            - The method leverages the model's `_prepare_backbone_features` method to prepare the backbone features.
        """
        backbone_out = self.model.forward_image(im)
        if batch > 1:  # expand features if there's more than one prompt
            for i, feat in enumerate(backbone_out["backbone_fpn"]):
                backbone_out["backbone_fpn"][i] = feat.expand(batch, -1, -1, -1)
            for i, pos in enumerate(backbone_out["vision_pos_enc"]):
                pos = pos.expand(batch, -1, -1, -1)
                backbone_out["vision_pos_enc"][i] = pos
        _, vis_feats, vis_pos_embed, feat_sizes = self.model._prepare_backbone_features(backbone_out)
        return vis_feats, vis_pos_embed, feat_sizes

    def _obj_id_to_idx(self, obj_id):
        """
        Map client-side object id to model-side object index.

        Args:
            obj_id (int): The unique identifier of the object provided by the client side.

        Returns:
            obj_idx (int): The index of the object on the model side.

        Raises:
            RuntimeError: If an attempt is made to add a new object after tracking has started.

        Note:
            - The method updates or retrieves mappings between object IDs and indices stored in
              `inference_state`.
            - It ensures that new objects can only be added before tracking commences.
            - It maintains two-way mappings between IDs and indices (`obj_id_to_idx` and `obj_idx_to_id`).
            - Additional data structures are initialized for the new object to store inputs and outputs.
        """
        obj_idx = self.inference_state["obj_id_to_idx"].get(obj_id, None)
        if obj_idx is not None:
            return obj_idx

        # This is a new object id not sent to the server before. We only allow adding
        # new objects *before* the tracking starts.
        allow_new_object = not self.inference_state["tracking_has_started"]
        if allow_new_object:
            # get the next object slot
            obj_idx = len(self.inference_state["obj_id_to_idx"])
            self.inference_state["obj_id_to_idx"][obj_id] = obj_idx
            self.inference_state["obj_idx_to_id"][obj_idx] = obj_id
            self.inference_state["obj_ids"] = list(self.inference_state["obj_id_to_idx"])
            # set up input and output structures for this object
            self.inference_state["point_inputs_per_obj"][obj_idx] = {}
            self.inference_state["mask_inputs_per_obj"][obj_idx] = {}
            self.inference_state["output_dict_per_obj"][obj_idx] = {
                "cond_frame_outputs": {},  # dict containing {frame_idx: <out>}
                "non_cond_frame_outputs": {},  # dict containing {frame_idx: <out>}
            }
            self.inference_state["temp_output_dict_per_obj"][obj_idx] = {
                "cond_frame_outputs": {},  # dict containing {frame_idx: <out>}
                "non_cond_frame_outputs": {},  # dict containing {frame_idx: <out>}
            }
            return obj_idx
        else:
            raise RuntimeError(
                f"Cannot add new object id {obj_id} after tracking starts. "
                f"All existing object ids: {self.inference_state['obj_ids']}. "
                f"Please call 'reset_state' to restart from scratch."
            )

    def _run_single_frame_inference(
        self,
        output_dict,
        frame_idx,
        batch_size,
        is_init_cond_frame,
        point_inputs,
        mask_inputs,
        reverse,
        run_mem_encoder,
        prev_sam_mask_logits=None,
    ):
        """
        Run tracking on a single frame based on current inputs and previous memory.

        Args:
            output_dict (Dict): The dictionary containing the output states of the tracking process.
            frame_idx (int): The index of the current frame.
            batch_size (int): The batch size for processing the frame.
            is_init_cond_frame (bool): Indicates if the current frame is an initial conditioning frame.
            point_inputs (Dict, Optional): Input points and their labels. Defaults to None.
            mask_inputs (torch.Tensor, Optional): Input binary masks. Defaults to None.
            reverse (bool): Indicates if the tracking should be performed in reverse order.
            run_mem_encoder (bool): Indicates if the memory encoder should be executed.
            prev_sam_mask_logits (torch.Tensor, Optional): Previous mask logits for the current object. Defaults to None.

        Returns:
            current_out (dict): A dictionary containing the output of the tracking step, including updated features and predictions.

        Raises:
            AssertionError: If both `point_inputs` and `mask_inputs` are provided, or neither is provided.

        Note:
            - The method assumes that `point_inputs` and `mask_inputs` are mutually exclusive.
            - The method retrieves image features using the `get_im_features` method.
            - The `maskmem_pos_enc` is assumed to be constant across frames, hence only one copy is stored.
            - The `fill_holes_in_mask_scores` function is commented out and currently unsupported due to CUDA extension requirements.
        """
        # Retrieve correct image features
        current_vision_feats, current_vision_pos_embeds, feat_sizes = self.get_im_features(
            self.inference_state["im"], batch_size
        )

        # point and mask should not appear as input simultaneously on the same frame
        assert point_inputs is None or mask_inputs is None
        current_out = self.model.track_step(
            frame_idx=frame_idx,
            is_init_cond_frame=is_init_cond_frame,
            current_vision_feats=current_vision_feats,
            current_vision_pos_embeds=current_vision_pos_embeds,
            feat_sizes=feat_sizes,
            point_inputs=point_inputs,
            mask_inputs=mask_inputs,
            output_dict=output_dict,
            num_frames=self.inference_state["num_frames"],
            track_in_reverse=reverse,
            run_mem_encoder=run_mem_encoder,
            prev_sam_mask_logits=prev_sam_mask_logits,
        )

        maskmem_features = current_out["maskmem_features"]
        if maskmem_features is not None:
            current_out["maskmem_features"] = maskmem_features.to(
                dtype=torch.float16, device=self.device, non_blocking=True
            )
        # NOTE: Do not support the `fill_holes_in_mask_scores` function since it needs cuda extensions
        # potentially fill holes in the predicted masks
        # if self.fill_hole_area > 0:
        #     pred_masks = current_out["pred_masks"].to(self.device, non_blocking=True)
        #     pred_masks = fill_holes_in_mask_scores(pred_masks, self.fill_hole_area)

        # "maskmem_pos_enc" is the same across frames, so we only need to store one copy of it
        current_out["maskmem_pos_enc"] = self._get_maskmem_pos_enc(current_out["maskmem_pos_enc"])
        return current_out

    def _get_maskmem_pos_enc(self, out_maskmem_pos_enc):
        """
        Caches and manages the positional encoding for mask memory across frames and objects.

        This method optimizes storage by caching the positional encoding (`maskmem_pos_enc`) for
        mask memory, which is constant across frames and objects, thus reducing the amount of
        redundant information stored during an inference session. It checks if the positional
        encoding has already been cached; if not, it caches a slice of the provided encoding.
        If the batch size is greater than one, it expands the cached positional encoding to match
        the current batch size.

        Args:
            out_maskmem_pos_enc (List[torch.Tensor] or None): The positional encoding for mask memory.
                Should be a list of tensors or None.

        Returns:
            out_maskmem_pos_enc (List[torch.Tensor]): The positional encoding for mask memory, either cached or expanded.

        Note:
            - The method assumes that `out_maskmem_pos_enc` is a list of tensors or None.
            - Only a single object's slice is cached since the encoding is the same across objects.
            - The method checks if the positional encoding has already been cached in the session's constants.
            - If the batch size is greater than one, the cached encoding is expanded to fit the batch size.
        """
        model_constants = self.inference_state["constants"]
        # "out_maskmem_pos_enc" should be either a list of tensors or None
        if out_maskmem_pos_enc is not None:
            if "maskmem_pos_enc" not in model_constants:
                assert isinstance(out_maskmem_pos_enc, list)
                # only take the slice for one object, since it's same across objects
                maskmem_pos_enc = [x[:1].clone() for x in out_maskmem_pos_enc]
                model_constants["maskmem_pos_enc"] = maskmem_pos_enc
            else:
                maskmem_pos_enc = model_constants["maskmem_pos_enc"]
            # expand the cached maskmem_pos_enc to the actual batch size
            batch_size = out_maskmem_pos_enc[0].size(0)
            if batch_size > 1:
                out_maskmem_pos_enc = [x.expand(batch_size, -1, -1, -1) for x in maskmem_pos_enc]
        return out_maskmem_pos_enc

    def _consolidate_temp_output_across_obj(
        self,
        frame_idx,
        is_cond=False,
        run_mem_encoder=False,
    ):
        """
        Consolidates per-object temporary outputs into a single output for all objects.

        This method combines the temporary outputs for each object on a given frame into a unified
        output. It fills in any missing objects either from the main output dictionary or leaves
        placeholders if they do not exist in the main output. Optionally, it can re-run the memory
        encoder after applying non-overlapping constraints to the object scores.

        Args:
            frame_idx (int): The index of the frame for which to consolidate outputs.
            is_cond (bool, Optional): Indicates if the frame is considered a conditioning frame.
                Defaults to False.
            run_mem_encoder (bool, Optional): Specifies whether to run the memory encoder after
                consolidating the outputs. Defaults to False.

        Returns:
            consolidated_out (dict): A consolidated output dictionary containing the combined results for all objects.

        Note:
            - The method initializes the consolidated output with placeholder values for missing objects.
            - It searches for outputs in both the temporary and main output dictionaries.
            - If `run_mem_encoder` is True, it applies non-overlapping constraints and re-runs the memory encoder.
            - The `maskmem_features` and `maskmem_pos_enc` are only populated when `run_mem_encoder` is True.
        """
        batch_size = len(self.inference_state["obj_idx_to_id"])
        storage_key = "cond_frame_outputs" if is_cond else "non_cond_frame_outputs"

        # Initialize `consolidated_out`. Its "maskmem_features" and "maskmem_pos_enc"
        # will be added when rerunning the memory encoder after applying non-overlapping
        # constraints to object scores. Its "pred_masks" are prefilled with a large
        # negative value (NO_OBJ_SCORE) to represent missing objects.
        consolidated_out = {
            "maskmem_features": None,
            "maskmem_pos_enc": None,
            "pred_masks": torch.full(
                size=(batch_size, 1, self.imgsz[0] // 4, self.imgsz[1] // 4),
                fill_value=-1024.0,
                dtype=torch.float32,
                device=self.device,
            ),
            "obj_ptr": torch.full(
                size=(batch_size, self.model.hidden_dim),
                fill_value=-1024.0,
                dtype=torch.float32,
                device=self.device,
            ),
            "object_score_logits": torch.full(
                size=(batch_size, 1),
                # default to 10.0 for object_score_logits, i.e. assuming the object is
                # present as sigmoid(10)=1, same as in `predict_masks` of `MaskDecoder`
                fill_value=10.0,
                dtype=torch.float32,
                device=self.device,
            ),
        }
        for obj_idx in range(batch_size):
            obj_temp_output_dict = self.inference_state["temp_output_dict_per_obj"][obj_idx]
            obj_output_dict = self.inference_state["output_dict_per_obj"][obj_idx]
            out = (
                obj_temp_output_dict[storage_key].get(frame_idx)
                # If the object doesn't appear in "temp_output_dict_per_obj" on this frame,
                # we fall back and look up its previous output in "output_dict_per_obj".
                # We look up both "cond_frame_outputs" and "non_cond_frame_outputs" in
                # "output_dict_per_obj" to find a previous output for this object.
                or obj_output_dict["cond_frame_outputs"].get(frame_idx)
                or obj_output_dict["non_cond_frame_outputs"].get(frame_idx)
            )
            # If the object doesn't appear in "output_dict_per_obj" either, we skip it
            # and leave its mask scores to the default scores (i.e. the NO_OBJ_SCORE
            # placeholder above) and set its object pointer to be a dummy pointer.
            if out is None:
                # Fill in dummy object pointers for those objects without any inputs or
                # tracking outcomes on this frame (only do it under `run_mem_encoder=True`,
                # i.e. when we need to build the memory for tracking).
                if run_mem_encoder:
                    # fill object pointer with a dummy pointer (based on an empty mask)
                    consolidated_out["obj_ptr"][obj_idx : obj_idx + 1] = self._get_empty_mask_ptr(frame_idx)
                continue
            # Add the temporary object output mask to consolidated output mask
            consolidated_out["pred_masks"][obj_idx : obj_idx + 1] = out["pred_masks"]
            consolidated_out["obj_ptr"][obj_idx : obj_idx + 1] = out["obj_ptr"]

        # Optionally, apply non-overlapping constraints on the consolidated scores and rerun the memory encoder
        if run_mem_encoder:
            high_res_masks = F.interpolate(
                consolidated_out["pred_masks"],
                size=self.imgsz,
                mode="bilinear",
                align_corners=False,
            )
            if self.model.non_overlap_masks_for_mem_enc:
                high_res_masks = self.model._apply_non_overlapping_constraints(high_res_masks)
            consolidated_out["maskmem_features"], consolidated_out["maskmem_pos_enc"] = self._run_memory_encoder(
                batch_size=batch_size,
                high_res_masks=high_res_masks,
                is_mask_from_pts=True,  # these frames are what the user interacted with
                object_score_logits=consolidated_out["object_score_logits"],
            )

        return consolidated_out

    def _get_empty_mask_ptr(self, frame_idx):
        """
        Get a dummy object pointer based on an empty mask on the current frame.

        Args:
            frame_idx (int): The index of the current frame for which to generate the dummy object pointer.

        Returns:
            (torch.Tensor): A tensor representing the dummy object pointer generated from the empty mask.
        """
        # Retrieve correct image features
        current_vision_feats, current_vision_pos_embeds, feat_sizes = self.get_im_features(self.inference_state["im"])

        # Feed the empty mask and image feature above to get a dummy object pointer
        current_out = self.model.track_step(
            frame_idx=frame_idx,
            is_init_cond_frame=True,
            current_vision_feats=current_vision_feats,
            current_vision_pos_embeds=current_vision_pos_embeds,
            feat_sizes=feat_sizes,
            point_inputs=None,
            # A dummy (empty) mask with a single object
            mask_inputs=torch.zeros((1, 1, *self.imgsz), dtype=torch.float32, device=self.device),
            output_dict={},
            num_frames=self.inference_state["num_frames"],
            track_in_reverse=False,
            run_mem_encoder=False,
            prev_sam_mask_logits=None,
        )
        return current_out["obj_ptr"]

    def _run_memory_encoder(self, batch_size, high_res_masks, object_score_logits, is_mask_from_pts):
        """
        Run the memory encoder on masks.

        This is usually after applying non-overlapping constraints to object scores. Since their scores changed, their
        memory also needs to be computed again with the memory encoder.

        Args:
            batch_size (int): The batch size for processing the frame.
            high_res_masks (torch.Tensor): High-resolution masks for which to compute the memory.
            object_score_logits (torch.Tensor): Logits representing the object scores.
            is_mask_from_pts (bool): Indicates if the mask is derived from point interactions.

        Returns:
            (tuple[torch.Tensor, torch.Tensor]): A tuple containing the encoded mask features and positional encoding.
        """
        # Retrieve correct image features
        current_vision_feats, _, feat_sizes = self.get_im_features(self.inference_state["im"], batch_size)
        maskmem_features, maskmem_pos_enc = self.model._encode_new_memory(
            current_vision_feats=current_vision_feats,
            feat_sizes=feat_sizes,
            pred_masks_high_res=high_res_masks,
            is_mask_from_pts=is_mask_from_pts,
            object_score_logits=object_score_logits,
        )

        # "maskmem_pos_enc" is the same across frames, so we only need to store one copy of it
        maskmem_pos_enc = self._get_maskmem_pos_enc(maskmem_pos_enc)
        return maskmem_features.to(dtype=torch.float16, device=self.device, non_blocking=True), maskmem_pos_enc

    def _add_output_per_object(self, frame_idx, current_out, storage_key):
        """
        Split a multi-object output into per-object output slices and add them into Output_Dict_Per_Obj.

        The resulting slices share the same tensor storage.

        Args:
            frame_idx (int): The index of the current frame.
            current_out (Dict): The current output dictionary containing multi-object outputs.
            storage_key (str): The key used to store the output in the per-object output dictionary.
        """
        maskmem_features = current_out["maskmem_features"]
        assert maskmem_features is None or isinstance(maskmem_features, torch.Tensor)

        maskmem_pos_enc = current_out["maskmem_pos_enc"]
        assert maskmem_pos_enc is None or isinstance(maskmem_pos_enc, list)

        for obj_idx, obj_output_dict in self.inference_state["output_dict_per_obj"].items():
            obj_slice = slice(obj_idx, obj_idx + 1)
            obj_out = {
                "maskmem_features": None,
                "maskmem_pos_enc": None,
                "pred_masks": current_out["pred_masks"][obj_slice],
                "obj_ptr": current_out["obj_ptr"][obj_slice],
            }
            if maskmem_features is not None:
                obj_out["maskmem_features"] = maskmem_features[obj_slice]
            if maskmem_pos_enc is not None:
                obj_out["maskmem_pos_enc"] = [x[obj_slice] for x in maskmem_pos_enc]
            obj_output_dict[storage_key][frame_idx] = obj_out

    def _clear_non_cond_mem_around_input(self, frame_idx):
        """
        Remove the non-conditioning memory around the input frame.

        When users provide correction clicks, the surrounding frames' non-conditioning memories can still contain outdated
        object appearance information and could confuse the model. This method clears those non-conditioning memories
        surrounding the interacted frame to avoid giving the model both old and new information about the object.

        Args:
            frame_idx (int): The index of the current frame where user interaction occurred.
        """
        r = self.model.memory_temporal_stride_for_eval
        frame_idx_begin = frame_idx - r * self.model.num_maskmem
        frame_idx_end = frame_idx + r * self.model.num_maskmem
        for t in range(frame_idx_begin, frame_idx_end + 1):
            self.inference_state["output_dict"]["non_cond_frame_outputs"].pop(t, None)
            for obj_output_dict in self.inference_state["output_dict_per_obj"].values():
                obj_output_dict["non_cond_frame_outputs"].pop(t, None)<|MERGE_RESOLUTION|>--- conflicted
+++ resolved
@@ -776,13 +776,7 @@
         """
         features = self.get_im_features(im) if self.features is None else self.features
 
-<<<<<<< HEAD
-        bboxes, points, labels, masks = self._prepare_prompts(
-            im.shape[2:], bboxes, points, labels, masks
-        )
-=======
         points, labels, masks = self._prepare_prompts(im.shape[2:], bboxes, points, labels, masks)
->>>>>>> 679ab796
         points = (points, labels) if points is not None else None
 
         sparse_embeddings, dense_embeddings = self.model.sam_prompt_encoder(
