# Ultralytics 🚀 AGPL-3.0 License - https://ultralytics.com/license

from ultralytics.models.yolo.detect.predict import DetectionPredictor
from ultralytics.utils import DEFAULT_CFG, LOGGER, ops


class PosePredictor(DetectionPredictor):
    """
    A class extending the DetectionPredictor class for prediction based on a pose model.

    Example:
        ```python
        from ultralytics.utils import ASSETS
        from ultralytics.models.yolo.pose import PosePredictor

        args = dict(model="yolo11n-pose.pt", source=ASSETS)
        predictor = PosePredictor(overrides=args)
        predictor.predict_cli()
        ```
    """

    def __init__(self, cfg=DEFAULT_CFG, overrides=None, _callbacks=None):
        """Initializes PosePredictor, sets task to 'pose' and logs a warning for using 'mps' as device."""
        super().__init__(cfg, overrides, _callbacks)
        self.args.task = "pose"
        if isinstance(self.args.device, str) and self.args.device.lower() == "mps":
            LOGGER.warning(
                "WARNING ⚠️ Apple MPS known Pose bug. Recommend 'device=cpu' for Pose models. "
                "See https://github.com/ultralytics/ultralytics/issues/4031."
            )

<<<<<<< HEAD
    def postprocess(self, preds, img, orig_imgs):
        """Return detection results for a given input image or list of images."""
        preds = ops.non_max_suppression(
            preds,
            self.args.conf,
            self.args.iou,
            agnostic=self.args.agnostic_nms,
            max_det=self.args.max_det,
            classes=self.args.classes,
            nc=len(self.model.names),
        )

        if not isinstance(
            orig_imgs, list
        ):  # input images are a torch.Tensor, not a list
            orig_imgs = ops.convert_torch2numpy_batch(orig_imgs)

        results = []
        for pred, orig_img, img_path in zip(preds, orig_imgs, self.batch[0]):
            # Scale the bboxes
            pred[:, :4] = ops.scale_boxes(
                img.shape[2:], pred[:, :4], orig_img.shape
            ).round()

            # Process the keypoints
            pred_kpts = (
                pred[:, 6:].view(len(pred), *self.model.kpt_shape)
                if len(pred)
                else pred[:, 6:]
            )
            pred_kpts = ops.scale_coords(img.shape[2:], pred_kpts, orig_img.shape)

            # Verify that each keypoint has visibility flag
            if (
                pred_kpts.shape[-1] == 3
            ):  # Check if last dimension is 3, meaning (x, y, visibility)
                LOGGER.info("Visibility flag is included for each keypoint.")
            else:
                LOGGER.warning("Visibility flag is NOT included for each keypoint.")

            results.append(
                Results(
                    orig_img,
                    path=img_path,
                    names=self.model.names,
                    boxes=pred[:, :6],
                    keypoints=pred_kpts,
                )
            )
        return results
=======
    def construct_result(self, pred, img, orig_img, img_path):
        """
        Constructs the result object from the prediction.

        Args:
            pred (torch.Tensor): The predicted bounding boxes, scores, and keypoints.
            img (torch.Tensor): The image after preprocessing.
            orig_img (np.ndarray): The original image before preprocessing.
            img_path (str): The path to the original image.

        Returns:
            (Results): The result object containing the original image, image path, class names, bounding boxes, and keypoints.
        """
        result = super().construct_result(pred, img, orig_img, img_path)
        pred_kpts = pred[:, 6:].view(len(pred), *self.model.kpt_shape) if len(pred) else pred[:, 6:]
        pred_kpts = ops.scale_coords(img.shape[2:], pred_kpts, orig_img.shape)
        result.update(keypoints=pred_kpts)
        return result
>>>>>>> 679ab796
<|MERGE_RESOLUTION|>--- conflicted
+++ resolved
@@ -29,58 +29,6 @@
                 "See https://github.com/ultralytics/ultralytics/issues/4031."
             )
 
-<<<<<<< HEAD
-    def postprocess(self, preds, img, orig_imgs):
-        """Return detection results for a given input image or list of images."""
-        preds = ops.non_max_suppression(
-            preds,
-            self.args.conf,
-            self.args.iou,
-            agnostic=self.args.agnostic_nms,
-            max_det=self.args.max_det,
-            classes=self.args.classes,
-            nc=len(self.model.names),
-        )
-
-        if not isinstance(
-            orig_imgs, list
-        ):  # input images are a torch.Tensor, not a list
-            orig_imgs = ops.convert_torch2numpy_batch(orig_imgs)
-
-        results = []
-        for pred, orig_img, img_path in zip(preds, orig_imgs, self.batch[0]):
-            # Scale the bboxes
-            pred[:, :4] = ops.scale_boxes(
-                img.shape[2:], pred[:, :4], orig_img.shape
-            ).round()
-
-            # Process the keypoints
-            pred_kpts = (
-                pred[:, 6:].view(len(pred), *self.model.kpt_shape)
-                if len(pred)
-                else pred[:, 6:]
-            )
-            pred_kpts = ops.scale_coords(img.shape[2:], pred_kpts, orig_img.shape)
-
-            # Verify that each keypoint has visibility flag
-            if (
-                pred_kpts.shape[-1] == 3
-            ):  # Check if last dimension is 3, meaning (x, y, visibility)
-                LOGGER.info("Visibility flag is included for each keypoint.")
-            else:
-                LOGGER.warning("Visibility flag is NOT included for each keypoint.")
-
-            results.append(
-                Results(
-                    orig_img,
-                    path=img_path,
-                    names=self.model.names,
-                    boxes=pred[:, :6],
-                    keypoints=pred_kpts,
-                )
-            )
-        return results
-=======
     def construct_result(self, pred, img, orig_img, img_path):
         """
         Constructs the result object from the prediction.
@@ -98,5 +46,4 @@
         pred_kpts = pred[:, 6:].view(len(pred), *self.model.kpt_shape) if len(pred) else pred[:, 6:]
         pred_kpts = ops.scale_coords(img.shape[2:], pred_kpts, orig_img.shape)
         result.update(keypoints=pred_kpts)
-        return result
->>>>>>> 679ab796
+        return result