--- conflicted
+++ resolved
@@ -38,13 +38,7 @@
 
     def get_validator(self):
         """Return an instance of OBBValidator for validation of YOLO model."""
-<<<<<<< HEAD
-        self.loss_names = "box_loss", "cls_loss", "dfl_loss", "rot_loss", "vtx_loss", "total_loss"
-        return yolo.obb.OBBValidator(
-            self.test_loader, save_dir=self.save_dir, args=copy(self.args)
-=======
         self.loss_names = "box_loss", "cls_loss", "dfl_loss"
         return yolo.obb.OBBValidator(
             self.test_loader, save_dir=self.save_dir, args=copy(self.args), _callbacks=self.callbacks
->>>>>>> 679ab796
         )