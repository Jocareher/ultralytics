--- conflicted
+++ resolved
@@ -27,40 +27,6 @@
         super().__init__(cfg, overrides, _callbacks)
         self.args.task = "obb"
 
-<<<<<<< HEAD
-    def postprocess(self, preds, img, orig_imgs):
-        """Post-processes predictions and returns a list of Results objects."""
-        preds = ops.non_max_suppression(
-            preds,
-            self.args.conf,
-            self.args.iou,
-            agnostic=self.args.agnostic_nms,
-            max_det=self.args.max_det,
-            nc=len(self.model.names),
-            classes=self.args.classes,
-            rotated=True,
-        )
-
-        if not isinstance(
-            orig_imgs, list
-        ):  # input images are a torch.Tensor, not a list
-            orig_imgs = ops.convert_torch2numpy_batch(orig_imgs)
-
-        results = []
-        for pred, orig_img, img_path in zip(preds, orig_imgs, self.batch[0]):
-            rboxes = ops.regularize_rboxes(
-                torch.cat([pred[:, :4], pred[:, -1:]], dim=-1)
-            )
-            rboxes[:, :4] = ops.scale_boxes(
-                img.shape[2:], rboxes[:, :4], orig_img.shape, xywh=True
-            )
-            # xywh, r, conf, cls
-            obb = torch.cat([rboxes, pred[:, 4:6]], dim=-1)
-            results.append(
-                Results(orig_img, path=img_path, names=self.model.names, obb=obb)
-            )
-        return results
-=======
     def construct_result(self, pred, img, orig_img, img_path):
         """
         Constructs the result object from the prediction.
@@ -77,5 +43,4 @@
         rboxes = ops.regularize_rboxes(torch.cat([pred[:, :4], pred[:, -1:]], dim=-1))
         rboxes[:, :4] = ops.scale_boxes(img.shape[2:], rboxes[:, :4], orig_img.shape, xywh=True)
         obb = torch.cat([rboxes, pred[:, 4:6]], dim=-1)
-        return Results(orig_img, path=img_path, names=self.model.names, obb=obb)
->>>>>>> 679ab796
+        return Results(orig_img, path=img_path, names=self.model.names, obb=obb)