# Ultralytics 🚀 AGPL-3.0 License - https://ultralytics.com/license

from multiprocessing.pool import ThreadPool
from pathlib import Path

import numpy as np
import torch
import torch.nn.functional as F

from ultralytics.models.yolo.detect import DetectionValidator
from ultralytics.utils import LOGGER, NUM_THREADS, ops
from ultralytics.utils.checks import check_requirements
from ultralytics.utils.metrics import SegmentMetrics, box_iou, mask_iou
from ultralytics.utils.plotting import output_to_target, plot_images


class SegmentationValidator(DetectionValidator):
    """
    A class extending the DetectionValidator class for validation based on a segmentation model.

    Example:
        ```python
        from ultralytics.models.yolo.segment import SegmentationValidator

        args = dict(model="yolo11n-seg.pt", data="coco8-seg.yaml")
        validator = SegmentationValidator(args=args)
        validator()
        ```
    """

    def __init__(
        self, dataloader=None, save_dir=None, pbar=None, args=None, _callbacks=None
    ):
        """Initialize SegmentationValidator and set task to 'segment', metrics to SegmentMetrics."""
        super().__init__(dataloader, save_dir, pbar, args, _callbacks)
        self.plot_masks = None
        self.process = None
        self.args.task = "segment"
        self.metrics = SegmentMetrics(save_dir=self.save_dir, on_plot=self.on_plot)

    def preprocess(self, batch):
        """Preprocesses batch by converting masks to float and sending to device."""
        batch = super().preprocess(batch)
        batch["masks"] = batch["masks"].to(self.device).float()
        return batch

    def init_metrics(self, model):
        """Initialize metrics and select mask processing function based on save_json flag."""
        super().init_metrics(model)
        self.plot_masks = []
        if self.args.save_json:
            check_requirements("pycocotools>=2.0.6")
        # more accurate vs faster
        self.process = (
            ops.process_mask_native
            if self.args.save_json or self.args.save_txt
            else ops.process_mask
        )
        self.stats = dict(
            tp_m=[], tp=[], conf=[], pred_cls=[], target_cls=[], target_img=[]
        )

    def get_desc(self):
        """Return a formatted description of evaluation metrics."""
        return ("%22s" + "%11s" * 10) % (
            "Class",
            "Images",
            "Instances",
            "Box(P",
            "R",
            "mAP50",
            "mAP50-95)",
            "Mask(P",
            "R",
            "mAP50",
            "mAP50-95)",
        )

    def postprocess(self, preds):
        """Post-processes YOLO predictions and returns output detections with proto."""
<<<<<<< HEAD
        p = ops.non_max_suppression(
            preds[0],
            self.args.conf,
            self.args.iou,
            labels=self.lb,
            multi_label=True,
            agnostic=self.args.single_cls or self.args.agnostic_nms,
            max_det=self.args.max_det,
            nc=self.nc,
        )
        proto = (
            preds[1][-1] if len(preds[1]) == 3 else preds[1]
        )  # second output is len 3 if pt, but only 1 if exported
=======
        p = super().postprocess(preds[0])
        proto = preds[1][-1] if len(preds[1]) == 3 else preds[1]  # second output is len 3 if pt, but only 1 if exported
>>>>>>> 679ab796
        return p, proto

    def _prepare_batch(self, si, batch):
        """Prepares a batch for training or inference by processing images and targets."""
        prepared_batch = super()._prepare_batch(si, batch)
        midx = [si] if self.args.overlap_mask else batch["batch_idx"] == si
        prepared_batch["masks"] = batch["masks"][midx]
        return prepared_batch

    def _prepare_pred(self, pred, pbatch, proto):
        """Prepares a batch for training or inference by processing images and targets."""
        predn = super()._prepare_pred(pred, pbatch)
        pred_masks = self.process(
            proto, pred[:, 6:], pred[:, :4], shape=pbatch["imgsz"]
        )
        return predn, pred_masks

    def update_metrics(self, preds, batch):
        """Metrics."""
        for si, (pred, proto) in enumerate(zip(preds[0], preds[1])):
            self.seen += 1
            npr = len(pred)
            stat = dict(
                conf=torch.zeros(0, device=self.device),
                pred_cls=torch.zeros(0, device=self.device),
                tp=torch.zeros(npr, self.niou, dtype=torch.bool, device=self.device),
                tp_m=torch.zeros(npr, self.niou, dtype=torch.bool, device=self.device),
            )
            pbatch = self._prepare_batch(si, batch)
            cls, bbox = pbatch.pop("cls"), pbatch.pop("bbox")
            nl = len(cls)
            stat["target_cls"] = cls
            stat["target_img"] = cls.unique()
            if npr == 0:
                if nl:
                    for k in self.stats.keys():
                        self.stats[k].append(stat[k])
                    if self.args.plots:
                        self.confusion_matrix.process_batch(
                            detections=None, gt_bboxes=bbox, gt_cls=cls
                        )
                continue

            # Masks
            gt_masks = pbatch.pop("masks")
            # Predictions
            if self.args.single_cls:
                pred[:, 5] = 0
            predn, pred_masks = self._prepare_pred(pred, pbatch, proto)
            stat["conf"] = predn[:, 4]
            stat["pred_cls"] = predn[:, 5]

            # Evaluate
            if nl:
                stat["tp"] = self._process_batch(predn, bbox, cls)
                stat["tp_m"] = self._process_batch(
                    predn,
                    bbox,
                    cls,
                    pred_masks,
                    gt_masks,
                    self.args.overlap_mask,
                    masks=True,
                )
            if self.args.plots:
                self.confusion_matrix.process_batch(predn, bbox, cls)

            for k in self.stats.keys():
                self.stats[k].append(stat[k])

            pred_masks = torch.as_tensor(pred_masks, dtype=torch.uint8)
            if self.args.plots and self.batch_i < 3:
                self.plot_masks.append(pred_masks[:15].cpu())  # filter top 15 to plot

            # Save
            if self.args.save_json:
                self.pred_to_json(
                    predn,
                    batch["im_file"][si],
                    ops.scale_image(
                        pred_masks.permute(1, 2, 0).contiguous().cpu().numpy(),
                        pbatch["ori_shape"],
                        ratio_pad=batch["ratio_pad"][si],
                    ),
                )
            if self.args.save_txt:
                self.save_one_txt(
                    predn,
                    pred_masks,
                    self.args.save_conf,
                    pbatch["ori_shape"],
                    self.save_dir / "labels" / f"{Path(batch['im_file'][si]).stem}.txt",
                )

    def finalize_metrics(self, *args, **kwargs):
        """Sets speed and confusion matrix for evaluation metrics."""
        self.metrics.speed = self.speed
        self.metrics.confusion_matrix = self.confusion_matrix

    def _process_batch(
        self,
        detections,
        gt_bboxes,
        gt_cls,
        pred_masks=None,
        gt_masks=None,
        overlap=False,
        masks=False,
    ):
        """
        Compute correct prediction matrix for a batch based on bounding boxes and optional masks.

        Args:
            detections (torch.Tensor): Tensor of shape (N, 6) representing detected bounding boxes and
                associated confidence scores and class indices. Each row is of the format [x1, y1, x2, y2, conf, class].
            gt_bboxes (torch.Tensor): Tensor of shape (M, 4) representing ground truth bounding box coordinates.
                Each row is of the format [x1, y1, x2, y2].
            gt_cls (torch.Tensor): Tensor of shape (M,) representing ground truth class indices.
            pred_masks (torch.Tensor | None): Tensor representing predicted masks, if available. The shape should
                match the ground truth masks.
            gt_masks (torch.Tensor | None): Tensor of shape (M, H, W) representing ground truth masks, if available.
            overlap (bool): Flag indicating if overlapping masks should be considered.
            masks (bool): Flag indicating if the batch contains mask data.

        Returns:
            (torch.Tensor): A correct prediction matrix of shape (N, 10), where 10 represents different IoU levels.

        Note:
            - If `masks` is True, the function computes IoU between predicted and ground truth masks.
            - If `overlap` is True and `masks` is True, overlapping masks are taken into account when computing IoU.

        Example:
            ```python
            detections = torch.tensor([[25, 30, 200, 300, 0.8, 1], [50, 60, 180, 290, 0.75, 0]])
            gt_bboxes = torch.tensor([[24, 29, 199, 299], [55, 65, 185, 295]])
            gt_cls = torch.tensor([1, 0])
            correct_preds = validator._process_batch(detections, gt_bboxes, gt_cls)
            ```
        """
        if masks:
            if overlap:
                nl = len(gt_cls)
                index = torch.arange(nl, device=gt_masks.device).view(nl, 1, 1) + 1
                gt_masks = gt_masks.repeat(nl, 1, 1)  # shape(1,640,640) -> (n,640,640)
                gt_masks = torch.where(gt_masks == index, 1.0, 0.0)
            if gt_masks.shape[1:] != pred_masks.shape[1:]:
                gt_masks = F.interpolate(
                    gt_masks[None],
                    pred_masks.shape[1:],
                    mode="bilinear",
                    align_corners=False,
                )[0]
                gt_masks = gt_masks.gt_(0.5)
            iou = mask_iou(
                gt_masks.view(gt_masks.shape[0], -1),
                pred_masks.view(pred_masks.shape[0], -1),
            )
        else:  # boxes
            iou = box_iou(gt_bboxes, detections[:, :4])

        return self.match_predictions(detections[:, 5], gt_cls, iou)

    def plot_val_samples(self, batch, ni):
        """Plots validation samples with bounding box labels."""
        plot_images(
            batch["img"],
            batch["batch_idx"],
            batch["cls"].squeeze(-1),
            batch["bboxes"],
            masks=batch["masks"],
            paths=batch["im_file"],
            fname=self.save_dir / f"val_batch{ni}_labels.jpg",
            names=self.names,
            on_plot=self.on_plot,
        )

    def plot_predictions(self, batch, preds, ni):
        """Plots batch predictions with masks and bounding boxes."""
        plot_images(
            batch["img"],
            *output_to_target(
                preds[0], max_det=15
            ),  # not set to self.args.max_det due to slow plotting speed
            (
                torch.cat(self.plot_masks, dim=0)
                if len(self.plot_masks)
                else self.plot_masks
            ),
            paths=batch["im_file"],
            fname=self.save_dir / f"val_batch{ni}_pred.jpg",
            names=self.names,
            on_plot=self.on_plot,
        )  # pred
        self.plot_masks.clear()

    def save_one_txt(self, predn, pred_masks, save_conf, shape, file):
        """Save YOLO detections to a txt file in normalized coordinates in a specific format."""
        from ultralytics.engine.results import Results

        Results(
            np.zeros((shape[0], shape[1]), dtype=np.uint8),
            path=None,
            names=self.names,
            boxes=predn[:, :6],
            masks=pred_masks,
        ).save_txt(file, save_conf=save_conf)

    def pred_to_json(self, predn, filename, pred_masks):
        """
        Save one JSON result.

        Examples:
             >>> result = {"image_id": 42, "category_id": 18, "bbox": [258.15, 41.29, 348.26, 243.78], "score": 0.236}
        """
        from pycocotools.mask import encode  # noqa

        def single_encode(x):
            """Encode predicted masks as RLE and append results to jdict."""
            rle = encode(np.asarray(x[:, :, None], order="F", dtype="uint8"))[0]
            rle["counts"] = rle["counts"].decode("utf-8")
            return rle

        stem = Path(filename).stem
        image_id = int(stem) if stem.isnumeric() else stem
        box = ops.xyxy2xywh(predn[:, :4])  # xywh
        box[:, :2] -= box[:, 2:] / 2  # xy center to top-left corner
        pred_masks = np.transpose(pred_masks, (2, 0, 1))
        with ThreadPool(NUM_THREADS) as pool:
            rles = pool.map(single_encode, pred_masks)
        for i, (p, b) in enumerate(zip(predn.tolist(), box.tolist())):
            self.jdict.append(
                {
                    "image_id": image_id,
                    "category_id": self.class_map[int(p[5])],
                    "bbox": [round(x, 3) for x in b],
                    "score": round(p[4], 5),
                    "segmentation": rles[i],
                }
            )

    def eval_json(self, stats):
        """Return COCO-style object detection evaluation metrics."""
        if self.args.save_json and self.is_coco and len(self.jdict):
            anno_json = (
                self.data["path"] / "annotations/instances_val2017.json"
            )  # annotations
            pred_json = self.save_dir / "predictions.json"  # predictions
            LOGGER.info(
                f"\nEvaluating pycocotools mAP using {pred_json} and {anno_json}..."
            )
            try:  # https://github.com/cocodataset/cocoapi/blob/master/PythonAPI/pycocoEvalDemo.ipynb
                check_requirements("pycocotools>=2.0.6")
                from pycocotools.coco import COCO  # noqa
                from pycocotools.cocoeval import COCOeval  # noqa

                for x in anno_json, pred_json:
                    assert x.is_file(), f"{x} file not found"
                anno = COCO(str(anno_json))  # init annotations api
                pred = anno.loadRes(
                    str(pred_json)
                )  # init predictions api (must pass string, not Path)
                for i, eval in enumerate(
                    [COCOeval(anno, pred, "bbox"), COCOeval(anno, pred, "segm")]
                ):
                    if self.is_coco:
                        eval.params.imgIds = [
                            int(Path(x).stem) for x in self.dataloader.dataset.im_files
                        ]  # im to eval
                    eval.evaluate()
                    eval.accumulate()
                    eval.summarize()
                    idx = i * 4 + 2
                    (
                        stats[self.metrics.keys[idx + 1]],
                        stats[self.metrics.keys[idx]],
                    ) = eval.stats[
                        :2
                    ]  # update mAP50-95 and mAP50
            except Exception as e:
                LOGGER.warning(f"pycocotools unable to run: {e}")
        return stats<|MERGE_RESOLUTION|>--- conflicted
+++ resolved
@@ -78,24 +78,8 @@
 
     def postprocess(self, preds):
         """Post-processes YOLO predictions and returns output detections with proto."""
-<<<<<<< HEAD
-        p = ops.non_max_suppression(
-            preds[0],
-            self.args.conf,
-            self.args.iou,
-            labels=self.lb,
-            multi_label=True,
-            agnostic=self.args.single_cls or self.args.agnostic_nms,
-            max_det=self.args.max_det,
-            nc=self.nc,
-        )
-        proto = (
-            preds[1][-1] if len(preds[1]) == 3 else preds[1]
-        )  # second output is len 3 if pt, but only 1 if exported
-=======
         p = super().postprocess(preds[0])
         proto = preds[1][-1] if len(preds[1]) == 3 else preds[1]  # second output is len 3 if pt, but only 1 if exported
->>>>>>> 679ab796
         return p, proto
 
     def _prepare_batch(self, si, batch):
