# Ultralytics 🚀 AGPL-3.0 License - https://ultralytics.com/license

from ultralytics.engine.results import Results
from ultralytics.models.yolo.detect.predict import DetectionPredictor
from ultralytics.utils import DEFAULT_CFG, ops


class SegmentationPredictor(DetectionPredictor):
    """
    A class extending the DetectionPredictor class for prediction based on a segmentation model.

    Example:
        ```python
        from ultralytics.utils import ASSETS
        from ultralytics.models.yolo.segment import SegmentationPredictor

        args = dict(model="yolo11n-seg.pt", source=ASSETS)
        predictor = SegmentationPredictor(overrides=args)
        predictor.predict_cli()
        ```
    """

    def __init__(self, cfg=DEFAULT_CFG, overrides=None, _callbacks=None):
        """Initializes the SegmentationPredictor with the provided configuration, overrides, and callbacks."""
        super().__init__(cfg, overrides, _callbacks)
        self.args.task = "segment"

    def postprocess(self, preds, img, orig_imgs):
        """Applies non-max suppression and processes detections for each image in an input batch."""
<<<<<<< HEAD
        p = ops.non_max_suppression(
            preds[0],
            self.args.conf,
            self.args.iou,
            agnostic=self.args.agnostic_nms,
            max_det=self.args.max_det,
            nc=len(self.model.names),
            classes=self.args.classes,
        )

        if not isinstance(
            orig_imgs, list
        ):  # input images are a torch.Tensor, not a list
            orig_imgs = ops.convert_torch2numpy_batch(orig_imgs)

        results = []
        proto = (
            preds[1][-1] if isinstance(preds[1], tuple) else preds[1]
        )  # tuple if PyTorch model or array if exported
        for i, (pred, orig_img, img_path) in enumerate(
            zip(p, orig_imgs, self.batch[0])
        ):
            if not len(pred):  # save empty boxes
                masks = None
            elif self.args.retina_masks:
                pred[:, :4] = ops.scale_boxes(
                    img.shape[2:], pred[:, :4], orig_img.shape
                )
                masks = ops.process_mask_native(
                    proto[i], pred[:, 6:], pred[:, :4], orig_img.shape[:2]
                )  # HWC
            else:
                masks = ops.process_mask(
                    proto[i], pred[:, 6:], pred[:, :4], img.shape[2:], upsample=True
                )  # HWC
                pred[:, :4] = ops.scale_boxes(
                    img.shape[2:], pred[:, :4], orig_img.shape
                )
            results.append(
                Results(
                    orig_img,
                    path=img_path,
                    names=self.model.names,
                    boxes=pred[:, :6],
                    masks=masks,
                )
            )
        return results
=======
        # tuple if PyTorch model or array if exported
        protos = preds[1][-1] if isinstance(preds[1], tuple) else preds[1]
        return super().postprocess(preds[0], img, orig_imgs, protos=protos)

    def construct_results(self, preds, img, orig_imgs, protos):
        """
        Constructs a list of result objects from the predictions.

        Args:
            preds (List[torch.Tensor]): List of predicted bounding boxes, scores, and masks.
            img (torch.Tensor): The image after preprocessing.
            orig_imgs (List[np.ndarray]): List of original images before preprocessing.
            protos (List[torch.Tensor]): List of prototype masks.

        Returns:
            (list): List of result objects containing the original images, image paths, class names, bounding boxes, and masks.
        """
        return [
            self.construct_result(pred, img, orig_img, img_path, proto)
            for pred, orig_img, img_path, proto in zip(preds, orig_imgs, self.batch[0], protos)
        ]

    def construct_result(self, pred, img, orig_img, img_path, proto):
        """
        Constructs the result object from the prediction.

        Args:
            pred (np.ndarray): The predicted bounding boxes, scores, and masks.
            img (torch.Tensor): The image after preprocessing.
            orig_img (np.ndarray): The original image before preprocessing.
            img_path (str): The path to the original image.
            proto (torch.Tensor): The prototype masks.

        Returns:
            (Results): The result object containing the original image, image path, class names, bounding boxes, and masks.
        """
        if not len(pred):  # save empty boxes
            masks = None
        elif self.args.retina_masks:
            pred[:, :4] = ops.scale_boxes(img.shape[2:], pred[:, :4], orig_img.shape)
            masks = ops.process_mask_native(proto, pred[:, 6:], pred[:, :4], orig_img.shape[:2])  # HWC
        else:
            masks = ops.process_mask(proto, pred[:, 6:], pred[:, :4], img.shape[2:], upsample=True)  # HWC
            pred[:, :4] = ops.scale_boxes(img.shape[2:], pred[:, :4], orig_img.shape)
        return Results(orig_img, path=img_path, names=self.model.names, boxes=pred[:, :6], masks=masks)
>>>>>>> 679ab796
<|MERGE_RESOLUTION|>--- conflicted
+++ resolved
@@ -27,56 +27,6 @@
 
     def postprocess(self, preds, img, orig_imgs):
         """Applies non-max suppression and processes detections for each image in an input batch."""
-<<<<<<< HEAD
-        p = ops.non_max_suppression(
-            preds[0],
-            self.args.conf,
-            self.args.iou,
-            agnostic=self.args.agnostic_nms,
-            max_det=self.args.max_det,
-            nc=len(self.model.names),
-            classes=self.args.classes,
-        )
-
-        if not isinstance(
-            orig_imgs, list
-        ):  # input images are a torch.Tensor, not a list
-            orig_imgs = ops.convert_torch2numpy_batch(orig_imgs)
-
-        results = []
-        proto = (
-            preds[1][-1] if isinstance(preds[1], tuple) else preds[1]
-        )  # tuple if PyTorch model or array if exported
-        for i, (pred, orig_img, img_path) in enumerate(
-            zip(p, orig_imgs, self.batch[0])
-        ):
-            if not len(pred):  # save empty boxes
-                masks = None
-            elif self.args.retina_masks:
-                pred[:, :4] = ops.scale_boxes(
-                    img.shape[2:], pred[:, :4], orig_img.shape
-                )
-                masks = ops.process_mask_native(
-                    proto[i], pred[:, 6:], pred[:, :4], orig_img.shape[:2]
-                )  # HWC
-            else:
-                masks = ops.process_mask(
-                    proto[i], pred[:, 6:], pred[:, :4], img.shape[2:], upsample=True
-                )  # HWC
-                pred[:, :4] = ops.scale_boxes(
-                    img.shape[2:], pred[:, :4], orig_img.shape
-                )
-            results.append(
-                Results(
-                    orig_img,
-                    path=img_path,
-                    names=self.model.names,
-                    boxes=pred[:, :6],
-                    masks=masks,
-                )
-            )
-        return results
-=======
         # tuple if PyTorch model or array if exported
         protos = preds[1][-1] if isinstance(preds[1], tuple) else preds[1]
         return super().postprocess(preds[0], img, orig_imgs, protos=protos)
@@ -121,5 +71,4 @@
         else:
             masks = ops.process_mask(proto, pred[:, 6:], pred[:, :4], img.shape[2:], upsample=True)  # HWC
             pred[:, :4] = ops.scale_boxes(img.shape[2:], pred[:, :4], orig_img.shape)
-        return Results(orig_img, path=img_path, names=self.model.names, boxes=pred[:, :6], masks=masks)
->>>>>>> 679ab796
+        return Results(orig_img, path=img_path, names=self.model.names, boxes=pred[:, :6], masks=masks)