--- conflicted
+++ resolved
@@ -39,15 +39,6 @@
         ):  # input images are a torch.Tensor, not a list
             orig_imgs = ops.convert_torch2numpy_batch(orig_imgs)
 
-<<<<<<< HEAD
-        results = []
-        for pred, orig_img, img_path in zip(preds, orig_imgs, self.batch[0]):
-            pred[:, :4] = ops.scale_boxes(img.shape[2:], pred[:, :4], orig_img.shape)
-            results.append(
-                Results(orig_img, path=img_path, names=self.model.names, boxes=pred)
-            )
-        return results
-=======
         return self.construct_results(preds, img, orig_imgs, **kwargs)
 
     def construct_results(self, preds, img, orig_imgs):
@@ -81,5 +72,4 @@
             (Results): The result object containing the original image, image path, class names, and bounding boxes.
         """
         pred[:, :4] = ops.scale_boxes(img.shape[2:], pred[:, :4], orig_img.shape)
-        return Results(orig_img, path=img_path, names=self.model.names, boxes=pred[:, :6])
->>>>>>> 679ab796
+        return Results(orig_img, path=img_path, names=self.model.names, boxes=pred[:, :6])