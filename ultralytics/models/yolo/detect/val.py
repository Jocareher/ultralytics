# Ultralytics 🚀 AGPL-3.0 License - https://ultralytics.com/license

import os
from pathlib import Path

import numpy as np
import torch

from ultralytics.data import build_dataloader, build_yolo_dataset, converter
from ultralytics.engine.validator import BaseValidator
from ultralytics.utils import LOGGER, ops
from ultralytics.utils.checks import check_requirements
from ultralytics.utils.metrics import ConfusionMatrix, DetMetrics, box_iou
from ultralytics.utils.plotting import output_to_target, plot_images


class DetectionValidator(BaseValidator):
    """
    A class extending the BaseValidator class for validation based on a detection model.

    Example:
        ```python
        from ultralytics.models.yolo.detect import DetectionValidator

        args = dict(model="yolo11n.pt", data="coco8.yaml")
        validator = DetectionValidator(args=args)
        validator()
        ```
    """

    def __init__(
        self, dataloader=None, save_dir=None, pbar=None, args=None, _callbacks=None
    ):
        """Initialize detection model with necessary variables and settings."""
        super().__init__(dataloader, save_dir, pbar, args, _callbacks)
        self.nt_per_class = None
        self.nt_per_image = None
        self.is_coco = False
        self.is_lvis = False
        self.class_map = None
        self.args.task = "detect"
        self.metrics = DetMetrics(save_dir=self.save_dir, on_plot=self.on_plot)
        self.iouv = torch.linspace(0.5, 0.95, 10)  # IoU vector for mAP@0.5:0.95
        self.niou = self.iouv.numel()
        self.lb = []  # for autolabelling
        if self.args.save_hybrid:
            LOGGER.warning(
                "WARNING ⚠️ 'save_hybrid=True' will append ground truth to predictions for autolabelling.\n"
                "WARNING ⚠️ 'save_hybrid=True' will cause incorrect mAP.\n"
            )

    def preprocess(self, batch):
        """Preprocesses batch of images for YOLO training."""
        batch["img"] = batch["img"].to(self.device, non_blocking=True)
        batch["img"] = (
            batch["img"].half() if self.args.half else batch["img"].float()
        ) / 255
        for k in ["batch_idx", "cls", "bboxes"]:
            batch[k] = batch[k].to(self.device)

        if self.args.save_hybrid:
            height, width = batch["img"].shape[2:]
            nb = len(batch["img"])
            bboxes = batch["bboxes"] * torch.tensor(
                (width, height, width, height), device=self.device
            )
            self.lb = [
                torch.cat(
                    [
                        batch["cls"][batch["batch_idx"] == i],
                        bboxes[batch["batch_idx"] == i],
                    ],
                    dim=-1,
                )
                for i in range(nb)
            ]

        return batch

    def init_metrics(self, model):
        """Initialize evaluation metrics for YOLO."""
        val = self.data.get(self.args.split, "")  # validation path
        self.is_coco = (
            isinstance(val, str)
            and "coco" in val
            and (
                val.endswith(f"{os.sep}val2017.txt")
                or val.endswith(f"{os.sep}test-dev2017.txt")
            )
        )  # is COCO
<<<<<<< HEAD
        self.is_lvis = (
            isinstance(val, str) and "lvis" in val and not self.is_coco
        )  # is LVIS
        self.class_map = (
            converter.coco80_to_coco91_class()
            if self.is_coco
            else list(range(len(model.names)))
        )
        self.args.save_json |= (
            self.args.val and (self.is_coco or self.is_lvis) and not self.training
        )  # run final val
=======
        self.is_lvis = isinstance(val, str) and "lvis" in val and not self.is_coco  # is LVIS
        self.class_map = converter.coco80_to_coco91_class() if self.is_coco else list(range(1, len(model.names) + 1))
        self.args.save_json |= self.args.val and (self.is_coco or self.is_lvis) and not self.training  # run final val
>>>>>>> 679ab796
        self.names = model.names
        self.nc = len(model.names)
        self.end2end = getattr(model, "end2end", False)
        self.metrics.names = self.names
        self.metrics.plot = self.args.plots
        self.confusion_matrix = ConfusionMatrix(nc=self.nc, conf=self.args.conf)
        self.seen = 0
        self.jdict = []
        self.stats = dict(tp=[], conf=[], pred_cls=[], target_cls=[], target_img=[])

    def get_desc(self):
        """Return a formatted string summarizing class metrics of YOLO model."""
        return ("%22s" + "%11s" * 6) % (
            "Class",
            "Images",
            "Instances",
            "Box(P",
            "R",
            "mAP50",
            "mAP50-95)",
        )

    def postprocess(self, preds):
        """Apply Non-maximum suppression to prediction outputs."""
        return ops.non_max_suppression(
            preds,
            self.args.conf,
            self.args.iou,
            labels=self.lb,
            nc=self.nc,
            multi_label=True,
            agnostic=self.args.single_cls or self.args.agnostic_nms,
            max_det=self.args.max_det,
            end2end=self.end2end,
            rotated=self.args.task == "obb",
        )

    def _prepare_batch(self, si, batch):
        """Prepares a batch of images and annotations for validation."""
        idx = batch["batch_idx"] == si
        cls = batch["cls"][idx].squeeze(-1)
        bbox = batch["bboxes"][idx]
        ori_shape = batch["ori_shape"][si]
        imgsz = batch["img"].shape[2:]
        ratio_pad = batch["ratio_pad"][si]
        if len(cls):
            bbox = (
                ops.xywh2xyxy(bbox)
                * torch.tensor(imgsz, device=self.device)[[1, 0, 1, 0]]
            )  # target boxes
            ops.scale_boxes(
                imgsz, bbox, ori_shape, ratio_pad=ratio_pad
            )  # native-space labels
        return {
            "cls": cls,
            "bbox": bbox,
            "ori_shape": ori_shape,
            "imgsz": imgsz,
            "ratio_pad": ratio_pad,
        }

    def _prepare_pred(self, pred, pbatch):
        """Prepares a batch of images and annotations for validation."""
        predn = pred.clone()
        ops.scale_boxes(
            pbatch["imgsz"],
            predn[:, :4],
            pbatch["ori_shape"],
            ratio_pad=pbatch["ratio_pad"],
        )  # native-space pred
        return predn

    def update_metrics(self, preds, batch):
        """Metrics."""
        for si, pred in enumerate(preds):
            self.seen += 1
            npr = len(pred)
            stat = dict(
                conf=torch.zeros(0, device=self.device),
                pred_cls=torch.zeros(0, device=self.device),
                tp=torch.zeros(npr, self.niou, dtype=torch.bool, device=self.device),
            )
            pbatch = self._prepare_batch(si, batch)
            cls, bbox = pbatch.pop("cls"), pbatch.pop("bbox")
            nl = len(cls)
            stat["target_cls"] = cls
            stat["target_img"] = cls.unique()
            if npr == 0:
                if nl:
                    for k in self.stats.keys():
                        self.stats[k].append(stat[k])
                    if self.args.plots:
                        self.confusion_matrix.process_batch(
                            detections=None, gt_bboxes=bbox, gt_cls=cls
                        )
                continue

            # Predictions
            if self.args.single_cls:
                pred[:, 5] = 0
            predn = self._prepare_pred(pred, pbatch)
            stat["conf"] = predn[:, 4]
            stat["pred_cls"] = predn[:, 5]

            # Evaluate
            if nl:
                stat["tp"] = self._process_batch(predn, bbox, cls)
            if self.args.plots:
                self.confusion_matrix.process_batch(predn, bbox, cls)
            for k in self.stats.keys():
                self.stats[k].append(stat[k])

            # Save
            if self.args.save_json:
                self.pred_to_json(predn, batch["im_file"][si])
            if self.args.save_txt:
                self.save_one_txt(
                    predn,
                    self.args.save_conf,
                    pbatch["ori_shape"],
                    self.save_dir / "labels" / f"{Path(batch['im_file'][si]).stem}.txt",
                )

    def finalize_metrics(self, *args, **kwargs):
        """Set final values for metrics speed and confusion matrix."""
        self.metrics.speed = self.speed
        self.metrics.confusion_matrix = self.confusion_matrix

    def get_stats(self):
        """Returns metrics statistics and results dictionary."""
        stats = {
            k: torch.cat(v, 0).cpu().numpy() for k, v in self.stats.items()
        }  # to numpy
        self.nt_per_class = np.bincount(
            stats["target_cls"].astype(int), minlength=self.nc
        )
        self.nt_per_image = np.bincount(
            stats["target_img"].astype(int), minlength=self.nc
        )
        stats.pop("target_img", None)
        if len(stats) and stats["tp"].any():
            self.metrics.process(**stats)
        return self.metrics.results_dict

    def print_results(self):
        """Prints training/validation set metrics per class."""
        pf = "%22s" + "%11i" * 2 + "%11.3g" * len(self.metrics.keys)  # print format
        LOGGER.info(
            pf
            % ("all", self.seen, self.nt_per_class.sum(), *self.metrics.mean_results())
        )
        if self.nt_per_class.sum() == 0:
            LOGGER.warning(
                f"WARNING ⚠️ no labels found in {self.args.task} set, can not compute metrics without labels"
            )

        # Print results per class
        if self.args.verbose and not self.training and self.nc > 1 and len(self.stats):
            for i, c in enumerate(self.metrics.ap_class_index):
                LOGGER.info(
                    pf
                    % (
                        self.names[c],
                        self.nt_per_image[c],
                        self.nt_per_class[c],
                        *self.metrics.class_result(i),
                    )
                )

        if self.args.plots:
            for normalize in True, False:
                self.confusion_matrix.plot(
                    save_dir=self.save_dir,
                    names=self.names.values(),
                    normalize=normalize,
                    on_plot=self.on_plot,
                )

    def _process_batch(self, detections, gt_bboxes, gt_cls):
        """
        Return correct prediction matrix.

        Args:
            detections (torch.Tensor): Tensor of shape (N, 6) representing detections where each detection is
                (x1, y1, x2, y2, conf, class).
            gt_bboxes (torch.Tensor): Tensor of shape (M, 4) representing ground-truth bounding box coordinates. Each
                bounding box is of the format: (x1, y1, x2, y2).
            gt_cls (torch.Tensor): Tensor of shape (M,) representing target class indices.

        Returns:
            (torch.Tensor): Correct prediction matrix of shape (N, 10) for 10 IoU levels.

        Note:
            The function does not return any value directly usable for metrics calculation. Instead, it provides an
            intermediate representation used for evaluating predictions against ground truth.
        """
        iou = box_iou(gt_bboxes, detections[:, :4])
        return self.match_predictions(detections[:, 5], gt_cls, iou)

    def build_dataset(self, img_path, mode="val", batch=None):
        """
        Build YOLO Dataset.

        Args:
            img_path (str): Path to the folder containing images.
            mode (str): `train` mode or `val` mode, users are able to customize different augmentations for each mode.
            batch (int, optional): Size of batches, this is for `rect`. Defaults to None.
        """
        return build_yolo_dataset(
            self.args, img_path, batch, self.data, mode=mode, stride=self.stride
        )

    def get_dataloader(self, dataset_path, batch_size):
        """Construct and return dataloader."""
        dataset = self.build_dataset(dataset_path, batch=batch_size, mode="val")
        return build_dataloader(
            dataset, batch_size, self.args.workers, shuffle=False, rank=-1
        )  # return dataloader

    def plot_val_samples(self, batch, ni):
        """Plot validation image samples."""
        plot_images(
            batch["img"],
            batch["batch_idx"],
            batch["cls"].squeeze(-1),
            batch["bboxes"],
            paths=batch["im_file"],
            fname=self.save_dir / f"val_batch{ni}_labels.jpg",
            names=self.names,
            on_plot=self.on_plot,
        )

    def plot_predictions(self, batch, preds, ni):
        """Plots predicted bounding boxes on input images and saves the result."""
        plot_images(
            batch["img"],
            *output_to_target(preds, max_det=self.args.max_det),
            paths=batch["im_file"],
            fname=self.save_dir / f"val_batch{ni}_pred.jpg",
            names=self.names,
            on_plot=self.on_plot,
        )  # pred

    def save_one_txt(self, predn, save_conf, shape, file):
        """Save YOLO detections to a txt file in normalized coordinates in a specific format."""
        from ultralytics.engine.results import Results

        Results(
            np.zeros((shape[0], shape[1]), dtype=np.uint8),
            path=None,
            names=self.names,
            boxes=predn[:, :6],
        ).save_txt(file, save_conf=save_conf)

    def pred_to_json(self, predn, filename):
        """Serialize YOLO predictions to COCO json format."""
        stem = Path(filename).stem
        image_id = int(stem) if stem.isnumeric() else stem
        box = ops.xyxy2xywh(predn[:, :4])  # xywh
        box[:, :2] -= box[:, 2:] / 2  # xy center to top-left corner
        for p, b in zip(predn.tolist(), box.tolist()):
            self.jdict.append(
                {
                    "image_id": image_id,
                    "category_id": self.class_map[int(p[5])],
                    "bbox": [round(x, 3) for x in b],
                    "score": round(p[4], 5),
                }
            )

    def eval_json(self, stats):
        """Evaluates YOLO output in JSON format and returns performance statistics."""
        if self.args.save_json and (self.is_coco or self.is_lvis) and len(self.jdict):
            pred_json = self.save_dir / "predictions.json"  # predictions
            anno_json = (
                self.data["path"]
                / "annotations"
                / (
                    "instances_val2017.json"
                    if self.is_coco
                    else f"lvis_v1_{self.args.split}.json"
                )
            )  # annotations
            pkg = "pycocotools" if self.is_coco else "lvis"
            LOGGER.info(f"\nEvaluating {pkg} mAP using {pred_json} and {anno_json}...")
            try:  # https://github.com/cocodataset/cocoapi/blob/master/PythonAPI/pycocoEvalDemo.ipynb
                for x in pred_json, anno_json:
                    assert x.is_file(), f"{x} file not found"
                check_requirements(
                    "pycocotools>=2.0.6" if self.is_coco else "lvis>=0.5.3"
                )
                if self.is_coco:
                    from pycocotools.coco import COCO  # noqa
                    from pycocotools.cocoeval import COCOeval  # noqa

                    anno = COCO(str(anno_json))  # init annotations api
                    pred = anno.loadRes(
                        str(pred_json)
                    )  # init predictions api (must pass string, not Path)
                    val = COCOeval(anno, pred, "bbox")
                else:
                    from lvis import LVIS, LVISEval

                    anno = LVIS(str(anno_json))  # init annotations api
                    pred = anno._load_json(
                        str(pred_json)
                    )  # init predictions api (must pass string, not Path)
                    val = LVISEval(anno, pred, "bbox")
                val.params.imgIds = [
                    int(Path(x).stem) for x in self.dataloader.dataset.im_files
                ]  # images to eval
                val.evaluate()
                val.accumulate()
                val.summarize()
                if self.is_lvis:
                    val.print_results()  # explicitly call print_results
                # update mAP50-95 and mAP50
                stats[self.metrics.keys[-1]], stats[self.metrics.keys[-2]] = (
                    val.stats[:2]
                    if self.is_coco
                    else [val.results["AP50"], val.results["AP"]]
                )
            except Exception as e:
                LOGGER.warning(f"{pkg} unable to run: {e}")
        return stats<|MERGE_RESOLUTION|>--- conflicted
+++ resolved
@@ -88,23 +88,9 @@
                 or val.endswith(f"{os.sep}test-dev2017.txt")
             )
         )  # is COCO
-<<<<<<< HEAD
-        self.is_lvis = (
-            isinstance(val, str) and "lvis" in val and not self.is_coco
-        )  # is LVIS
-        self.class_map = (
-            converter.coco80_to_coco91_class()
-            if self.is_coco
-            else list(range(len(model.names)))
-        )
-        self.args.save_json |= (
-            self.args.val and (self.is_coco or self.is_lvis) and not self.training
-        )  # run final val
-=======
         self.is_lvis = isinstance(val, str) and "lvis" in val and not self.is_coco  # is LVIS
         self.class_map = converter.coco80_to_coco91_class() if self.is_coco else list(range(1, len(model.names) + 1))
         self.args.save_json |= self.args.val and (self.is_coco or self.is_lvis) and not self.training  # run final val
->>>>>>> 679ab796
         self.names = model.names
         self.nc = len(model.names)
         self.end2end = getattr(model, "end2end", False)
