--- conflicted
+++ resolved
@@ -24,22 +24,9 @@
 # Define Ultralytics GitHub assets maintained at https://github.com/ultralytics/assets
 GITHUB_ASSETS_REPO = "ultralytics/assets"
 GITHUB_ASSETS_NAMES = (
-<<<<<<< HEAD
-    [
-        f"yolov8{k}{suffix}.pt"
-        for k in "nsmlx"
-        for suffix in ("", "-cls", "-seg", "-pose", "-obb", "-oiv7")
-    ]
-    + [
-        f"yolo11{k}{suffix}.pt"
-        for k in "nsmlx"
-        for suffix in ("", "-cls", "-seg", "-pose", "-obb")
-    ]
-=======
     [f"yolov8{k}{suffix}.pt" for k in "nsmlx" for suffix in ("", "-cls", "-seg", "-pose", "-obb", "-oiv7")]
     + [f"yolo11{k}{suffix}.pt" for k in "nsmlx" for suffix in ("", "-cls", "-seg", "-pose", "-obb")]
     + [f"yolo12{k}{suffix}.pt" for k in "nsmlx" for suffix in ("",)]  # detect models only currently
->>>>>>> 679ab796
     + [f"yolov5{k}{resolution}u.pt" for k in "nsmlx" for resolution in ("", "6")]
     + [f"yolov3{k}u.pt" for k in ("", "-spp", "-tiny")]
     + [f"yolov8{k}-world.pt" for k in "smlx"]
@@ -499,13 +486,7 @@
         )
         return "", []
     data = r.json()
-<<<<<<< HEAD
-    return data["tag_name"], [
-        x["name"] for x in data["assets"]
-    ]  # tag, assets i.e. ['yolov8n.pt', 'yolov8s.pt', ...]
-=======
     return data["tag_name"], [x["name"] for x in data["assets"]]  # tag, assets i.e. ['yolo11n.pt', 'yolov8s.pt', ...]
->>>>>>> 679ab796
 
 
 def attempt_download_asset(file, repo="ultralytics/assets", release="v8.3.0", **kwargs):
