# Ultralytics 🚀 AGPL-3.0 License - https://ultralytics.com/license

import math
import warnings
from pathlib import Path
from typing import Callable, Dict, List, Optional, Union

import cv2
import matplotlib.pyplot as plt
import numpy as np
import torch
from PIL import Image, ImageDraw, ImageFont
from PIL import __version__ as pil_version

from ultralytics.utils import (
    IS_COLAB,
    IS_KAGGLE,
    LOGGER,
    TryExcept,
    ops,
    plt_settings,
    threaded,
)
from ultralytics.utils.checks import check_font, check_version, is_ascii
from ultralytics.utils.files import increment_path


class Colors:
    """
    Ultralytics color palette https://docs.ultralytics.com/reference/utils/plotting/#ultralytics.utils.plotting.Colors.

    This class provides methods to work with the Ultralytics color palette, including converting hex color codes to
    RGB values.

    Attributes:
        palette (list of tuple): List of RGB color values.
        n (int): The number of colors in the palette.
        pose_palette (np.ndarray): A specific color palette array with dtype np.uint8.

    ## Ultralytics Color Palette

    | Index | Color                                                             | HEX       | RGB               |
    |-------|-------------------------------------------------------------------|-----------|-------------------|
    | 0     | <i class="fa-solid fa-square fa-2xl" style="color: #042aff;"></i> | `#042aff` | (4, 42, 255)      |
    | 1     | <i class="fa-solid fa-square fa-2xl" style="color: #0bdbeb;"></i> | `#0bdbeb` | (11, 219, 235)    |
    | 2     | <i class="fa-solid fa-square fa-2xl" style="color: #f3f3f3;"></i> | `#f3f3f3` | (243, 243, 243)   |
    | 3     | <i class="fa-solid fa-square fa-2xl" style="color: #00dfb7;"></i> | `#00dfb7` | (0, 223, 183)     |
    | 4     | <i class="fa-solid fa-square fa-2xl" style="color: #111f68;"></i> | `#111f68` | (17, 31, 104)     |
    | 5     | <i class="fa-solid fa-square fa-2xl" style="color: #ff6fdd;"></i> | `#ff6fdd` | (255, 111, 221)   |
    | 6     | <i class="fa-solid fa-square fa-2xl" style="color: #ff444f;"></i> | `#ff444f` | (255, 68, 79)     |
    | 7     | <i class="fa-solid fa-square fa-2xl" style="color: #cced00;"></i> | `#cced00` | (204, 237, 0)     |
    | 8     | <i class="fa-solid fa-square fa-2xl" style="color: #00f344;"></i> | `#00f344` | (0, 243, 68)      |
    | 9     | <i class="fa-solid fa-square fa-2xl" style="color: #bd00ff;"></i> | `#bd00ff` | (189, 0, 255)     |
    | 10    | <i class="fa-solid fa-square fa-2xl" style="color: #00b4ff;"></i> | `#00b4ff` | (0, 180, 255)     |
    | 11    | <i class="fa-solid fa-square fa-2xl" style="color: #dd00ba;"></i> | `#dd00ba` | (221, 0, 186)     |
    | 12    | <i class="fa-solid fa-square fa-2xl" style="color: #00ffff;"></i> | `#00ffff` | (0, 255, 255)     |
    | 13    | <i class="fa-solid fa-square fa-2xl" style="color: #26c000;"></i> | `#26c000` | (38, 192, 0)      |
    | 14    | <i class="fa-solid fa-square fa-2xl" style="color: #01ffb3;"></i> | `#01ffb3` | (1, 255, 179)     |
    | 15    | <i class="fa-solid fa-square fa-2xl" style="color: #7d24ff;"></i> | `#7d24ff` | (125, 36, 255)    |
    | 16    | <i class="fa-solid fa-square fa-2xl" style="color: #7b0068;"></i> | `#7b0068` | (123, 0, 104)     |
    | 17    | <i class="fa-solid fa-square fa-2xl" style="color: #ff1b6c;"></i> | `#ff1b6c` | (255, 27, 108)    |
    | 18    | <i class="fa-solid fa-square fa-2xl" style="color: #fc6d2f;"></i> | `#fc6d2f` | (252, 109, 47)    |
    | 19    | <i class="fa-solid fa-square fa-2xl" style="color: #a2ff0b;"></i> | `#a2ff0b` | (162, 255, 11)    |

    ## Pose Color Palette

    | Index | Color                                                             | HEX       | RGB               |
    |-------|-------------------------------------------------------------------|-----------|-------------------|
    | 0     | <i class="fa-solid fa-square fa-2xl" style="color: #ff8000;"></i> | `#ff8000` | (255, 128, 0)     |
    | 1     | <i class="fa-solid fa-square fa-2xl" style="color: #ff9933;"></i> | `#ff9933` | (255, 153, 51)    |
    | 2     | <i class="fa-solid fa-square fa-2xl" style="color: #ffb266;"></i> | `#ffb266` | (255, 178, 102)   |
    | 3     | <i class="fa-solid fa-square fa-2xl" style="color: #e6e600;"></i> | `#e6e600` | (230, 230, 0)     |
    | 4     | <i class="fa-solid fa-square fa-2xl" style="color: #ff99ff;"></i> | `#ff99ff` | (255, 153, 255)   |
    | 5     | <i class="fa-solid fa-square fa-2xl" style="color: #99ccff;"></i> | `#99ccff` | (153, 204, 255)   |
    | 6     | <i class="fa-solid fa-square fa-2xl" style="color: #ff66ff;"></i> | `#ff66ff` | (255, 102, 255)   |
    | 7     | <i class="fa-solid fa-square fa-2xl" style="color: #ff33ff;"></i> | `#ff33ff` | (255, 51, 255)    |
    | 8     | <i class="fa-solid fa-square fa-2xl" style="color: #66b2ff;"></i> | `#66b2ff` | (102, 178, 255)   |
    | 9     | <i class="fa-solid fa-square fa-2xl" style="color: #3399ff;"></i> | `#3399ff` | (51, 153, 255)    |
    | 10    | <i class="fa-solid fa-square fa-2xl" style="color: #ff9999;"></i> | `#ff9999` | (255, 153, 153)   |
    | 11    | <i class="fa-solid fa-square fa-2xl" style="color: #ff6666;"></i> | `#ff6666` | (255, 102, 102)   |
    | 12    | <i class="fa-solid fa-square fa-2xl" style="color: #ff3333;"></i> | `#ff3333` | (255, 51, 51)     |
    | 13    | <i class="fa-solid fa-square fa-2xl" style="color: #99ff99;"></i> | `#99ff99` | (153, 255, 153)   |
    | 14    | <i class="fa-solid fa-square fa-2xl" style="color: #66ff66;"></i> | `#66ff66` | (102, 255, 102)   |
    | 15    | <i class="fa-solid fa-square fa-2xl" style="color: #33ff33;"></i> | `#33ff33` | (51, 255, 51)     |
    | 16    | <i class="fa-solid fa-square fa-2xl" style="color: #00ff00;"></i> | `#00ff00` | (0, 255, 0)       |
    | 17    | <i class="fa-solid fa-square fa-2xl" style="color: #0000ff;"></i> | `#0000ff` | (0, 0, 255)       |
    | 18    | <i class="fa-solid fa-square fa-2xl" style="color: #ff0000;"></i> | `#ff0000` | (255, 0, 0)       |
    | 19    | <i class="fa-solid fa-square fa-2xl" style="color: #ffffff;"></i> | `#ffffff` | (255, 255, 255)   |

    !!! note "Ultralytics Brand Colors"

        For Ultralytics brand colors see [https://www.ultralytics.com/brand](https://www.ultralytics.com/brand). Please use the official Ultralytics colors for all marketing materials.
    """

    def __init__(self):
        """Initialize colors as hex = matplotlib.colors.TABLEAU_COLORS.values()."""
        hexs = (
            "042AFF",
            "0BDBEB",
            "F3F3F3",
            "00DFB7",
            "111F68",
            "FF6FDD",
            "FF444F",
            "CCED00",
            "00F344",
            "BD00FF",
            "00B4FF",
            "DD00BA",
            "00FFFF",
            "26C000",
            "01FFB3",
            "7D24FF",
            "7B0068",
            "FF1B6C",
            "FC6D2F",
            "A2FF0B",
        )
        self.palette = [self.hex2rgb(f"#{c}") for c in hexs]
        self.n = len(self.palette)
        self.pose_palette = np.array(
            [
                [255, 128, 0],
                [255, 153, 51],
                [255, 178, 102],
                [230, 230, 0],
                [255, 153, 255],
                [153, 204, 255],
                [255, 102, 255],
                [255, 51, 255],
                [102, 178, 255],
                [51, 153, 255],
                [255, 153, 153],
                [255, 102, 102],
                [255, 51, 51],
                [153, 255, 153],
                [102, 255, 102],
                [51, 255, 51],
                [0, 255, 0],
                [0, 0, 255],
                [255, 0, 0],
                [255, 255, 255],
            ],
            dtype=np.uint8,
        )

    def __call__(self, i, bgr=False):
        """Converts hex color codes to RGB values."""
        c = self.palette[int(i) % self.n]
        return (c[2], c[1], c[0]) if bgr else c

    @staticmethod
    def hex2rgb(h):
        """Converts hex color codes to RGB values (i.e. default PIL order)."""
        return tuple(int(h[1 + i : 1 + i + 2], 16) for i in (0, 2, 4))


colors = Colors()  # create instance for 'from utils.plots import colors'


class Annotator:
    """
    Ultralytics Annotator for train/val mosaics and JPGs and predictions annotations.

    Attributes:
        im (Image.Image or numpy array): The image to annotate.
        pil (bool): Whether to use PIL or cv2 for drawing annotations.
        font (ImageFont.truetype or ImageFont.load_default): Font used for text annotations.
        lw (float): Line width for drawing.
        skeleton (List[List[int]]): Skeleton structure for keypoints.
        limb_color (List[int]): Color palette for limbs.
        kpt_color (List[int]): Color palette for keypoints.
    """

    def __init__(
        self,
        im,
        line_width=None,
        font_size=None,
        font="Arial.ttf",
        pil=False,
        example="abc",
    ):
        """Initialize the Annotator class with image and line width along with color palette for keypoints and limbs."""
        non_ascii = not is_ascii(
            example
        )  # non-latin labels, i.e. asian, arabic, cyrillic
        input_is_pil = isinstance(im, Image.Image)
        self.pil = pil or non_ascii or input_is_pil
        self.lw = line_width or max(
            round(sum(im.size if input_is_pil else im.shape) / 2 * 0.003), 2
        )
        if self.pil:  # use PIL
            self.im = im if input_is_pil else Image.fromarray(im)
            self.draw = ImageDraw.Draw(self.im)
            try:
                font = check_font("Arial.Unicode.ttf" if non_ascii else font)
                size = font_size or max(round(sum(self.im.size) / 2 * 0.035), 12)
                self.font = ImageFont.truetype(str(font), size)
            except Exception:
                self.font = ImageFont.load_default()
            # Deprecation fix for w, h = getsize(string) -> _, _, w, h = getbox(string)
            if check_version(pil_version, "9.2.0"):
                self.font.getsize = lambda x: self.font.getbbox(x)[
                    2:4
                ]  # text width, height
        else:  # use cv2
            assert (
                im.data.contiguous
            ), "Image not contiguous. Apply np.ascontiguousarray(im) to Annotator input images."
            self.im = im if im.flags.writeable else im.copy()
            self.tf = max(self.lw - 1, 1)  # font thickness
            self.sf = self.lw / 3  # font scale
        # Pose
        self.skeleton = [
            [16, 14],
            [14, 12],
            [17, 15],
            [15, 13],
            [12, 13],
            [6, 12],
            [7, 13],
            [6, 7],
            [6, 8],
            [7, 9],
            [8, 10],
            [9, 11],
            [2, 3],
            [1, 2],
            [1, 3],
            [2, 4],
            [3, 5],
            [4, 6],
            [5, 7],
        ]

        self.limb_color = colors.pose_palette[
            [9, 9, 9, 9, 7, 7, 7, 0, 0, 0, 0, 0, 16, 16, 16, 16, 16, 16, 16]
        ]
        self.kpt_color = colors.pose_palette[
            [16, 16, 16, 16, 16, 0, 0, 0, 0, 0, 0, 9, 9, 9, 9, 9, 9]
        ]
        self.dark_colors = {
            (235, 219, 11),
            (243, 243, 243),
            (183, 223, 0),
            (221, 111, 255),
            (0, 237, 204),
            (68, 243, 0),
            (255, 255, 0),
            (179, 255, 1),
            (11, 255, 162),
        }
        self.light_colors = {
            (255, 42, 4),
            (79, 68, 255),
            (255, 0, 189),
            (255, 180, 0),
            (186, 0, 221),
            (0, 192, 38),
            (255, 36, 125),
            (104, 0, 123),
            (108, 27, 255),
            (47, 109, 252),
            (104, 31, 17),
        }

    def get_txt_color(self, color=(128, 128, 128), txt_color=(255, 255, 255)):
        """
        Assign text color based on background color.

        Args:
            color (tuple, optional): The background color of the rectangle for text (B, G, R).
            txt_color (tuple, optional): The color of the text (R, G, B).

        Returns:
            txt_color (tuple): Text color for label
        """
        if color in self.dark_colors:
            return 104, 31, 17
        elif color in self.light_colors:
            return 255, 255, 255
        else:
            return txt_color

    def circle_label(
        self, box, label="", color=(128, 128, 128), txt_color=(255, 255, 255), margin=2
    ):
        """
        Draws a label with a background circle centered within a given bounding box.

        Args:
            box (tuple): The bounding box coordinates (x1, y1, x2, y2).
            label (str): The text label to be displayed.
            color (tuple, optional): The background color of the rectangle (B, G, R).
            txt_color (tuple, optional): The color of the text (R, G, B).
            margin (int, optional): The margin between the text and the rectangle border.
        """
        # If label have more than 3 characters, skip other characters, due to circle size
        if len(label) > 3:
            print(
                f"Length of label is {len(label)}, initial 3 label characters will be considered for circle annotation!"
            )
            label = label[:3]

        # Calculate the center of the box
        x_center, y_center = int((box[0] + box[2]) / 2), int((box[1] + box[3]) / 2)
        # Get the text size
        text_size = cv2.getTextSize(
            str(label), cv2.FONT_HERSHEY_SIMPLEX, self.sf - 0.15, self.tf
        )[0]
        # Calculate the required radius to fit the text with the margin
        required_radius = (
            int(((text_size[0] ** 2 + text_size[1] ** 2) ** 0.5) / 2) + margin
        )
        # Draw the circle with the required radius
        cv2.circle(self.im, (x_center, y_center), required_radius, color, -1)
        # Calculate the position for the text
        text_x = x_center - text_size[0] // 2
        text_y = y_center + text_size[1] // 2
        # Draw the text
        cv2.putText(
            self.im,
            str(label),
            (text_x, text_y),
            cv2.FONT_HERSHEY_SIMPLEX,
            self.sf - 0.15,
            self.get_txt_color(color, txt_color),
            self.tf,
            lineType=cv2.LINE_AA,
        )

    def text_label(
        self, box, label="", color=(128, 128, 128), txt_color=(255, 255, 255), margin=5
    ):
        """
        Draws a label with a background rectangle centered within a given bounding box.

        Args:
            box (tuple): The bounding box coordinates (x1, y1, x2, y2).
            label (str): The text label to be displayed.
            color (tuple, optional): The background color of the rectangle (B, G, R).
            txt_color (tuple, optional): The color of the text (R, G, B).
            margin (int, optional): The margin between the text and the rectangle border.
        """
        # Calculate the center of the bounding box
        x_center, y_center = int((box[0] + box[2]) / 2), int((box[1] + box[3]) / 2)
        # Get the size of the text
        text_size = cv2.getTextSize(
            label, cv2.FONT_HERSHEY_SIMPLEX, self.sf - 0.1, self.tf
        )[0]
        # Calculate the top-left corner of the text (to center it)
        text_x = x_center - text_size[0] // 2
        text_y = y_center + text_size[1] // 2
        # Calculate the coordinates of the background rectangle
        rect_x1 = text_x - margin
        rect_y1 = text_y - text_size[1] - margin
        rect_x2 = text_x + text_size[0] + margin
        rect_y2 = text_y + margin
        # Draw the background rectangle
        cv2.rectangle(self.im, (rect_x1, rect_y1), (rect_x2, rect_y2), color, -1)
        # Draw the text on top of the rectangle
        cv2.putText(
            self.im,
            label,
            (text_x, text_y),
            cv2.FONT_HERSHEY_SIMPLEX,
            self.sf - 0.1,
            self.get_txt_color(color, txt_color),
            self.tf,
            lineType=cv2.LINE_AA,
        )

    def box_label(
        self,
        box,
        label="",
        color=(128, 128, 128),
        txt_color=(255, 255, 255),
        rotated=False,
    ):
        """
        Draws a bounding box to image with label.

        Args:
            box (tuple): The bounding box coordinates (x1, y1, x2, y2).
            label (str): The text label to be displayed.
            color (tuple, optional): The background color of the rectangle (B, G, R).
            txt_color (tuple, optional): The color of the text (R, G, B).
            rotated (bool, optional): Variable used to check if task is OBB
        """
        txt_color = self.get_txt_color(color, txt_color)
        if isinstance(box, torch.Tensor):
            box = box.tolist()
        if self.pil or not is_ascii(label):
            if rotated:
                p1 = box[0]
                self.draw.polygon(
                    [tuple(b) for b in box], width=self.lw, outline=color
                )  # PIL requires tuple box
            else:
                p1 = (box[0], box[1])
                self.draw.rectangle(box, width=self.lw, outline=color)  # box
            if label:
                w, h = self.font.getsize(label)  # text width, height
                outside = p1[1] >= h  # label fits outside box
                if (
                    p1[0] > self.im.size[0] - w
                ):  # size is (w, h), check if label extend beyond right side of image
                    p1 = self.im.size[0] - w, p1[1]
                self.draw.rectangle(
                    (
                        p1[0],
                        p1[1] - h if outside else p1[1],
                        p1[0] + w + 1,
                        p1[1] + 1 if outside else p1[1] + h + 1,
                    ),
                    fill=color,
                )
                # self.draw.text((box[0], box[1]), label, fill=txt_color, font=self.font, anchor='ls')  # for PIL>8.0
                self.draw.text(
                    (p1[0], p1[1] - h if outside else p1[1]),
                    label,
                    fill=txt_color,
                    font=self.font,
                )
        else:  # cv2
            if rotated:
                p1 = [int(b) for b in box[0]]
                cv2.polylines(
                    self.im, [np.asarray(box, dtype=int)], True, color, self.lw
                )  # cv2 requires nparray box
            else:
                p1, p2 = (int(box[0]), int(box[1])), (int(box[2]), int(box[3]))
                cv2.rectangle(
                    self.im, p1, p2, color, thickness=self.lw, lineType=cv2.LINE_AA
                )
            if label:
                w, h = cv2.getTextSize(label, 0, fontScale=self.sf, thickness=self.tf)[
                    0
                ]  # text width, height
                h += 3  # add pixels to pad text
                outside = p1[1] >= h  # label fits outside box
                if (
                    p1[0] > self.im.shape[1] - w
                ):  # shape is (h, w), check if label extend beyond right side of image
                    p1 = self.im.shape[1] - w, p1[1]
                p2 = p1[0] + w, p1[1] - h if outside else p1[1] + h
                cv2.rectangle(self.im, p1, p2, color, -1, cv2.LINE_AA)  # filled
                cv2.putText(
                    self.im,
                    label,
                    (p1[0], p1[1] - 2 if outside else p1[1] + h - 1),
                    0,
                    self.sf,
                    txt_color,
                    thickness=self.tf,
                    lineType=cv2.LINE_AA,
                )

    def masks(self, masks, colors, im_gpu, alpha=0.5, retina_masks=False):
        """
        Plot masks on image.

        Args:
            masks (tensor): Predicted masks on cuda, shape: [n, h, w]
            colors (List[List[Int]]): Colors for predicted masks, [[r, g, b] * n]
            im_gpu (tensor): Image is in cuda, shape: [3, h, w], range: [0, 1]
            alpha (float): Mask transparency: 0.0 fully transparent, 1.0 opaque
            retina_masks (bool): Whether to use high resolution masks or not. Defaults to False.
        """
        if self.pil:
            # Convert to numpy first
            self.im = np.asarray(self.im).copy()
        if len(masks) == 0:
            self.im[:] = im_gpu.permute(1, 2, 0).contiguous().cpu().numpy() * 255
        if im_gpu.device != masks.device:
            im_gpu = im_gpu.to(masks.device)
        colors = (
            torch.tensor(colors, device=masks.device, dtype=torch.float32) / 255.0
        )  # shape(n,3)
        colors = colors[:, None, None]  # shape(n,1,1,3)
        masks = masks.unsqueeze(3)  # shape(n,h,w,1)
        masks_color = masks * (colors * alpha)  # shape(n,h,w,3)

        inv_alpha_masks = (1 - masks * alpha).cumprod(0)  # shape(n,h,w,1)
        mcs = masks_color.max(dim=0).values  # shape(n,h,w,3)

        im_gpu = im_gpu.flip(dims=[0])  # flip channel
        im_gpu = im_gpu.permute(1, 2, 0).contiguous()  # shape(h,w,3)
        im_gpu = im_gpu * inv_alpha_masks[-1] + mcs
        im_mask = im_gpu * 255
        im_mask_np = im_mask.byte().cpu().numpy()
        self.im[:] = (
            im_mask_np if retina_masks else ops.scale_image(im_mask_np, self.im.shape)
        )
        if self.pil:
            # Convert im back to PIL and update draw
            self.fromarray(self.im)

    def kpts(
        self,
        kpts,
        shape=(640, 640),
        radius=None,
        kpt_line=True,
        conf_thres=0.25,
        kpt_color=None,
    ):
        """
        Plot keypoints on the image.

        Args:
            kpts (torch.Tensor): Keypoints, shape [17, 3] (x, y, confidence).
            shape (tuple, optional): Image shape (h, w). Defaults to (640, 640).
            radius (int, optional): Keypoint radius. Defaults to 5.
            kpt_line (bool, optional): Draw lines between keypoints. Defaults to True.
            conf_thres (float, optional): Confidence threshold. Defaults to 0.25.
            kpt_color (tuple, optional): Keypoint color (B, G, R). Defaults to None.

        Note:
            - `kpt_line=True` currently only supports human pose plotting.
            - Modifies self.im in-place.
            - If self.pil is True, converts image to numpy array and back to PIL.
        """
        radius = radius if radius is not None else self.lw
        if self.pil:
            # Convert to numpy first
            self.im = np.asarray(self.im).copy()
        nkpt, ndim = kpts.shape
        is_pose = nkpt == 17 and ndim in {2, 3}
        kpt_line &= is_pose  # `kpt_line=True` for now only supports human pose plotting
        for i, k in enumerate(kpts):
            color_k = kpt_color or (
                self.kpt_color[i].tolist() if is_pose else colors(i)
            )
            x_coord, y_coord = k[0], k[1]
            if x_coord % shape[1] != 0 and y_coord % shape[0] != 0:
                if len(k) == 3:
                    conf = k[2]
                    if conf < conf_thres:
                        continue
                cv2.circle(
                    self.im,
                    (int(x_coord), int(y_coord)),
                    radius,
                    color_k,
                    -1,
                    lineType=cv2.LINE_AA,
                )

        if kpt_line:
            ndim = kpts.shape[-1]
            for i, sk in enumerate(self.skeleton):
                pos1 = (int(kpts[(sk[0] - 1), 0]), int(kpts[(sk[0] - 1), 1]))
                pos2 = (int(kpts[(sk[1] - 1), 0]), int(kpts[(sk[1] - 1), 1]))
                if ndim == 3:
                    conf1 = kpts[(sk[0] - 1), 2]
                    conf2 = kpts[(sk[1] - 1), 2]
                    if conf1 < conf_thres or conf2 < conf_thres:
                        continue
                if (
                    pos1[0] % shape[1] == 0
                    or pos1[1] % shape[0] == 0
                    or pos1[0] < 0
                    or pos1[1] < 0
                ):
                    continue
                if (
                    pos2[0] % shape[1] == 0
                    or pos2[1] % shape[0] == 0
                    or pos2[0] < 0
                    or pos2[1] < 0
                ):
                    continue
                cv2.line(
                    self.im,
                    pos1,
                    pos2,
                    kpt_color or self.limb_color[i].tolist(),
                    thickness=int(np.ceil(self.lw / 2)),
                    lineType=cv2.LINE_AA,
                )
        if self.pil:
            # Convert im back to PIL and update draw
            self.fromarray(self.im)

    def rectangle(self, xy, fill=None, outline=None, width=1):
        """Add rectangle to image (PIL-only)."""
        self.draw.rectangle(xy, fill, outline, width)

    def text(self, xy, text, txt_color=(255, 255, 255), anchor="top", box_style=False):
        """Adds text to an image using PIL or cv2."""
        if anchor == "bottom":  # start y from font bottom
            w, h = self.font.getsize(text)  # text width, height
            xy[1] += 1 - h
        if self.pil:
            if box_style:
                w, h = self.font.getsize(text)
                self.draw.rectangle(
                    (xy[0], xy[1], xy[0] + w + 1, xy[1] + h + 1), fill=txt_color
                )
                # Using `txt_color` for background and draw fg with white color
                txt_color = (255, 255, 255)
            if "\n" in text:
                lines = text.split("\n")
                _, h = self.font.getsize(text)
                for line in lines:
                    self.draw.text(xy, line, fill=txt_color, font=self.font)
                    xy[1] += h
            else:
                self.draw.text(xy, text, fill=txt_color, font=self.font)
        else:
            if box_style:
                w, h = cv2.getTextSize(text, 0, fontScale=self.sf, thickness=self.tf)[
                    0
                ]  # text width, height
                h += 3  # add pixels to pad text
                outside = xy[1] >= h  # label fits outside box
                p2 = xy[0] + w, xy[1] - h if outside else xy[1] + h
                cv2.rectangle(self.im, xy, p2, txt_color, -1, cv2.LINE_AA)  # filled
                # Using `txt_color` for background and draw fg with white color
                txt_color = (255, 255, 255)
            cv2.putText(
                self.im,
                text,
                xy,
                0,
                self.sf,
                txt_color,
                thickness=self.tf,
                lineType=cv2.LINE_AA,
            )

    def fromarray(self, im):
        """Update self.im from a numpy array."""
        self.im = im if isinstance(im, Image.Image) else Image.fromarray(im)
        self.draw = ImageDraw.Draw(self.im)

    def result(self):
        """Return annotated image as array."""
        return np.asarray(self.im)

    def show(self, title=None):
        """Show the annotated image."""
        im = Image.fromarray(
            np.asarray(self.im)[..., ::-1]
        )  # Convert numpy array to PIL Image with RGB to BGR
        if (
            IS_COLAB or IS_KAGGLE
        ):  # can not use IS_JUPYTER as will run for all ipython environments
            try:
                display(
                    im
                )  # noqa - display() function only available in ipython environments
            except ImportError as e:
                LOGGER.warning(f"Unable to display image in Jupyter notebooks: {e}")
        else:
            im.show(title=title)

    def save(self, filename="image.jpg"):
        """Save the annotated image to 'filename'."""
        cv2.imwrite(filename, np.asarray(self.im))

    @staticmethod
    def get_bbox_dimension(bbox=None):
        """
        Calculate the area of a bounding box.

        Args:
            bbox (tuple): Bounding box coordinates in the format (x_min, y_min, x_max, y_max).

        Returns:
            width (float): Width of the bounding box.
            height (float): Height of the bounding box.
            area (float): Area enclosed by the bounding box.
        """
        x_min, y_min, x_max, y_max = bbox
        width = x_max - x_min
        height = y_max - y_min
        return width, height, width * height

    def draw_region(self, reg_pts=None, color=(0, 255, 0), thickness=5):
        """
        Draw region line.

        Args:
            reg_pts (list): Region Points (for line 2 points, for region 4 points)
            color (tuple): Region Color value
            thickness (int): Region area thickness value
        """
        cv2.polylines(
            self.im,
            [np.array(reg_pts, dtype=np.int32)],
            isClosed=True,
            color=color,
            thickness=thickness,
        )

        # Draw small circles at the corner points
        for point in reg_pts:
            cv2.circle(
                self.im, (point[0], point[1]), thickness * 2, color, -1
            )  # -1 fills the circle

    def draw_centroid_and_tracks(self, track, color=(255, 0, 255), track_thickness=2):
        """
        Draw centroid point and track trails.

        Args:
            track (list): object tracking points for trails display
            color (tuple): tracks line color
            track_thickness (int): track line thickness value
        """
        points = np.hstack(track).astype(np.int32).reshape((-1, 1, 2))
        cv2.polylines(
            self.im, [points], isClosed=False, color=color, thickness=track_thickness
        )
        cv2.circle(
            self.im,
            (int(track[-1][0]), int(track[-1][1])),
            track_thickness * 2,
            color,
            -1,
        )

    def queue_counts_display(
        self, label, points=None, region_color=(255, 255, 255), txt_color=(0, 0, 0)
    ):
        """
        Displays queue counts on an image centered at the points with customizable font size and colors.

        Args:
            label (str): Queue counts label.
            points (tuple): Region points for center point calculation to display text.
            region_color (tuple): RGB queue region color.
            txt_color (tuple): RGB text display color.
        """
        x_values = [point[0] for point in points]
        y_values = [point[1] for point in points]
        center_x = sum(x_values) // len(points)
        center_y = sum(y_values) // len(points)

        text_size = cv2.getTextSize(label, 0, fontScale=self.sf, thickness=self.tf)[0]
        text_width = text_size[0]
        text_height = text_size[1]

        rect_width = text_width + 20
        rect_height = text_height + 20
        rect_top_left = (center_x - rect_width // 2, center_y - rect_height // 2)
        rect_bottom_right = (center_x + rect_width // 2, center_y + rect_height // 2)
        cv2.rectangle(self.im, rect_top_left, rect_bottom_right, region_color, -1)

        text_x = center_x - text_width // 2
        text_y = center_y + text_height // 2

        # Draw text
        cv2.putText(
            self.im,
            label,
            (text_x, text_y),
            0,
            fontScale=self.sf,
            color=txt_color,
            thickness=self.tf,
            lineType=cv2.LINE_AA,
        )

    def display_objects_labels(
        self, im0, text, txt_color, bg_color, x_center, y_center, margin
    ):
        """
        Display the bounding boxes labels in parking management app.

        Args:
            im0 (ndarray): Inference image.
            text (str): Object/class name.
            txt_color (tuple): Display color for text foreground.
            bg_color (tuple): Display color for text background.
            x_center (float): The x position center point for bounding box.
            y_center (float): The y position center point for bounding box.
            margin (int): The gap between text and rectangle for better display.
        """
        text_size = cv2.getTextSize(text, 0, fontScale=self.sf, thickness=self.tf)[0]
        text_x = x_center - text_size[0] // 2
        text_y = y_center + text_size[1] // 2

        rect_x1 = text_x - margin
        rect_y1 = text_y - text_size[1] - margin
        rect_x2 = text_x + text_size[0] + margin
        rect_y2 = text_y + margin
        cv2.rectangle(im0, (rect_x1, rect_y1), (rect_x2, rect_y2), bg_color, -1)
        cv2.putText(
            im0,
            text,
            (text_x, text_y),
            0,
            self.sf,
            txt_color,
            self.tf,
            lineType=cv2.LINE_AA,
        )

    def display_analytics(self, im0, text, txt_color, bg_color, margin):
        """
        Display the overall statistics for parking lots.

        Args:
            im0 (ndarray): Inference image.
            text (dict): Labels dictionary.
            txt_color (tuple): Display color for text foreground.
            bg_color (tuple): Display color for text background.
            margin (int): Gap between text and rectangle for better display.
        """
        horizontal_gap = int(im0.shape[1] * 0.02)
        vertical_gap = int(im0.shape[0] * 0.01)
        text_y_offset = 0
        for label, value in text.items():
            txt = f"{label}: {value}"
            text_size = cv2.getTextSize(txt, 0, self.sf, self.tf)[0]
            if text_size[0] < 5 or text_size[1] < 5:
                text_size = (5, 5)
            text_x = im0.shape[1] - text_size[0] - margin * 2 - horizontal_gap
            text_y = text_y_offset + text_size[1] + margin * 2 + vertical_gap
            rect_x1 = text_x - margin * 2
            rect_y1 = text_y - text_size[1] - margin * 2
            rect_x2 = text_x + text_size[0] + margin * 2
            rect_y2 = text_y + margin * 2
            cv2.rectangle(im0, (rect_x1, rect_y1), (rect_x2, rect_y2), bg_color, -1)
            cv2.putText(
                im0,
                txt,
                (text_x, text_y),
                0,
                self.sf,
                txt_color,
                self.tf,
                lineType=cv2.LINE_AA,
            )
            text_y_offset = rect_y2

    @staticmethod
    def estimate_pose_angle(a, b, c):
        """
        Calculate the pose angle for object.

        Args:
            a (float) : The value of pose point a
            b (float): The value of pose point b
            c (float): The value o pose point c

        Returns:
            angle (degree): Degree value of angle between three points
        """
        a, b, c = np.array(a), np.array(b), np.array(c)
        radians = np.arctan2(c[1] - b[1], c[0] - b[0]) - np.arctan2(
            a[1] - b[1], a[0] - b[0]
        )
        angle = np.abs(radians * 180.0 / np.pi)
        if angle > 180.0:
            angle = 360 - angle
        return angle

    def draw_specific_points(self, keypoints, indices=None, radius=2, conf_thres=0.25):
        """
        Draw specific keypoints for gym steps counting.

        Args:
            keypoints (list): Keypoints data to be plotted.
            indices (list, optional): Keypoint indices to be plotted. Defaults to [2, 5, 7].
            radius (int, optional): Keypoint radius. Defaults to 2.
            conf_thres (float, optional): Confidence threshold for keypoints. Defaults to 0.25.

        Returns:
            (numpy.ndarray): Image with drawn keypoints.

        Note:
            Keypoint format: [x, y] or [x, y, confidence].
            Modifies self.im in-place.
        """
        indices = indices or [2, 5, 7]
        points = [
            (int(k[0]), int(k[1]))
            for i, k in enumerate(keypoints)
            if i in indices and k[2] >= conf_thres
        ]

        # Draw lines between consecutive points
        for start, end in zip(points[:-1], points[1:]):
            cv2.line(self.im, start, end, (0, 255, 0), 2, lineType=cv2.LINE_AA)

        # Draw circles for keypoints
        for pt in points:
            cv2.circle(self.im, pt, radius, (0, 0, 255), -1, lineType=cv2.LINE_AA)

        return self.im

    def plot_workout_information(
        self, display_text, position, color=(104, 31, 17), txt_color=(255, 255, 255)
    ):
        """
        Draw text with a background on the image.

        Args:
            display_text (str): The text to be displayed.
            position (tuple): Coordinates (x, y) on the image where the text will be placed.
            color (tuple, optional): Text background color
            txt_color (tuple, optional): Text foreground color
        """
        (text_width, text_height), _ = cv2.getTextSize(
            display_text, 0, self.sf, self.tf
        )

        # Draw background rectangle
        cv2.rectangle(
            self.im,
            (position[0], position[1] - text_height - 5),
            (
                position[0] + text_width + 10,
                position[1] - text_height - 5 + text_height + 10 + self.tf,
            ),
            color,
            -1,
        )
        # Draw text
        cv2.putText(self.im, display_text, position, 0, self.sf, txt_color, self.tf)

        return text_height

    def plot_angle_and_count_and_stage(
        self,
        angle_text,
        count_text,
        stage_text,
        center_kpt,
        color=(104, 31, 17),
        txt_color=(255, 255, 255),
    ):
        """
        Plot the pose angle, count value, and step stage.

        Args:
            angle_text (str): Angle value for workout monitoring
            count_text (str): Counts value for workout monitoring
            stage_text (str): Stage decision for workout monitoring
            center_kpt (list): Centroid pose index for workout monitoring
            color (tuple, optional): Text background color
            txt_color (tuple, optional): Text foreground color
        """
        # Format text
        angle_text, count_text, stage_text = (
            f" {angle_text:.2f}",
            f"Steps : {count_text}",
            f" {stage_text}",
        )

        # Draw angle, count and stage text
        angle_height = self.plot_workout_information(
            angle_text, (int(center_kpt[0]), int(center_kpt[1])), color, txt_color
        )
        count_height = self.plot_workout_information(
            count_text,
            (int(center_kpt[0]), int(center_kpt[1]) + angle_height + 20),
            color,
            txt_color,
        )
        self.plot_workout_information(
            stage_text,
            (int(center_kpt[0]), int(center_kpt[1]) + angle_height + count_height + 40),
            color,
            txt_color,
        )

    def seg_bbox(
        self, mask, mask_color=(255, 0, 255), label=None, txt_color=(255, 255, 255)
    ):
        """
        Function for drawing segmented object in bounding box shape.

        Args:
            mask (np.ndarray): A 2D array of shape (N, 2) containing the contour points of the segmented object.
            mask_color (tuple): RGB color for the contour and label background.
            label (str, optional): Text label for the object. If None, no label is drawn.
            txt_color (tuple): RGB color for the label text.
        """
        if mask.size == 0:  # no masks to plot
            return

<<<<<<< HEAD
        cv2.polylines(
            self.im, [np.int32([mask])], isClosed=True, color=mask_color, thickness=2
        )
        text_size, _ = cv2.getTextSize(label, 0, self.sf, self.tf)

        cv2.rectangle(
            self.im,
            (
                int(mask[0][0]) - text_size[0] // 2 - 10,
                int(mask[0][1]) - text_size[1] - 10,
            ),
            (int(mask[0][0]) + text_size[0] // 2 + 10, int(mask[0][1] + 10)),
            mask_color,
            -1,
        )
=======
        cv2.polylines(self.im, [np.int32([mask])], isClosed=True, color=mask_color, thickness=2)
        if label:
            text_size, _ = cv2.getTextSize(label, 0, self.sf, self.tf)
            cv2.rectangle(
                self.im,
                (int(mask[0][0]) - text_size[0] // 2 - 10, int(mask[0][1]) - text_size[1] - 10),
                (int(mask[0][0]) + text_size[0] // 2 + 10, int(mask[0][1] + 10)),
                mask_color,
                -1,
            )
            cv2.putText(
                self.im, label, (int(mask[0][0]) - text_size[0] // 2, int(mask[0][1])), 0, self.sf, txt_color, self.tf
            )

    def sweep_annotator(self, line_x=0, line_y=0, label=None, color=(221, 0, 186), txt_color=(255, 255, 255)):
        """
        Function for drawing a sweep annotation line and an optional label.
>>>>>>> 679ab796

        Args:
            line_x (int): The x-coordinate of the sweep line.
            line_y (int): The y-coordinate limit of the sweep line.
            label (str, optional): Text label to be drawn in center of sweep line. If None, no label is drawn.
            color (tuple): RGB color for the line and label background.
            txt_color (tuple): RGB color for the label text.
        """
        # Draw the sweep line
        cv2.line(self.im, (line_x, 0), (line_x, line_y), color, self.tf * 2)

        # Draw label, if provided
        if label:
            (text_width, text_height), _ = cv2.getTextSize(label, cv2.FONT_HERSHEY_SIMPLEX, self.sf, self.tf)
            cv2.rectangle(
                self.im,
                (line_x - text_width // 2 - 10, line_y // 2 - text_height // 2 - 10),
                (line_x + text_width // 2 + 10, line_y // 2 + text_height // 2 + 10),
                color,
                -1,
            )
            cv2.putText(
                self.im,
                label,
<<<<<<< HEAD
                (int(mask[0][0]) - text_size[0] // 2, int(mask[0][1])),
                0,
=======
                (line_x - text_width // 2, line_y // 2 + text_height // 2),
                cv2.FONT_HERSHEY_SIMPLEX,
>>>>>>> 679ab796
                self.sf,
                txt_color,
                self.tf,
            )

    def plot_distance_and_line(
        self,
        pixels_distance,
        centroids,
        line_color=(104, 31, 17),
        centroid_color=(255, 0, 255),
    ):
        """
        Plot the distance and line on frame.

        Args:
            pixels_distance (float): Pixels distance between two bbox centroids.
            centroids (list): Bounding box centroids data.
            line_color (tuple, optional): Distance line color.
            centroid_color (tuple, optional): Bounding box centroid color.
        """
        # Get the text size
        text = f"Pixels Distance: {pixels_distance:.2f}"
        (text_width_m, text_height_m), _ = cv2.getTextSize(text, 0, self.sf, self.tf)

        # Define corners with 10-pixel margin and draw rectangle
        cv2.rectangle(
            self.im,
            (15, 25),
            (15 + text_width_m + 20, 25 + text_height_m + 20),
            line_color,
            -1,
        )

        # Calculate the position for the text with a 10-pixel margin and draw text
        text_position = (25, 25 + text_height_m + 10)
        cv2.putText(
            self.im,
            text,
            text_position,
            0,
            self.sf,
            (255, 255, 255),
            self.tf,
            cv2.LINE_AA,
        )

        cv2.line(self.im, centroids[0], centroids[1], line_color, 3)
        cv2.circle(self.im, centroids[0], 6, centroid_color, -1)
        cv2.circle(self.im, centroids[1], 6, centroid_color, -1)

    def visioneye(
        self, box, center_point, color=(235, 219, 11), pin_color=(255, 0, 255)
    ):
        """
        Function for pinpoint human-vision eye mapping and plotting.

        Args:
            box (list): Bounding box coordinates
            center_point (tuple): center point for vision eye view
            color (tuple): object centroid and line color value
            pin_color (tuple): visioneye point color value
        """
        center_bbox = int((box[0] + box[2]) / 2), int((box[1] + box[3]) / 2)
        cv2.circle(self.im, center_point, self.tf * 2, pin_color, -1)
        cv2.circle(self.im, center_bbox, self.tf * 2, color, -1)
        cv2.line(self.im, center_point, center_bbox, color, self.tf)


@TryExcept()  # known issue https://github.com/ultralytics/yolov5/issues/5395
@plt_settings()
def plot_labels(boxes, cls, names=(), save_dir=Path(""), on_plot=None):
    """Plot training labels including class histograms and box statistics."""
    import pandas  # scope for faster 'import ultralytics'
    import seaborn  # scope for faster 'import ultralytics'

    # Filter matplotlib>=3.7.2 warning and Seaborn use_inf and is_categorical FutureWarnings
    warnings.filterwarnings(
        "ignore", category=UserWarning, message="The figure layout has changed to tight"
    )
    warnings.filterwarnings("ignore", category=FutureWarning)

    # Plot dataset labels
    LOGGER.info(f"Plotting labels to {save_dir / 'labels.jpg'}... ")
    nc = int(cls.max() + 1)  # number of classes
    boxes = boxes[:1000000]  # limit to 1M boxes
    x = pandas.DataFrame(boxes, columns=["x", "y", "width", "height"])

    # Seaborn correlogram
    seaborn.pairplot(
        x,
        corner=True,
        diag_kind="auto",
        kind="hist",
        diag_kws=dict(bins=50),
        plot_kws=dict(pmax=0.9),
    )
    plt.savefig(save_dir / "labels_correlogram.jpg", dpi=200)
    plt.close()

    # Matplotlib labels
    ax = plt.subplots(2, 2, figsize=(8, 8), tight_layout=True)[1].ravel()
    y = ax[0].hist(cls, bins=np.linspace(0, nc, nc + 1) - 0.5, rwidth=0.8)
    for i in range(nc):
        y[2].patches[i].set_color([x / 255 for x in colors(i)])
    ax[0].set_ylabel("instances")
    if 0 < len(names) < 30:
        ax[0].set_xticks(range(len(names)))
        ax[0].set_xticklabels(list(names.values()), rotation=90, fontsize=10)
    else:
        ax[0].set_xlabel("classes")
    seaborn.histplot(x, x="x", y="y", ax=ax[2], bins=50, pmax=0.9)
    seaborn.histplot(x, x="width", y="height", ax=ax[3], bins=50, pmax=0.9)

    # Rectangles
    boxes[:, 0:2] = 0.5  # center
    boxes = ops.xywh2xyxy(boxes) * 1000
    img = Image.fromarray(np.ones((1000, 1000, 3), dtype=np.uint8) * 255)
    for cls, box in zip(cls[:500], boxes[:500]):
        ImageDraw.Draw(img).rectangle(box, width=1, outline=colors(cls))  # plot
    ax[1].imshow(img)
    ax[1].axis("off")

    for a in [0, 1, 2, 3]:
        for s in ["top", "right", "left", "bottom"]:
            ax[a].spines[s].set_visible(False)

    fname = save_dir / "labels.jpg"
    plt.savefig(fname, dpi=200)
    plt.close()
    if on_plot:
        on_plot(fname)


def save_one_box(
    xyxy, im, file=Path("im.jpg"), gain=1.02, pad=10, square=False, BGR=False, save=True
):
    """
    Save image crop as {file} with crop size multiple {gain} and {pad} pixels. Save and/or return crop.

    This function takes a bounding box and an image, and then saves a cropped portion of the image according
    to the bounding box. Optionally, the crop can be squared, and the function allows for gain and padding
    adjustments to the bounding box.

    Args:
        xyxy (torch.Tensor or list): A tensor or list representing the bounding box in xyxy format.
        im (numpy.ndarray): The input image.
        file (Path, optional): The path where the cropped image will be saved. Defaults to 'im.jpg'.
        gain (float, optional): A multiplicative factor to increase the size of the bounding box. Defaults to 1.02.
        pad (int, optional): The number of pixels to add to the width and height of the bounding box. Defaults to 10.
        square (bool, optional): If True, the bounding box will be transformed into a square. Defaults to False.
        BGR (bool, optional): If True, the image will be saved in BGR format, otherwise in RGB. Defaults to False.
        save (bool, optional): If True, the cropped image will be saved to disk. Defaults to True.

    Returns:
        (numpy.ndarray): The cropped image.

    Example:
        ```python
        from ultralytics.utils.plotting import save_one_box

        xyxy = [50, 50, 150, 150]
        im = cv2.imread("image.jpg")
        cropped_im = save_one_box(xyxy, im, file="cropped.jpg", square=True)
        ```
    """
    if not isinstance(xyxy, torch.Tensor):  # may be list
        xyxy = torch.stack(xyxy)
    b = ops.xyxy2xywh(xyxy.view(-1, 4))  # boxes
    if square:
        b[:, 2:] = b[:, 2:].max(1)[0].unsqueeze(1)  # attempt rectangle to square
    b[:, 2:] = b[:, 2:] * gain + pad  # box wh * gain + pad
    xyxy = ops.xywh2xyxy(b).long()
    xyxy = ops.clip_boxes(xyxy, im.shape)
    crop = im[
        int(xyxy[0, 1]) : int(xyxy[0, 3]),
        int(xyxy[0, 0]) : int(xyxy[0, 2]),
        :: (1 if BGR else -1),
    ]
    if save:
        file.parent.mkdir(parents=True, exist_ok=True)  # make directory
        f = str(increment_path(file).with_suffix(".jpg"))
        # cv2.imwrite(f, crop)  # save BGR, https://github.com/ultralytics/yolov5/issues/7007 chroma subsampling issue
        Image.fromarray(crop[..., ::-1]).save(f, quality=95, subsampling=0)  # save RGB
    return crop


@threaded
def plot_images(
    images: Union[torch.Tensor, np.ndarray],
    batch_idx: Union[torch.Tensor, np.ndarray],
    cls: Union[torch.Tensor, np.ndarray],
    bboxes: Union[torch.Tensor, np.ndarray] = np.zeros(0, dtype=np.float32),
    confs: Optional[Union[torch.Tensor, np.ndarray]] = None,
    masks: Union[torch.Tensor, np.ndarray] = np.zeros(0, dtype=np.uint8),
    kpts: Union[torch.Tensor, np.ndarray] = np.zeros((0, 51), dtype=np.float32),
    paths: Optional[List[str]] = None,
    fname: str = "images.jpg",
    names: Optional[Dict[int, str]] = None,
    on_plot: Optional[Callable] = None,
    max_size: int = 1920,
    max_subplots: int = 16,
    save: bool = True,
    conf_thres: float = 0.25,
) -> Optional[np.ndarray]:
    """
    Plot image grid with labels, bounding boxes, masks, and keypoints.

    Args:
        images: Batch of images to plot. Shape: (batch_size, channels, height, width).
        batch_idx: Batch indices for each detection. Shape: (num_detections,).
        cls: Class labels for each detection. Shape: (num_detections,).
        bboxes: Bounding boxes for each detection. Shape: (num_detections, 4) or (num_detections, 5) for rotated boxes.
        confs: Confidence scores for each detection. Shape: (num_detections,).
        masks: Instance segmentation masks. Shape: (num_detections, height, width) or (1, height, width).
        kpts: Keypoints for each detection. Shape: (num_detections, 51).
        paths: List of file paths for each image in the batch.
        fname: Output filename for the plotted image grid.
        names: Dictionary mapping class indices to class names.
        on_plot: Optional callback function to be called after saving the plot.
        max_size: Maximum size of the output image grid.
        max_subplots: Maximum number of subplots in the image grid.
        save: Whether to save the plotted image grid to a file.
        conf_thres: Confidence threshold for displaying detections.

    Returns:
        np.ndarray: Plotted image grid as a numpy array if save is False, None otherwise.

    Note:
        This function supports both tensor and numpy array inputs. It will automatically
        convert tensor inputs to numpy arrays for processing.
    """
    if isinstance(images, torch.Tensor):
        images = images.cpu().float().numpy()
    if isinstance(cls, torch.Tensor):
        cls = cls.cpu().numpy()
    if isinstance(bboxes, torch.Tensor):
        bboxes = bboxes.cpu().numpy()
    if isinstance(masks, torch.Tensor):
        masks = masks.cpu().numpy().astype(int)
    if isinstance(kpts, torch.Tensor):
        kpts = kpts.cpu().numpy()
    if isinstance(batch_idx, torch.Tensor):
        batch_idx = batch_idx.cpu().numpy()

    bs, _, h, w = images.shape  # batch size, _, height, width
    bs = min(bs, max_subplots)  # limit plot images
    ns = np.ceil(bs**0.5)  # number of subplots (square)
    if np.max(images[0]) <= 1:
        images *= 255  # de-normalise (optional)

    # Build Image
    mosaic = np.full((int(ns * h), int(ns * w), 3), 255, dtype=np.uint8)  # init
    for i in range(bs):
        x, y = int(w * (i // ns)), int(h * (i % ns))  # block origin
        mosaic[y : y + h, x : x + w, :] = images[i].transpose(1, 2, 0)

    # Resize (optional)
    scale = max_size / ns / max(h, w)
    if scale < 1:
        h = math.ceil(scale * h)
        w = math.ceil(scale * w)
        mosaic = cv2.resize(mosaic, tuple(int(x * ns) for x in (w, h)))

    # Annotate
    fs = int((h + w) * ns * 0.01)  # font size
    annotator = Annotator(
        mosaic, line_width=round(fs / 10), font_size=fs, pil=True, example=names
    )
    for i in range(bs):
        x, y = int(w * (i // ns)), int(h * (i % ns))  # block origin
        annotator.rectangle(
            [x, y, x + w, y + h], None, (255, 255, 255), width=2
        )  # borders
        if paths:
            annotator.text(
                (x + 5, y + 5), text=Path(paths[i]).name[:40], txt_color=(220, 220, 220)
            )  # filenames
        if len(cls) > 0:
            idx = batch_idx == i
            classes = cls[idx].astype("int")
            labels = confs is None

            if len(bboxes):
                boxes = bboxes[idx]
                conf = (
                    confs[idx] if confs is not None else None
                )  # check for confidence presence (label vs pred)
                if len(boxes):
                    if boxes[:, :4].max() <= 1.1:  # if normalized with tolerance 0.1
                        boxes[..., [0, 2]] *= w  # scale to pixels
                        boxes[..., [1, 3]] *= h
                    elif scale < 1:  # absolute coords need scale if image scales
                        boxes[..., :4] *= scale
                boxes[..., 0] += x
                boxes[..., 1] += y
                is_obb = boxes.shape[-1] == 5  # xywhr
                boxes = ops.xywhr2xyxyxyxy(boxes) if is_obb else ops.xywh2xyxy(boxes)
                for j, box in enumerate(boxes.astype(np.int64).tolist()):
                    c = classes[j]
                    color = colors(c)
                    c = names.get(c, c) if names else c
                    if labels or conf[j] > conf_thres:
                        label = f"{c}" if labels else f"{c} {conf[j]:.1f}"
                        annotator.box_label(box, label, color=color, rotated=is_obb)

            elif len(classes):
                for c in classes:
                    color = colors(c)
                    c = names.get(c, c) if names else c
                    annotator.text((x, y), f"{c}", txt_color=color, box_style=True)

            # Plot keypoints
            if len(kpts):
                kpts_ = kpts[idx].copy()
                if len(kpts_):
                    if (
                        kpts_[..., 0].max() <= 1.01 or kpts_[..., 1].max() <= 1.01
                    ):  # if normalized with tolerance .01
                        kpts_[..., 0] *= w  # scale to pixels
                        kpts_[..., 1] *= h
                    elif scale < 1:  # absolute coords need scale if image scales
                        kpts_ *= scale
                kpts_[..., 0] += x
                kpts_[..., 1] += y
                for j in range(len(kpts_)):
                    if labels or conf[j] > conf_thres:
                        annotator.kpts(kpts_[j], conf_thres=conf_thres)

            # Plot masks
            if len(masks):
                if idx.shape[0] == masks.shape[0]:  # overlap_masks=False
                    image_masks = masks[idx]
                else:  # overlap_masks=True
                    image_masks = masks[[i]]  # (1, 640, 640)
                    nl = idx.sum()
                    index = np.arange(nl).reshape((nl, 1, 1)) + 1
                    image_masks = np.repeat(image_masks, nl, axis=0)
                    image_masks = np.where(image_masks == index, 1.0, 0.0)

                im = np.asarray(annotator.im).copy()
                for j in range(len(image_masks)):
                    if labels or conf[j] > conf_thres:
                        color = colors(classes[j])
                        mh, mw = image_masks[j].shape
                        if mh != h or mw != w:
                            mask = image_masks[j].astype(np.uint8)
                            mask = cv2.resize(mask, (w, h))
                            mask = mask.astype(bool)
                        else:
                            mask = image_masks[j].astype(bool)
                        try:
                            im[y : y + h, x : x + w, :][mask] = (
                                im[y : y + h, x : x + w, :][mask] * 0.4
                                + np.array(color) * 0.6
                            )
                        except Exception:
                            pass
                annotator.fromarray(im)
    if not save:
        return np.asarray(annotator.im)
    annotator.im.save(fname)  # save
    if on_plot:
        on_plot(fname)


@plt_settings()
def plot_results(
    file="path/to/results.csv",
    dir="",
    segment=False,
    pose=False,
    classify=False,
    on_plot=None,
):
    """
    Plot training results from a results CSV file. The function supports various types of data including segmentation,
    pose estimation, and classification. Plots are saved as 'results.png' in the directory where the CSV is located.

    Args:
        file (str, optional): Path to the CSV file containing the training results. Defaults to 'path/to/results.csv'.
        dir (str, optional): Directory where the CSV file is located if 'file' is not provided. Defaults to ''.
        segment (bool, optional): Flag to indicate if the data is for segmentation. Defaults to False.
        pose (bool, optional): Flag to indicate if the data is for pose estimation. Defaults to False.
        classify (bool, optional): Flag to indicate if the data is for classification. Defaults to False.
        on_plot (callable, optional): Callback function to be executed after plotting. Takes filename as an argument.
            Defaults to None.

    Example:
        ```python
        from ultralytics.utils.plotting import plot_results

        plot_results("path/to/results.csv", segment=True)
        ```
    """
    import pandas as pd  # scope for faster 'import ultralytics'
    from scipy.ndimage import gaussian_filter1d

    save_dir = Path(file).parent if file else Path(dir)
    if classify:
        fig, ax = plt.subplots(2, 2, figsize=(6, 6), tight_layout=True)
        index = [2, 5, 3, 4]
    elif segment:
        fig, ax = plt.subplots(2, 8, figsize=(18, 6), tight_layout=True)
        index = [2, 3, 4, 5, 6, 7, 10, 11, 14, 15, 16, 17, 8, 9, 12, 13]
    elif pose:
        fig, ax = plt.subplots(2, 9, figsize=(21, 6), tight_layout=True)
        index = [2, 3, 4, 5, 6, 7, 8, 11, 12, 15, 16, 17, 18, 19, 9, 10, 13, 14]
    else:
        fig, ax = plt.subplots(2, 5, figsize=(12, 6), tight_layout=True)
        index = [2, 3, 4, 5, 6, 9, 10, 11, 7, 8]
    ax = ax.ravel()
    files = list(save_dir.glob("results*.csv"))
    assert len(
        files
    ), f"No results.csv files found in {save_dir.resolve()}, nothing to plot."
    for f in files:
        try:
            data = pd.read_csv(f)
            s = [x.strip() for x in data.columns]
            x = data.values[:, 0]
            for i, j in enumerate(index):
                y = data.values[:, j].astype("float")
                # y[y == 0] = np.nan  # don't show zero values
                ax[i].plot(
                    x, y, marker=".", label=f.stem, linewidth=2, markersize=8
                )  # actual results
                ax[i].plot(
                    x, gaussian_filter1d(y, sigma=3), ":", label="smooth", linewidth=2
                )  # smoothing line
                ax[i].set_title(s[j], fontsize=12)
                # if j in {8, 9, 10}:  # share train and val loss y axes
                #     ax[i].get_shared_y_axes().join(ax[i], ax[i - 5])
        except Exception as e:
            LOGGER.warning(f"WARNING: Plotting error for {f}: {e}")
    ax[1].legend()
    fname = save_dir / "results.png"
    fig.savefig(fname, dpi=200)
    plt.close()
    if on_plot:
        on_plot(fname)


def plt_color_scatter(v, f, bins=20, cmap="viridis", alpha=0.8, edgecolors="none"):
    """
    Plots a scatter plot with points colored based on a 2D histogram.

    Args:
        v (array-like): Values for the x-axis.
        f (array-like): Values for the y-axis.
        bins (int, optional): Number of bins for the histogram. Defaults to 20.
        cmap (str, optional): Colormap for the scatter plot. Defaults to 'viridis'.
        alpha (float, optional): Alpha for the scatter plot. Defaults to 0.8.
        edgecolors (str, optional): Edge colors for the scatter plot. Defaults to 'none'.

    Examples:
        >>> v = np.random.rand(100)
        >>> f = np.random.rand(100)
        >>> plt_color_scatter(v, f)
    """
    # Calculate 2D histogram and corresponding colors
    hist, xedges, yedges = np.histogram2d(v, f, bins=bins)
    colors = [
        hist[
            min(np.digitize(v[i], xedges, right=True) - 1, hist.shape[0] - 1),
            min(np.digitize(f[i], yedges, right=True) - 1, hist.shape[1] - 1),
        ]
        for i in range(len(v))
    ]

    # Scatter plot
    plt.scatter(v, f, c=colors, cmap=cmap, alpha=alpha, edgecolors=edgecolors)


def plot_tune_results(csv_file="tune_results.csv"):
    """
    Plot the evolution results stored in a 'tune_results.csv' file. The function generates a scatter plot for each key
    in the CSV, color-coded based on fitness scores. The best-performing configurations are highlighted on the plots.

    Args:
        csv_file (str, optional): Path to the CSV file containing the tuning results. Defaults to 'tune_results.csv'.

    Examples:
        >>> plot_tune_results("path/to/tune_results.csv")
    """
    import pandas as pd  # scope for faster 'import ultralytics'
    from scipy.ndimage import gaussian_filter1d

    def _save_one_file(file):
        """Save one matplotlib plot to 'file'."""
        plt.savefig(file, dpi=200)
        plt.close()
        LOGGER.info(f"Saved {file}")

    # Scatter plots for each hyperparameter
    csv_file = Path(csv_file)
    data = pd.read_csv(csv_file)
    num_metrics_columns = 1
    keys = [x.strip() for x in data.columns][num_metrics_columns:]
    x = data.values
    fitness = x[:, 0]  # fitness
    j = np.argmax(fitness)  # max fitness index
    n = math.ceil(len(keys) ** 0.5)  # columns and rows in plot
    plt.figure(figsize=(10, 10), tight_layout=True)
    for i, k in enumerate(keys):
        v = x[:, i + num_metrics_columns]
        mu = v[j]  # best single result
        plt.subplot(n, n, i + 1)
        plt_color_scatter(v, fitness, cmap="viridis", alpha=0.8, edgecolors="none")
        plt.plot(mu, fitness.max(), "k+", markersize=15)
        plt.title(f"{k} = {mu:.3g}", fontdict={"size": 9})  # limit to 40 characters
        plt.tick_params(axis="both", labelsize=8)  # Set axis label size to 8
        if i % n != 0:
            plt.yticks([])
    _save_one_file(csv_file.with_name("tune_scatter_plots.png"))

    # Fitness vs iteration
    x = range(1, len(fitness) + 1)
    plt.figure(figsize=(10, 6), tight_layout=True)
    plt.plot(x, fitness, marker="o", linestyle="none", label="fitness")
    plt.plot(
        x, gaussian_filter1d(fitness, sigma=3), ":", label="smoothed", linewidth=2
    )  # smoothing line
    plt.title("Fitness vs Iteration")
    plt.xlabel("Iteration")
    plt.ylabel("Fitness")
    plt.grid(True)
    plt.legend()
    _save_one_file(csv_file.with_name("tune_fitness.png"))


def output_to_target(output, max_det=300):
    """Convert model output to target format [batch_id, class_id, x, y, w, h, conf] for plotting."""
    targets = []
    for i, o in enumerate(output):
        box, conf, cls = o[:max_det, :6].cpu().split((4, 1, 1), 1)
        j = torch.full((conf.shape[0], 1), i)
        targets.append(torch.cat((j, cls, ops.xyxy2xywh(box), conf), 1))
    targets = torch.cat(targets, 0).numpy()
    return targets[:, 0], targets[:, 1], targets[:, 2:-1], targets[:, -1]


def output_to_rotated_target(output, max_det=300):
    """Convert model output to target format [batch_id, class_id, x, y, w, h, conf] for plotting."""
    targets = []
    for i, o in enumerate(output):
        box, conf, cls, angle = o[:max_det].cpu().split((4, 1, 1, 1), 1)
        j = torch.full((conf.shape[0], 1), i)
        targets.append(torch.cat((j, cls, box, angle, conf), 1))
    targets = torch.cat(targets, 0).numpy()
    return targets[:, 0], targets[:, 1], targets[:, 2:-1], targets[:, -1]


def feature_visualization(
    x, module_type, stage, n=32, save_dir=Path("runs/detect/exp")
):
    """
    Visualize feature maps of a given model module during inference.

    Args:
        x (torch.Tensor): Features to be visualized.
        module_type (str): Module type.
        stage (int): Module stage within the model.
        n (int, optional): Maximum number of feature maps to plot. Defaults to 32.
        save_dir (Path, optional): Directory to save results. Defaults to Path('runs/detect/exp').
    """
    for m in {
        "Detect",
        "Segment",
        "Pose",
        "Classify",
        "OBB",
        "RTDETRDecoder",
    }:  # all model heads
        if m in module_type:
            return
    if isinstance(x, torch.Tensor):
        _, channels, height, width = x.shape  # batch, channels, height, width
        if height > 1 and width > 1:
            f = (
                save_dir / f"stage{stage}_{module_type.split('.')[-1]}_features.png"
            )  # filename

            blocks = torch.chunk(
                x[0].cpu(), channels, dim=0
            )  # select batch index 0, block by channels
            n = min(n, channels)  # number of plots
            _, ax = plt.subplots(
                math.ceil(n / 8), 8, tight_layout=True
            )  # 8 rows x n/8 cols
            ax = ax.ravel()
            plt.subplots_adjust(wspace=0.05, hspace=0.05)
            for i in range(n):
                ax[i].imshow(blocks[i].squeeze())  # cmap='gray'
                ax[i].axis("off")

            LOGGER.info(f"Saving {f}... ({n}/{channels})")
            plt.savefig(f, dpi=300, bbox_inches="tight")
            plt.close()
            np.save(str(f.with_suffix(".npy")), x[0].cpu().numpy())  # npy save<|MERGE_RESOLUTION|>--- conflicted
+++ resolved
@@ -986,23 +986,6 @@
         if mask.size == 0:  # no masks to plot
             return
 
-<<<<<<< HEAD
-        cv2.polylines(
-            self.im, [np.int32([mask])], isClosed=True, color=mask_color, thickness=2
-        )
-        text_size, _ = cv2.getTextSize(label, 0, self.sf, self.tf)
-
-        cv2.rectangle(
-            self.im,
-            (
-                int(mask[0][0]) - text_size[0] // 2 - 10,
-                int(mask[0][1]) - text_size[1] - 10,
-            ),
-            (int(mask[0][0]) + text_size[0] // 2 + 10, int(mask[0][1] + 10)),
-            mask_color,
-            -1,
-        )
-=======
         cv2.polylines(self.im, [np.int32([mask])], isClosed=True, color=mask_color, thickness=2)
         if label:
             text_size, _ = cv2.getTextSize(label, 0, self.sf, self.tf)
@@ -1020,7 +1003,6 @@
     def sweep_annotator(self, line_x=0, line_y=0, label=None, color=(221, 0, 186), txt_color=(255, 255, 255)):
         """
         Function for drawing a sweep annotation line and an optional label.
->>>>>>> 679ab796
 
         Args:
             line_x (int): The x-coordinate of the sweep line.
@@ -1045,13 +1027,8 @@
             cv2.putText(
                 self.im,
                 label,
-<<<<<<< HEAD
-                (int(mask[0][0]) - text_size[0] // 2, int(mask[0][1])),
-                0,
-=======
                 (line_x - text_width // 2, line_y // 2 + text_height // 2),
                 cv2.FONT_HERSHEY_SIMPLEX,
->>>>>>> 679ab796
                 self.sf,
                 txt_color,
                 self.tf,
