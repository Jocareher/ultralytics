--- conflicted
+++ resolved
@@ -344,28 +344,6 @@
     layers = __import__("collections").OrderedDict((n, m) for n, m in model.named_modules() if len(m._modules) == 0)
     n_l = len(layers)  # number of layers
     if detailed:
-<<<<<<< HEAD
-        LOGGER.info(
-            f"{'layer':>5} {'name':>40} {'gradient':>9} {'parameters':>12} {'shape':>20} {'mu':>10} {'sigma':>10}"
-        )
-        for i, (name, p) in enumerate(model.named_parameters()):
-            name = name.replace("module_list.", "")
-            LOGGER.info(
-                "%5g %40s %9s %12g %20s %10.3g %10.3g %10s"
-                % (
-                    i,
-                    name,
-                    p.requires_grad,
-                    p.numel(),
-                    list(p.shape),
-                    p.mean(),
-                    p.std(),
-                    p.dtype,
-                )
-            )
-
-    flops = get_flops(model, imgsz)
-=======
         h = f"{'layer':>5}{'name':>40}{'type':>20}{'gradient':>10}{'parameters':>12}{'shape':>20}{'mu':>10}{'sigma':>10}"
         LOGGER.info(h)
         for i, (mn, m) in enumerate(layers.items()):
@@ -380,7 +358,6 @@
                 LOGGER.info(f"{i:>5g}{mn:>40}{mt:>20}{False!r:>10}{0:>12g}{str([]):>20}{'-':>10}{'-':>10}{'-':>15}")
 
     flops = get_flops(model, imgsz)  # imgsz may be int or list, i.e. imgsz=640 or imgsz=[640, 320]
->>>>>>> 679ab796
     fused = " (fused)" if getattr(model, "is_fused", lambda: False)() else ""
     fs = f", {flops:.1f} GFLOPs" if flops else ""
     yaml_file = getattr(model, "yaml_file", "") or getattr(model, "yaml", {}).get(
@@ -791,53 +768,13 @@
             )
             tf, tb, t = 0, 0, [0, 0, 0]  # dt forward, backward
             try:
-<<<<<<< HEAD
-                flops = (
-                    thop.profile(m, inputs=[x], verbose=False)[0] / 1e9 * 2
-                    if thop
-                    else 0
-                )  # GFLOPs
-=======
                 flops = thop.profile(deepcopy(m), inputs=[x], verbose=False)[0] / 1e9 * 2 if thop else 0  # GFLOPs
->>>>>>> 679ab796
             except Exception:
                 flops = 0
 
             try:
                 mem = 0
                 for _ in range(n):
-<<<<<<< HEAD
-                    t[0] = time_sync()
-                    y = m(x)
-                    t[1] = time_sync()
-                    try:
-                        (
-                            sum(yi.sum() for yi in y) if isinstance(y, list) else y
-                        ).sum().backward()
-                        t[2] = time_sync()
-                    except Exception:  # no backward method
-                        # print(e)  # for debug
-                        t[2] = float("nan")
-                    tf += (t[1] - t[0]) * 1000 / n  # ms per op forward
-                    tb += (t[2] - t[1]) * 1000 / n  # ms per op backward
-                mem = (
-                    torch.cuda.memory_reserved() / 1e9
-                    if torch.cuda.is_available()
-                    else 0
-                )  # (GB)
-                s_in, s_out = (
-                    tuple(x.shape) if isinstance(x, torch.Tensor) else "list"
-                    for x in (x, y)
-                )  # shapes
-                p = (
-                    sum(x.numel() for x in m.parameters())
-                    if isinstance(m, nn.Module)
-                    else 0
-                )  # parameters
-                LOGGER.info(
-                    f"{p:12}{flops:12.4g}{mem:>14.3f}{tf:14.4g}{tb:14.4g}{str(s_in):>24s}{str(s_out):>24s}"
-                )
-=======
                     with cuda_memory_usage(device) as cuda_info:
                         t[0] = time_sync()
                         y = m(x)
@@ -864,7 +801,6 @@
                 s_in, s_out = (tuple(x.shape) if isinstance(x, torch.Tensor) else "list" for x in (x, y))  # shapes
                 p = sum(x.numel() for x in m.parameters()) if isinstance(m, nn.Module) else 0  # parameters
                 LOGGER.info(f"{p:12}{flops:12.4g}{mem:>14.3f}{tf:14.4g}{tb:14.4g}{str(s_in):>24s}{str(s_out):>24s}")
->>>>>>> 679ab796
                 results.append([p, flops, mem, tf, tb, s_in, s_out])
             except Exception as e:
                 LOGGER.info(e)
@@ -906,13 +842,7 @@
         if fitness is None:  # check if fitness=None (happens when val=False)
             return False
 
-<<<<<<< HEAD
-        if (
-            fitness >= self.best_fitness
-        ):  # >= 0 to allow for early zero-fitness stage of training
-=======
         if fitness > self.best_fitness or self.best_fitness == 0:  # allow for early zero-fitness stage of training
->>>>>>> 679ab796
             self.best_epoch = epoch
             self.best_fitness = fitness
         delta = epoch - self.best_epoch  # epochs without improvement
