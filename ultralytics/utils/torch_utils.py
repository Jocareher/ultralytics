--- conflicted
+++ resolved
@@ -788,26 +788,6 @@
                     mem += cuda_info["memory"] / 1e9  # (GB)
                     tf += (t[1] - t[0]) * 1000 / n  # ms per op forward
                     tb += (t[2] - t[1]) * 1000 / n  # ms per op backward
-<<<<<<< HEAD
-                mem = (
-                    torch.cuda.memory_reserved() / 1e9
-                    if torch.cuda.is_available()
-                    else 0
-                )  # (GB)
-                s_in, s_out = (
-                    tuple(x.shape) if isinstance(x, torch.Tensor) else "list"
-                    for x in (x, y)
-                )  # shapes
-                p = (
-                    sum(x.numel() for x in m.parameters())
-                    if isinstance(m, nn.Module)
-                    else 0
-                    
-                )  # parameters
-                LOGGER.info(
-                    f"{p:12}{flops:12.4g}{mem:>14.3f}{tf:14.4g}{tb:14.4g}{str(s_in):>24s}{str(s_out):>24s}"
-                )
-=======
                     if max_num_obj:  # simulate training with predictions per image grid (for AutoBatch)
                         with cuda_memory_usage(device) as cuda_info:
                             torch.randn(
@@ -821,7 +801,6 @@
                 s_in, s_out = (tuple(x.shape) if isinstance(x, torch.Tensor) else "list" for x in (x, y))  # shapes
                 p = sum(x.numel() for x in m.parameters()) if isinstance(m, nn.Module) else 0  # parameters
                 LOGGER.info(f"{p:12}{flops:12.4g}{mem:>14.3f}{tf:14.4g}{tb:14.4g}{str(s_in):>24s}{str(s_out):>24s}")
->>>>>>> 285c8136
                 results.append([p, flops, mem, tf, tb, s_in, s_out])
             except Exception as e:
                 LOGGER.info(e)
