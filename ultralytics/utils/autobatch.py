# Ultralytics 🚀 AGPL-3.0 License - https://ultralytics.com/license
"""Functions for estimating the best YOLO batch size to use a fraction of the available CUDA memory in PyTorch."""

import os
from copy import deepcopy

import numpy as np
import torch

from ultralytics.utils import DEFAULT_CFG, LOGGER, colorstr
from ultralytics.utils.torch_utils import autocast, profile


def check_train_batch_size(model, imgsz=640, amp=True, batch=-1, max_num_obj=1):
    """
    Compute optimal YOLO training batch size using the autobatch() function.

    Args:
        model (torch.nn.Module): YOLO model to check batch size for.
        imgsz (int, optional): Image size used for training.
        amp (bool, optional): Use automatic mixed precision if True.
        batch (float, optional): Fraction of GPU memory to use. If -1, use default.
        max_num_obj (int, optional): The maximum number of objects from dataset.

    Returns:
        (int): Optimal batch size computed using the autobatch() function.

    Note:
        If 0.0 < batch < 1.0, it's used as the fraction of GPU memory to use.
        Otherwise, a default fraction of 0.6 is used.
    """
    with autocast(enabled=amp):
        return autobatch(
            deepcopy(model).train(), imgsz, fraction=batch if 0.0 < batch < 1.0 else 0.6, max_num_obj=max_num_obj
        )


def autobatch(model, imgsz=640, fraction=0.60, batch_size=DEFAULT_CFG.batch, max_num_obj=1):
    """
    Automatically estimate the best YOLO batch size to use a fraction of the available CUDA memory.

    Args:
        model (torch.nn.module): YOLO model to compute batch size for.
        imgsz (int, optional): The image size used as input for the YOLO model. Defaults to 640.
        fraction (float, optional): The fraction of available CUDA memory to use. Defaults to 0.60.
        batch_size (int, optional): The default batch size to use if an error is detected. Defaults to 16.
        max_num_obj (int, optional): The maximum number of objects from dataset.

    Returns:
        (int): The optimal batch size.
    """
    # Check device
    prefix = colorstr("AutoBatch: ")
    LOGGER.info(
        f"{prefix}Computing optimal batch size for imgsz={imgsz} at {fraction * 100}% CUDA memory utilization."
    )
    device = next(model.parameters()).device  # get model device
    if device.type in {"cpu", "mps"}:
        LOGGER.info(
            f"{prefix} ⚠️ intended for CUDA devices, using default batch-size {batch_size}"
        )
        return batch_size
    if torch.backends.cudnn.benchmark:
        LOGGER.info(
            f"{prefix} ⚠️ Requires torch.backends.cudnn.benchmark=False, using default batch-size {batch_size}"
        )
        return batch_size

    # Inspect CUDA memory
    gb = 1 << 30  # bytes to GiB (1024 ** 3)
    d = f"CUDA:{os.getenv('CUDA_VISIBLE_DEVICES', '0').strip()[0]}"  # 'CUDA:0'
    properties = torch.cuda.get_device_properties(device)  # device properties
    t = properties.total_memory / gb  # GiB total
    r = torch.cuda.memory_reserved(device) / gb  # GiB reserved
    a = torch.cuda.memory_allocated(device) / gb  # GiB allocated
    f = t - (r + a)  # GiB free
    LOGGER.info(
        f"{prefix}{d} ({properties.name}) {t:.2f}G total, {r:.2f}G reserved, {a:.2f}G allocated, {f:.2f}G free"
    )

    # Profile batch sizes
    batch_sizes = [1, 2, 4, 8, 16] if t < 16 else [1, 2, 4, 8, 16, 32, 64]
    try:
        img = [torch.empty(b, 3, imgsz, imgsz) for b in batch_sizes]
        results = profile(img, model, n=1, device=device, max_num_obj=max_num_obj)

        # Fit a solution
        xy = [
            [x, y[2]]
            for i, (x, y) in enumerate(zip(batch_sizes, results))
            if y  # valid result
            and isinstance(y[2], (int, float))  # is numeric
            and 0 < y[2] < t  # between 0 and GPU limit
            and (i == 0 or not results[i - 1] or y[2] > results[i - 1][2])  # first item or increasing memory
        ]
        fit_x, fit_y = zip(*xy) if xy else ([], [])
        p = np.polyfit(np.log(fit_x), np.log(fit_y), deg=1)  # first-degree polynomial fit in log space
        b = int(round(np.exp((np.log(f * fraction) - p[1]) / p[0])))  # y intercept (optimal batch size)
        if None in results:  # some sizes failed
            i = results.index(None)  # first fail index
            if b >= batch_sizes[i]:  # y intercept above failure point
                b = batch_sizes[max(i - 1, 0)]  # select prior safe point
        if b < 1 or b > 1024:  # b outside of safe range
            LOGGER.info(f"{prefix}WARNING ⚠️ batch={b} outside safe range, using default batch-size {batch_size}.")
            b = batch_size
<<<<<<< HEAD
            LOGGER.info(
                f"{prefix}WARNING ⚠️ CUDA anomaly detected, using default batch-size {batch_size}."
            )

        fraction = (np.polyval(p, b) + r + a) / t  # actual fraction predicted
        LOGGER.info(
            f"{prefix}Using batch-size {b} for {d} {t * fraction:.2f}G/{t:.2f}G ({fraction * 100:.0f}%) ✅"
        )
=======

        fraction = (np.exp(np.polyval(p, np.log(b))) + r + a) / t  # predicted fraction
        LOGGER.info(f"{prefix}Using batch-size {b} for {d} {t * fraction:.2f}G/{t:.2f}G ({fraction * 100:.0f}%) ✅")
>>>>>>> 679ab796
        return b
    except Exception as e:
        LOGGER.warning(
            f"{prefix}WARNING ⚠️ error detected: {e},  using default batch-size {batch_size}."
        )
        return batch_size
    finally:
        torch.cuda.empty_cache()<|MERGE_RESOLUTION|>--- conflicted
+++ resolved
@@ -103,20 +103,9 @@
         if b < 1 or b > 1024:  # b outside of safe range
             LOGGER.info(f"{prefix}WARNING ⚠️ batch={b} outside safe range, using default batch-size {batch_size}.")
             b = batch_size
-<<<<<<< HEAD
-            LOGGER.info(
-                f"{prefix}WARNING ⚠️ CUDA anomaly detected, using default batch-size {batch_size}."
-            )
-
-        fraction = (np.polyval(p, b) + r + a) / t  # actual fraction predicted
-        LOGGER.info(
-            f"{prefix}Using batch-size {b} for {d} {t * fraction:.2f}G/{t:.2f}G ({fraction * 100:.0f}%) ✅"
-        )
-=======
 
         fraction = (np.exp(np.polyval(p, np.log(b))) + r + a) / t  # predicted fraction
         LOGGER.info(f"{prefix}Using batch-size {b} for {d} {t * fraction:.2f}G/{t:.2f}G ({fraction * 100:.0f}%) ✅")
->>>>>>> 679ab796
         return b
     except Exception as e:
         LOGGER.warning(
