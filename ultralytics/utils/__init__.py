# Ultralytics 🚀 AGPL-3.0 License - https://ultralytics.com/license

import contextlib
import importlib.metadata
import inspect
import json
import logging.config
import os
import platform
import re
import subprocess
import sys
import threading
import time
import uuid
import warnings
from pathlib import Path
from threading import Lock
from types import SimpleNamespace
from typing import Union
from urllib.parse import unquote

import cv2
import matplotlib.pyplot as plt
import numpy as np
import torch
import tqdm
import yaml

from ultralytics import __version__

# PyTorch Multi-GPU DDP Constants
RANK = int(os.getenv("RANK", -1))
LOCAL_RANK = int(
    os.getenv("LOCAL_RANK", -1)
)  # https://pytorch.org/docs/stable/elastic/run.html

# Other Constants
ARGV = sys.argv or ["", ""]  # sometimes sys.argv = []
FILE = Path(__file__).resolve()
ROOT = FILE.parents[1]  # YOLO
ASSETS = ROOT / "assets"  # default images
ASSETS_URL = "https://github.com/ultralytics/assets/releases/download/v0.0.0"  # assets GitHub URL
DEFAULT_CFG_PATH = ROOT / "cfg/default.yaml"
DEFAULT_SOL_CFG_PATH = (
    ROOT / "cfg/solutions/default.yaml"
)  # Ultralytics solutions yaml path
NUM_THREADS = min(
    8, max(1, os.cpu_count() - 1)
)  # number of YOLO multiprocessing threads
AUTOINSTALL = (
    str(os.getenv("YOLO_AUTOINSTALL", True)).lower() == "true"
)  # global auto-install mode
VERBOSE = str(os.getenv("YOLO_VERBOSE", True)).lower() == "true"  # global verbose mode
TQDM_BAR_FORMAT = "{l_bar}{bar:10}{r_bar}" if VERBOSE else None  # tqdm bar format
LOGGING_NAME = "ultralytics"
MACOS, LINUX, WINDOWS = (
    platform.system() == x for x in ["Darwin", "Linux", "Windows"]
)  # environment booleans
ARM64 = platform.machine() in {"arm64", "aarch64"}  # ARM64 booleans
PYTHON_VERSION = platform.python_version()
TORCH_VERSION = torch.__version__
TORCHVISION_VERSION = importlib.metadata.version(
    "torchvision"
)  # faster than importing torchvision
IS_VSCODE = os.environ.get("TERM_PROGRAM", False) == "vscode"
RKNN_CHIPS = frozenset(
    {
        "rk3588",
        "rk3576",
        "rk3566",
        "rk3568",
        "rk3562",
        "rv1103",
        "rv1106",
        "rv1103b",
        "rv1106b",
        "rk2118",
    }
)  # Rockchip processors available for export
HELP_MSG = """
    Examples for running Ultralytics:

    1. Install the ultralytics package:

        pip install ultralytics

    2. Use the Python SDK:

        from ultralytics import YOLO

        # Load a model
        model = YOLO("yolo11n.yaml")  # build a new model from scratch
        model = YOLO("yolo11n.pt")  # load a pretrained model (recommended for training)

        # Use the model
        results = model.train(data="coco8.yaml", epochs=3)  # train the model
        results = model.val()  # evaluate model performance on the validation set
        results = model("https://ultralytics.com/images/bus.jpg")  # predict on an image
        success = model.export(format="onnx")  # export the model to ONNX format

    3. Use the command line interface (CLI):

        Ultralytics 'yolo' CLI commands use the following syntax:

            yolo TASK MODE ARGS

            Where   TASK (optional) is one of [detect, segment, classify, pose, obb]
                    MODE (required) is one of [train, val, predict, export, track, benchmark]
                    ARGS (optional) are any number of custom "arg=value" pairs like "imgsz=320" that override defaults.
                        See all ARGS at https://docs.ultralytics.com/usage/cfg or with "yolo cfg"

        - Train a detection model for 10 epochs with an initial learning_rate of 0.01
            yolo detect train data=coco8.yaml model=yolo11n.pt epochs=10 lr0=0.01

        - Predict a YouTube video using a pretrained segmentation model at image size 320:
            yolo segment predict model=yolo11n-seg.pt source='https://youtu.be/LNwODJXcvt4' imgsz=320

        - Val a pretrained detection model at batch-size 1 and image size 640:
            yolo detect val model=yolo11n.pt data=coco8.yaml batch=1 imgsz=640

        - Export a YOLO11n classification model to ONNX format at image size 224 by 128 (no TASK required)
            yolo export model=yolo11n-cls.pt format=onnx imgsz=224,128

        - Run special commands:
            yolo help
            yolo checks
            yolo version
            yolo settings
            yolo copy-cfg
            yolo cfg

    Docs: https://docs.ultralytics.com
    Community: https://community.ultralytics.com
    GitHub: https://github.com/ultralytics/ultralytics
    """

# Settings and Environment Variables
torch.set_printoptions(linewidth=320, precision=4, profile="default")
np.set_printoptions(
    linewidth=320, formatter={"float_kind": "{:11.5g}".format}
)  # format short g, %precision=5
cv2.setNumThreads(
    0
)  # prevent OpenCV from multithreading (incompatible with PyTorch DataLoader)
os.environ["NUMEXPR_MAX_THREADS"] = str(NUM_THREADS)  # NumExpr max threads
<<<<<<< HEAD
os.environ["CUBLAS_WORKSPACE_CONFIG"] = (
    ":4096:8"  # for deterministic training to avoid CUDA warning
)
os.environ["TF_CPP_MIN_LOG_LEVEL"] = (
    "3"  # suppress verbose TF compiler warnings in Colab
)
os.environ["TORCH_CPP_LOG_LEVEL"] = (
    "ERROR"  # suppress "NNPACK.cpp could not initialize NNPACK" warnings
)
os.environ["KINETO_LOG_LEVEL"] = (
    "5"  # suppress verbose PyTorch profiler output when computing FLOPs
)
=======
os.environ["TF_CPP_MIN_LOG_LEVEL"] = "3"  # suppress verbose TF compiler warnings in Colab
os.environ["TORCH_CPP_LOG_LEVEL"] = "ERROR"  # suppress "NNPACK.cpp could not initialize NNPACK" warnings
os.environ["KINETO_LOG_LEVEL"] = "5"  # suppress verbose PyTorch profiler output when computing FLOPs
>>>>>>> 679ab796

if TQDM_RICH := str(os.getenv("YOLO_TQDM_RICH", False)).lower() == "true":
    from tqdm import rich


class TQDM(rich.tqdm if TQDM_RICH else tqdm.tqdm):
    """
    A custom TQDM progress bar class that extends the original tqdm functionality.

    This class modifies the behavior of the original tqdm progress bar based on global settings and provides
    additional customization options.

    Attributes:
        disable (bool): Whether to disable the progress bar. Determined by the global VERBOSE setting and
            any passed 'disable' argument.
        bar_format (str): The format string for the progress bar. Uses the global TQDM_BAR_FORMAT if not
            explicitly set.

    Methods:
        __init__: Initializes the TQDM object with custom settings.

    Examples:
        >>> from ultralytics.utils import TQDM
        >>> for i in TQDM(range(100)):
        ...     # Your processing code here
        ...     pass
    """

    def __init__(self, *args, **kwargs):
        """
        Initializes a custom TQDM progress bar.

        This class extends the original tqdm class to provide customized behavior for Ultralytics projects.

        Args:
            *args (Any): Variable length argument list to be passed to the original tqdm constructor.
            **kwargs (Any): Arbitrary keyword arguments to be passed to the original tqdm constructor.

        Notes:
            - The progress bar is disabled if VERBOSE is False or if 'disable' is explicitly set to True in kwargs.
            - The default bar format is set to TQDM_BAR_FORMAT unless overridden in kwargs.

        Examples:
            >>> from ultralytics.utils import TQDM
            >>> for i in TQDM(range(100)):
            ...     # Your code here
            ...     pass
        """
<<<<<<< HEAD
        kwargs["disable"] = not VERBOSE or kwargs.get(
            "disable", False
        )  # logical 'and' with default value if passed
        kwargs.setdefault(
            "bar_format", TQDM_BAR_FORMAT
        )  # override default value if passed
=======
        warnings.filterwarnings("ignore", category=tqdm.TqdmExperimentalWarning)  # suppress tqdm.rich warning
        kwargs["disable"] = not VERBOSE or kwargs.get("disable", False)
        kwargs.setdefault("bar_format", TQDM_BAR_FORMAT)  # override default value if passed
>>>>>>> 679ab796
        super().__init__(*args, **kwargs)


class SimpleClass:
    """
    A simple base class for creating objects with string representations of their attributes.

    This class provides a foundation for creating objects that can be easily printed or represented as strings,
    showing all their non-callable attributes. It's useful for debugging and introspection of object states.

    Methods:
        __str__: Returns a human-readable string representation of the object.
        __repr__: Returns a machine-readable string representation of the object.
        __getattr__: Provides a custom attribute access error message with helpful information.

    Examples:
        >>> class MyClass(SimpleClass):
        ...     def __init__(self):
        ...         self.x = 10
        ...         self.y = "hello"
        >>> obj = MyClass()
        >>> print(obj)
        __main__.MyClass object with attributes:

        x: 10
        y: 'hello'

    Notes:
        - This class is designed to be subclassed. It provides a convenient way to inspect object attributes.
        - The string representation includes the module and class name of the object.
        - Callable attributes and attributes starting with an underscore are excluded from the string representation.
    """

    def __str__(self):
        """Return a human-readable string representation of the object."""
        attr = []
        for a in dir(self):
            v = getattr(self, a)
            if not callable(v) and not a.startswith("_"):
                if isinstance(v, SimpleClass):
                    # Display only the module and class name for subclasses
                    s = f"{a}: {v.__module__}.{v.__class__.__name__} object"
                else:
                    s = f"{a}: {repr(v)}"
                attr.append(s)
        return (
            f"{self.__module__}.{self.__class__.__name__} object with attributes:\n\n"
            + "\n".join(attr)
        )

    def __repr__(self):
        """Return a machine-readable string representation of the object."""
        return self.__str__()

    def __getattr__(self, attr):
        """Custom attribute access error message with helpful information."""
        name = self.__class__.__name__
        raise AttributeError(
            f"'{name}' object has no attribute '{attr}'. See valid attributes below.\n{self.__doc__}"
        )


class IterableSimpleNamespace(SimpleNamespace):
    """
    An iterable SimpleNamespace class that provides enhanced functionality for attribute access and iteration.

    This class extends the SimpleNamespace class with additional methods for iteration, string representation,
    and attribute access. It is designed to be used as a convenient container for storing and accessing
    configuration parameters.

    Methods:
        __iter__: Returns an iterator of key-value pairs from the namespace's attributes.
        __str__: Returns a human-readable string representation of the object.
        __getattr__: Provides a custom attribute access error message with helpful information.
        get: Retrieves the value of a specified key, or a default value if the key doesn't exist.

    Examples:
        >>> cfg = IterableSimpleNamespace(a=1, b=2, c=3)
        >>> for k, v in cfg:
        ...     print(f"{k}: {v}")
        a: 1
        b: 2
        c: 3
        >>> print(cfg)
        a=1
        b=2
        c=3
        >>> cfg.get("b")
        2
        >>> cfg.get("d", "default")
        'default'

    Notes:
        This class is particularly useful for storing configuration parameters in a more accessible
        and iterable format compared to a standard dictionary.
    """

    def __iter__(self):
        """Return an iterator of key-value pairs from the namespace's attributes."""
        return iter(vars(self).items())

    def __str__(self):
        """Return a human-readable string representation of the object."""
        return "\n".join(f"{k}={v}" for k, v in vars(self).items())

    def __getattr__(self, attr):
        """Custom attribute access error message with helpful information."""
        name = self.__class__.__name__
        raise AttributeError(
            f"""
            '{name}' object has no attribute '{attr}'. This may be caused by a modified or out of date ultralytics
            'default.yaml' file.\nPlease update your code with 'pip install -U ultralytics' and if necessary replace
            {DEFAULT_CFG_PATH} with the latest version from
            https://github.com/ultralytics/ultralytics/blob/main/ultralytics/cfg/default.yaml
            """
        )

    def get(self, key, default=None):
        """Return the value of the specified key if it exists; otherwise, return the default value."""
        return getattr(self, key, default)


def plt_settings(rcparams=None, backend="Agg"):
    """
    Decorator to temporarily set rc parameters and the backend for a plotting function.

    Example:
        decorator: @plt_settings({"font.size": 12})
        context manager: with plt_settings({"font.size": 12}):

    Args:
        rcparams (dict): Dictionary of rc parameters to set.
        backend (str, optional): Name of the backend to use. Defaults to 'Agg'.

    Returns:
        (Callable): Decorated function with temporarily set rc parameters and backend. This decorator can be
            applied to any function that needs to have specific matplotlib rc parameters and backend for its execution.
    """
    if rcparams is None:
        rcparams = {"font.size": 11}

    def decorator(func):
        """Decorator to apply temporary rc parameters and backend to a function."""

        def wrapper(*args, **kwargs):
            """Sets rc parameters and backend, calls the original function, and restores the settings."""
            original_backend = plt.get_backend()
            switch = backend.lower() != original_backend.lower()
            if switch:
                plt.close(
                    "all"
                )  # auto-close()ing of figures upon backend switching is deprecated since 3.8
                plt.switch_backend(backend)

            # Plot with backend and always revert to original backend
            try:
                with plt.rc_context(rcparams):
                    result = func(*args, **kwargs)
            finally:
                if switch:
                    plt.close("all")
                    plt.switch_backend(original_backend)
            return result

        return wrapper

    return decorator


def set_logging(name="LOGGING_NAME", verbose=True):
    """
    Sets up logging with UTF-8 encoding and configurable verbosity.

    This function configures logging for the Ultralytics library, setting the appropriate logging level and
    formatter based on the verbosity flag and the current process rank. It handles special cases for Windows
    environments where UTF-8 encoding might not be the default.

    Args:
        name (str): Name of the logger. Defaults to "LOGGING_NAME".
        verbose (bool): Flag to set logging level to INFO if True, ERROR otherwise. Defaults to True.

    Examples:
        >>> set_logging(name="ultralytics", verbose=True)
        >>> logger = logging.getLogger("ultralytics")
        >>> logger.info("This is an info message")

    Notes:
        - On Windows, this function attempts to reconfigure stdout to use UTF-8 encoding if possible.
        - If reconfiguration is not possible, it falls back to a custom formatter that handles non-UTF-8 environments.
        - The function sets up a StreamHandler with the appropriate formatter and level.
        - The logger's propagate flag is set to False to prevent duplicate logging in parent loggers.
    """
    level = (
        logging.INFO if verbose and RANK in {-1, 0} else logging.ERROR
    )  # rank in world for Multi-GPU trainings

    # Configure the console (stdout) encoding to UTF-8, with checks for compatibility
    formatter = logging.Formatter("%(message)s")  # Default formatter
    if WINDOWS and hasattr(sys.stdout, "encoding") and sys.stdout.encoding != "utf-8":

        class CustomFormatter(logging.Formatter):
            def format(self, record):
                """Sets up logging with UTF-8 encoding and configurable verbosity."""
                return emojis(super().format(record))

        try:
            # Attempt to reconfigure stdout to use UTF-8 encoding if possible
            if hasattr(sys.stdout, "reconfigure"):
                sys.stdout.reconfigure(encoding="utf-8")
            # For environments where reconfigure is not available, wrap stdout in a TextIOWrapper
            elif hasattr(sys.stdout, "buffer"):
                import io

                sys.stdout = io.TextIOWrapper(sys.stdout.buffer, encoding="utf-8")
            else:
                formatter = CustomFormatter("%(message)s")
        except Exception as e:
            print(f"Creating custom formatter for non UTF-8 environments due to {e}")
            formatter = CustomFormatter("%(message)s")

    # Create and configure the StreamHandler with the appropriate formatter and level
    stream_handler = logging.StreamHandler(sys.stdout)
    stream_handler.setFormatter(formatter)
    stream_handler.setLevel(level)

    # Set up the logger
    logger = logging.getLogger(name)
    logger.setLevel(level)
    logger.addHandler(stream_handler)
    logger.propagate = False
    return logger


# Set logger
LOGGER = set_logging(
    LOGGING_NAME, verbose=VERBOSE
)  # define globally (used in train.py, val.py, predict.py, etc.)
for logger in "sentry_sdk", "urllib3.connectionpool":
    logging.getLogger(logger).setLevel(logging.CRITICAL + 1)


def emojis(string=""):
    """Return platform-dependent emoji-safe version of string."""
    return string.encode().decode("ascii", "ignore") if WINDOWS else string


class ThreadingLocked:
    """
    A decorator class for ensuring thread-safe execution of a function or method. This class can be used as a decorator
    to make sure that if the decorated function is called from multiple threads, only one thread at a time will be able
    to execute the function.

    Attributes:
        lock (threading.Lock): A lock object used to manage access to the decorated function.

    Example:
        ```python
        from ultralytics.utils import ThreadingLocked

        @ThreadingLocked()
        def my_function():
            # Your code here
        ```
    """

    def __init__(self):
        """Initializes the decorator class for thread-safe execution of a function or method."""
        self.lock = threading.Lock()

    def __call__(self, f):
        """Run thread-safe execution of function or method."""
        from functools import wraps

        @wraps(f)
        def decorated(*args, **kwargs):
            """Applies thread-safety to the decorated function or method."""
            with self.lock:
                return f(*args, **kwargs)

        return decorated


def yaml_save(file="data.yaml", data=None, header=""):
    """
    Save YAML data to a file.

    Args:
        file (str, optional): File name. Default is 'data.yaml'.
        data (dict): Data to save in YAML format.
        header (str, optional): YAML header to add.

    Returns:
        (None): Data is saved to the specified file.
    """
    if data is None:
        data = {}
    file = Path(file)
    if not file.parent.exists():
        # Create parent directories if they don't exist
        file.parent.mkdir(parents=True, exist_ok=True)

    # Convert Path objects to strings
    valid_types = int, float, str, bool, list, tuple, dict, type(None)
    for k, v in data.items():
        if not isinstance(v, valid_types):
            data[k] = str(v)

    # Dump data to file in YAML format
    with open(file, "w", errors="ignore", encoding="utf-8") as f:
        if header:
            f.write(header)
        yaml.safe_dump(data, f, sort_keys=False, allow_unicode=True)


def yaml_load(file="data.yaml", append_filename=False):
    """
    Load YAML data from a file.

    Args:
        file (str, optional): File name. Default is 'data.yaml'.
        append_filename (bool): Add the YAML filename to the YAML dictionary. Default is False.

    Returns:
        (dict): YAML data and file name.
    """
    assert Path(file).suffix in {
        ".yaml",
        ".yml",
    }, f"Attempting to load non-YAML file {file} with yaml_load()"
    with open(file, errors="ignore", encoding="utf-8") as f:
        s = f.read()  # string

        # Remove special characters
        if not s.isprintable():
            s = re.sub(
                r"[^\x09\x0A\x0D\x20-\x7E\x85\xA0-\uD7FF\uE000-\uFFFD\U00010000-\U0010ffff]+",
                "",
                s,
            )

        # Add YAML filename to dict and return
        data = (
            yaml.safe_load(s) or {}
        )  # always return a dict (yaml.safe_load() may return None for empty files)
        if append_filename:
            data["yaml_file"] = str(file)
        return data


def yaml_print(yaml_file: Union[str, Path, dict]) -> None:
    """
    Pretty prints a YAML file or a YAML-formatted dictionary.

    Args:
        yaml_file: The file path of the YAML file or a YAML-formatted dictionary.

    Returns:
        (None)
    """
    yaml_dict = (
        yaml_load(yaml_file) if isinstance(yaml_file, (str, Path)) else yaml_file
    )
    dump = yaml.dump(yaml_dict, sort_keys=False, allow_unicode=True, width=float("inf"))
    LOGGER.info(f"Printing '{colorstr('bold', 'black', yaml_file)}'\n\n{dump}")


# Default configuration
DEFAULT_CFG_DICT = yaml_load(DEFAULT_CFG_PATH)
DEFAULT_SOL_DICT = yaml_load(
    DEFAULT_SOL_CFG_PATH
)  # Ultralytics solutions configuration
for k, v in DEFAULT_CFG_DICT.items():
    if isinstance(v, str) and v.lower() == "none":
        DEFAULT_CFG_DICT[k] = None
DEFAULT_CFG_KEYS = DEFAULT_CFG_DICT.keys()
DEFAULT_CFG = IterableSimpleNamespace(**DEFAULT_CFG_DICT)


def read_device_model() -> str:
    """
    Reads the device model information from the system and caches it for quick access. Used by is_jetson() and
    is_raspberrypi().

    Returns:
        (str): Kernel release information.
    """
    return platform.release().lower()


def is_ubuntu() -> bool:
    """
    Check if the OS is Ubuntu.

    Returns:
        (bool): True if OS is Ubuntu, False otherwise.
    """
    try:
        with open("/etc/os-release") as f:
            return "ID=ubuntu" in f.read()
    except FileNotFoundError:
        return False


def is_colab():
    """
    Check if the current script is running inside a Google Colab notebook.

    Returns:
        (bool): True if running inside a Colab notebook, False otherwise.
    """
    return "COLAB_RELEASE_TAG" in os.environ or "COLAB_BACKEND_VERSION" in os.environ


def is_kaggle():
    """
    Check if the current script is running inside a Kaggle kernel.

    Returns:
        (bool): True if running inside a Kaggle kernel, False otherwise.
    """
    return (
        os.environ.get("PWD") == "/kaggle/working"
        and os.environ.get("KAGGLE_URL_BASE") == "https://www.kaggle.com"
    )


def is_jupyter():
    """
    Check if the current script is running inside a Jupyter Notebook.

    Returns:
        (bool): True if running inside a Jupyter Notebook, False otherwise.

    Note:
        - Only works on Colab and Kaggle, other environments like Jupyterlab and Paperspace are not reliably detectable.
        - "get_ipython" in globals() method suffers false positives when IPython package installed manually.
    """
    return IS_COLAB or IS_KAGGLE


def is_runpod():
    """
    Check if the current script is running inside a RunPod container.

    Returns:
        (bool): True if running in RunPod, False otherwise.
    """
    return "RUNPOD_POD_ID" in os.environ


def is_docker() -> bool:
    """
    Determine if the script is running inside a Docker container.

    Returns:
        (bool): True if the script is running inside a Docker container, False otherwise.
    """
    try:
        with open("/proc/self/cgroup") as f:
            return "docker" in f.read()
    except Exception:
        return False


def is_raspberrypi() -> bool:
    """
    Determines if the Python environment is running on a Raspberry Pi by checking the device model information.

    Returns:
        (bool): True if running on a Raspberry Pi, False otherwise.
    """
    return "rpi" in DEVICE_MODEL


def is_jetson() -> bool:
    """
    Determines if the Python environment is running on an NVIDIA Jetson device by checking the device model information.

    Returns:
        (bool): True if running on an NVIDIA Jetson device, False otherwise.
    """
<<<<<<< HEAD
    return (
        "NVIDIA" in PROC_DEVICE_MODEL
    )  # i.e. "NVIDIA Jetson Nano" or "NVIDIA Orin NX"
=======
    return "tegra" in DEVICE_MODEL
>>>>>>> 679ab796


def is_online() -> bool:
    """
    Check internet connectivity by attempting to connect to a known online host.

    Returns:
        (bool): True if connection is successful, False otherwise.
    """
    try:
        assert (
            str(os.getenv("YOLO_OFFLINE", "")).lower() != "true"
        )  # check if ENV var YOLO_OFFLINE="True"
        import socket

        for dns in ("1.1.1.1", "8.8.8.8"):  # check Cloudflare and Google DNS
            socket.create_connection(address=(dns, 80), timeout=2.0).close()
            return True
    except Exception:
        return False


def is_pip_package(filepath: str = __name__) -> bool:
    """
    Determines if the file at the given filepath is part of a pip package.

    Args:
        filepath (str): The filepath to check.

    Returns:
        (bool): True if the file is part of a pip package, False otherwise.
    """
    import importlib.util

    # Get the spec for the module
    spec = importlib.util.find_spec(filepath)

    # Return whether the spec is not None and the origin is not None (indicating it is a package)
    return spec is not None and spec.origin is not None


def is_dir_writeable(dir_path: Union[str, Path]) -> bool:
    """
    Check if a directory is writeable.

    Args:
        dir_path (str | Path): The path to the directory.

    Returns:
        (bool): True if the directory is writeable, False otherwise.
    """
    return os.access(str(dir_path), os.W_OK)


def is_pytest_running():
    """
    Determines whether pytest is currently running or not.

    Returns:
        (bool): True if pytest is running, False otherwise.
    """
    return (
        ("PYTEST_CURRENT_TEST" in os.environ)
        or ("pytest" in sys.modules)
        or ("pytest" in Path(ARGV[0]).stem)
    )


def is_github_action_running() -> bool:
    """
    Determine if the current environment is a GitHub Actions runner.

    Returns:
        (bool): True if the current environment is a GitHub Actions runner, False otherwise.
    """
    return (
        "GITHUB_ACTIONS" in os.environ
        and "GITHUB_WORKFLOW" in os.environ
        and "RUNNER_OS" in os.environ
    )


def get_git_dir():
    """
    Determines whether the current file is part of a git repository and if so, returns the repository root directory. If
    the current file is not part of a git repository, returns None.

    Returns:
        (Path | None): Git root directory if found or None if not found.
    """
    for d in Path(__file__).parents:
        if (d / ".git").is_dir():
            return d


def is_git_dir():
    """
    Determines whether the current file is part of a git repository. If the current file is not part of a git
    repository, returns None.

    Returns:
        (bool): True if current file is part of a git repository.
    """
    return GIT_DIR is not None


def get_git_origin_url():
    """
    Retrieves the origin URL of a git repository.

    Returns:
        (str | None): The origin URL of the git repository or None if not git directory.
    """
    if IS_GIT_DIR:
        try:
            origin = subprocess.check_output(
                ["git", "config", "--get", "remote.origin.url"]
            )
            return origin.decode().strip()
        except subprocess.CalledProcessError:
            return None


def get_git_branch():
    """
    Returns the current git branch name. If not in a git repository, returns None.

    Returns:
        (str | None): The current git branch name or None if not a git directory.
    """
    if IS_GIT_DIR:
        try:
            origin = subprocess.check_output(
                ["git", "rev-parse", "--abbrev-ref", "HEAD"]
            )
            return origin.decode().strip()
        except subprocess.CalledProcessError:
            return None


def get_default_args(func):
    """
    Returns a dictionary of default arguments for a function.

    Args:
        func (callable): The function to inspect.

    Returns:
        (dict): A dictionary where each key is a parameter name, and each value is the default value of that parameter.
    """
    signature = inspect.signature(func)
    return {
        k: v.default
        for k, v in signature.parameters.items()
        if v.default is not inspect.Parameter.empty
    }


def get_ubuntu_version():
    """
    Retrieve the Ubuntu version if the OS is Ubuntu.

    Returns:
        (str): Ubuntu version or None if not an Ubuntu OS.
    """
    if is_ubuntu():
        try:
            with open("/etc/os-release") as f:
                return re.search(r'VERSION_ID="(\d+\.\d+)"', f.read())[1]
        except (FileNotFoundError, AttributeError):
            return None


def get_user_config_dir(sub_dir="Ultralytics"):
    """
    Return the appropriate config directory based on the environment operating system.

    Args:
        sub_dir (str): The name of the subdirectory to create.

    Returns:
        (Path): The path to the user config directory.
    """
    if WINDOWS:
        path = Path.home() / "AppData" / "Roaming" / sub_dir
    elif MACOS:  # macOS
        path = Path.home() / "Library" / "Application Support" / sub_dir
    elif LINUX:
        path = Path.home() / ".config" / sub_dir
    else:
        raise ValueError(f"Unsupported operating system: {platform.system()}")

    # GCP and AWS lambda fix, only /tmp is writeable
    if not is_dir_writeable(path.parent):
        LOGGER.warning(
            f"WARNING ⚠️ user config directory '{path}' is not writeable, defaulting to '/tmp' or CWD."
            "Alternatively you can define a YOLO_CONFIG_DIR environment variable for this path."
        )
        path = (
            Path("/tmp") / sub_dir
            if is_dir_writeable("/tmp")
            else Path().cwd() / sub_dir
        )

    # Create the subdirectory if it does not exist
    path.mkdir(parents=True, exist_ok=True)

    return path


# Define constants (required below)
<<<<<<< HEAD
PROC_DEVICE_MODEL = (
    read_device_model()
)  # is_jetson() and is_raspberrypi() depend on this constant
=======
DEVICE_MODEL = read_device_model()  # is_jetson() and is_raspberrypi() depend on this constant
>>>>>>> 679ab796
ONLINE = is_online()
IS_COLAB = is_colab()
IS_KAGGLE = is_kaggle()
IS_DOCKER = is_docker()
IS_JETSON = is_jetson()
IS_JUPYTER = is_jupyter()
IS_PIP_PACKAGE = is_pip_package()
IS_RASPBERRYPI = is_raspberrypi()
GIT_DIR = get_git_dir()
IS_GIT_DIR = is_git_dir()
USER_CONFIG_DIR = Path(
    os.getenv("YOLO_CONFIG_DIR") or get_user_config_dir()
)  # Ultralytics settings dir
SETTINGS_FILE = USER_CONFIG_DIR / "settings.json"


def colorstr(*input):
    r"""
    Colors a string based on the provided color and style arguments. Utilizes ANSI escape codes.
    See https://en.wikipedia.org/wiki/ANSI_escape_code for more details.

    This function can be called in two ways:
        - colorstr('color', 'style', 'your string')
        - colorstr('your string')

    In the second form, 'blue' and 'bold' will be applied by default.

    Args:
        *input (str | Path): A sequence of strings where the first n-1 strings are color and style arguments,
                      and the last string is the one to be colored.

    Supported Colors and Styles:
        Basic Colors: 'black', 'red', 'green', 'yellow', 'blue', 'magenta', 'cyan', 'white'
        Bright Colors: 'bright_black', 'bright_red', 'bright_green', 'bright_yellow',
                       'bright_blue', 'bright_magenta', 'bright_cyan', 'bright_white'
        Misc: 'end', 'bold', 'underline'

    Returns:
        (str): The input string wrapped with ANSI escape codes for the specified color and style.

    Examples:
        >>> colorstr("blue", "bold", "hello world")
        >>> "\033[34m\033[1mhello world\033[0m"
    """
    *args, string = (
        input if len(input) > 1 else ("blue", "bold", input[0])
    )  # color arguments, string
    colors = {
        "black": "\033[30m",  # basic colors
        "red": "\033[31m",
        "green": "\033[32m",
        "yellow": "\033[33m",
        "blue": "\033[34m",
        "magenta": "\033[35m",
        "cyan": "\033[36m",
        "white": "\033[37m",
        "bright_black": "\033[90m",  # bright colors
        "bright_red": "\033[91m",
        "bright_green": "\033[92m",
        "bright_yellow": "\033[93m",
        "bright_blue": "\033[94m",
        "bright_magenta": "\033[95m",
        "bright_cyan": "\033[96m",
        "bright_white": "\033[97m",
        "end": "\033[0m",  # misc
        "bold": "\033[1m",
        "underline": "\033[4m",
    }
    return "".join(colors[x] for x in args) + f"{string}" + colors["end"]


def remove_colorstr(input_string):
    """
    Removes ANSI escape codes from a string, effectively un-coloring it.

    Args:
        input_string (str): The string to remove color and style from.

    Returns:
        (str): A new string with all ANSI escape codes removed.

    Examples:
        >>> remove_colorstr(colorstr("blue", "bold", "hello world"))
        >>> "hello world"
    """
    ansi_escape = re.compile(r"\x1B\[[0-9;]*[A-Za-z]")
    return ansi_escape.sub("", input_string)


class TryExcept(contextlib.ContextDecorator):
    """
    Ultralytics TryExcept class. Use as @TryExcept() decorator or 'with TryExcept():' context manager.

    Examples:
        As a decorator:
        >>> @TryExcept(msg="Error occurred in func", verbose=True)
        >>> def func():
        >>> # Function logic here
        >>>     pass

        As a context manager:
        >>> with TryExcept(msg="Error occurred in block", verbose=True):
        >>> # Code block here
        >>>     pass
    """

    def __init__(self, msg="", verbose=True):
        """Initialize TryExcept class with optional message and verbosity settings."""
        self.msg = msg
        self.verbose = verbose

    def __enter__(self):
        """Executes when entering TryExcept context, initializes instance."""
        pass

    def __exit__(self, exc_type, value, traceback):
        """Defines behavior when exiting a 'with' block, prints error message if necessary."""
        if self.verbose and value:
            print(emojis(f"{self.msg}{': ' if self.msg else ''}{value}"))
        return True


class Retry(contextlib.ContextDecorator):
    """
    Retry class for function execution with exponential backoff.

    Can be used as a decorator to retry a function on exceptions, up to a specified number of times with an
    exponentially increasing delay between retries.

    Examples:
        Example usage as a decorator:
        >>> @Retry(times=3, delay=2)
        >>> def test_func():
        >>> # Replace with function logic that may raise exceptions
        >>>     return True
    """

    def __init__(self, times=3, delay=2):
        """Initialize Retry class with specified number of retries and delay."""
        self.times = times
        self.delay = delay
        self._attempts = 0

    def __call__(self, func):
        """Decorator implementation for Retry with exponential backoff."""

        def wrapped_func(*args, **kwargs):
            """Applies retries to the decorated function or method."""
            self._attempts = 0
            while self._attempts < self.times:
                try:
                    return func(*args, **kwargs)
                except Exception as e:
                    self._attempts += 1
                    print(f"Retry {self._attempts}/{self.times} failed: {e}")
                    if self._attempts >= self.times:
                        raise e
                    time.sleep(
                        self.delay * (2**self._attempts)
                    )  # exponential backoff delay

        return wrapped_func


def threaded(func):
    """
    Multi-threads a target function by default and returns the thread or function result.

    Use as @threaded decorator. The function runs in a separate thread unless 'threaded=False' is passed.
    """

    def wrapper(*args, **kwargs):
        """Multi-threads a given function based on 'threaded' kwarg and returns the thread or function result."""
        if kwargs.pop("threaded", True):  # run in thread
            thread = threading.Thread(
                target=func, args=args, kwargs=kwargs, daemon=True
            )
            thread.start()
            return thread
        else:
            return func(*args, **kwargs)

    return wrapper


def set_sentry():
    """
    Initialize the Sentry SDK for error tracking and reporting. Only used if sentry_sdk package is installed and
    sync=True in settings. Run 'yolo settings' to see and update settings.

    Conditions required to send errors (ALL conditions must be met or no errors will be reported):
        - sentry_sdk package is installed
        - sync=True in YOLO settings
        - pytest is not running
        - running in a pip package installation
        - running in a non-git directory
        - running with rank -1 or 0
        - online environment
        - CLI used to run package (checked with 'yolo' as the name of the main CLI command)

    The function also configures Sentry SDK to ignore KeyboardInterrupt and FileNotFoundError exceptions and to exclude
    events with 'out of memory' in their exception message.

    Additionally, the function sets custom tags and user information for Sentry events.
    """
    if (
        not SETTINGS["sync"]
        or RANK not in {-1, 0}
        or Path(ARGV[0]).name != "yolo"
        or TESTS_RUNNING
        or not ONLINE
        or not IS_PIP_PACKAGE
        or IS_GIT_DIR
    ):
        return
    # If sentry_sdk package is not installed then return and do not use Sentry
    try:
        import sentry_sdk  # noqa
    except ImportError:
        return

    def before_send(event, hint):
        """
        Modify the event before sending it to Sentry based on specific exception types and messages.

        Args:
            event (dict): The event dictionary containing information about the error.
            hint (dict): A dictionary containing additional information about the error.

        Returns:
            dict: The modified event or None if the event should not be sent to Sentry.
        """
        if "exc_info" in hint:
            exc_type, exc_value, _ = hint["exc_info"]
            if exc_type in {
                KeyboardInterrupt,
                FileNotFoundError,
            } or "out of memory" in str(exc_value):
                return None  # do not send event

        event["tags"] = {
            "sys_argv": ARGV[0],
            "sys_argv_name": Path(ARGV[0]).name,
            "install": "git" if IS_GIT_DIR else "pip" if IS_PIP_PACKAGE else "other",
            "os": ENVIRONMENT,
        }
        return event

    sentry_sdk.init(
        dsn="https://888e5a0778212e1d0314c37d4b9aae5d@o4504521589325824.ingest.us.sentry.io/4504521592406016",
        debug=False,
        auto_enabling_integrations=False,
        traces_sample_rate=1.0,
        release=__version__,
        environment="runpod" if is_runpod() else "production",
        before_send=before_send,
        ignore_errors=[KeyboardInterrupt, FileNotFoundError],
    )
    sentry_sdk.set_user({"id": SETTINGS["uuid"]})  # SHA-256 anonymized UUID hash


class JSONDict(dict):
    """
    A dictionary-like class that provides JSON persistence for its contents.

    This class extends the built-in dictionary to automatically save its contents to a JSON file whenever they are
    modified. It ensures thread-safe operations using a lock.

    Attributes:
        file_path (Path): The path to the JSON file used for persistence.
        lock (threading.Lock): A lock object to ensure thread-safe operations.

    Methods:
        _load: Loads the data from the JSON file into the dictionary.
        _save: Saves the current state of the dictionary to the JSON file.
        __setitem__: Stores a key-value pair and persists it to disk.
        __delitem__: Removes an item and updates the persistent storage.
        update: Updates the dictionary and persists changes.
        clear: Clears all entries and updates the persistent storage.

    Examples:
        >>> json_dict = JSONDict("data.json")
        >>> json_dict["key"] = "value"
        >>> print(json_dict["key"])
        value
        >>> del json_dict["key"]
        >>> json_dict.update({"new_key": "new_value"})
        >>> json_dict.clear()
    """

    def __init__(self, file_path: Union[str, Path] = "data.json"):
        """Initialize a JSONDict object with a specified file path for JSON persistence."""
        super().__init__()
        self.file_path = Path(file_path)
        self.lock = Lock()
        self._load()

    def _load(self):
        """Load the data from the JSON file into the dictionary."""
        try:
            if self.file_path.exists():
                with open(self.file_path) as f:
                    self.update(json.load(f))
        except json.JSONDecodeError:
            print(
                f"Error decoding JSON from {self.file_path}. Starting with an empty dictionary."
            )
        except Exception as e:
            print(f"Error reading from {self.file_path}: {e}")

    def _save(self):
        """Save the current state of the dictionary to the JSON file."""
        try:
            self.file_path.parent.mkdir(parents=True, exist_ok=True)
            with open(self.file_path, "w") as f:
                json.dump(dict(self), f, indent=2, default=self._json_default)
        except Exception as e:
            print(f"Error writing to {self.file_path}: {e}")

    @staticmethod
    def _json_default(obj):
        """Handle JSON serialization of Path objects."""
        if isinstance(obj, Path):
            return str(obj)
        raise TypeError(f"Object of type {type(obj).__name__} is not JSON serializable")

    def __setitem__(self, key, value):
        """Store a key-value pair and persist to disk."""
        with self.lock:
            super().__setitem__(key, value)
            self._save()

    def __delitem__(self, key):
        """Remove an item and update the persistent storage."""
        with self.lock:
            super().__delitem__(key)
            self._save()

    def __str__(self):
        """Return a pretty-printed JSON string representation of the dictionary."""
        contents = json.dumps(dict(self), indent=2, ensure_ascii=False, default=self._json_default)
        return f'JSONDict("{self.file_path}"):\n{contents}'

    def update(self, *args, **kwargs):
        """Update the dictionary and persist changes."""
        with self.lock:
            super().update(*args, **kwargs)
            self._save()

    def clear(self):
        """Clear all entries and update the persistent storage."""
        with self.lock:
            super().clear()
            self._save()


class SettingsManager(JSONDict):
    """
    SettingsManager class for managing and persisting Ultralytics settings.

    This class extends JSONDict to provide JSON persistence for settings, ensuring thread-safe operations and default
    values. It validates settings on initialization and provides methods to update or reset settings.

    Attributes:
        file (Path): The path to the JSON file used for persistence.
        version (str): The version of the settings schema.
        defaults (Dict): A dictionary containing default settings.
        help_msg (str): A help message for users on how to view and update settings.

    Methods:
        _validate_settings: Validates the current settings and resets if necessary.
        update: Updates settings, validating keys and types.
        reset: Resets the settings to default and saves them.

    Examples:
        Initialize and update settings:
        >>> settings = SettingsManager()
        >>> settings.update(runs_dir="/new/runs/dir")
        >>> print(settings["runs_dir"])
        /new/runs/dir
    """

    def __init__(self, file=SETTINGS_FILE, version="0.0.6"):
        """Initializes the SettingsManager with default settings and loads user settings."""
        import hashlib

        from ultralytics.utils.torch_utils import torch_distributed_zero_first

        root = GIT_DIR or Path()
        datasets_root = (
            root.parent if GIT_DIR and is_dir_writeable(root.parent) else root
        ).resolve()

        self.file = Path(file)
        self.version = version
        self.defaults = {
            "settings_version": version,  # Settings schema version
            "datasets_dir": str(datasets_root / "datasets"),  # Datasets directory
            "weights_dir": str(root / "weights"),  # Model weights directory
            "runs_dir": str(root / "runs"),  # Experiment runs directory
            "uuid": hashlib.sha256(
                str(uuid.getnode()).encode()
            ).hexdigest(),  # SHA-256 anonymized UUID hash
            "sync": True,  # Enable synchronization
            "api_key": "",  # Ultralytics API Key
            "openai_api_key": "",  # OpenAI API Key
            "clearml": True,  # ClearML integration
            "comet": True,  # Comet integration
            "dvc": True,  # DVC integration
            "hub": True,  # Ultralytics HUB integration
            "mlflow": True,  # MLflow integration
            "neptune": True,  # Neptune integration
            "raytune": True,  # Ray Tune integration
            "tensorboard": True,  # TensorBoard logging
            "wandb": False,  # Weights & Biases logging
            "vscode_msg": True,  # VSCode messaging
        }

        self.help_msg = (
            f"\nView Ultralytics Settings with 'yolo settings' or at '{self.file}'"
            "\nUpdate Settings with 'yolo settings key=value', i.e. 'yolo settings runs_dir=path/to/dir'. "
            "For help see https://docs.ultralytics.com/quickstart/#ultralytics-settings."
        )

        with torch_distributed_zero_first(RANK):
            super().__init__(self.file)

            if (
                not self.file.exists() or not self
            ):  # Check if file doesn't exist or is empty
                LOGGER.info(
                    f"Creating new Ultralytics Settings v{version} file ✅ {self.help_msg}"
                )
                self.reset()

            self._validate_settings()

    def _validate_settings(self):
        """Validate the current settings and reset if necessary."""
<<<<<<< HEAD
        correct_keys = set(self.keys()) == set(self.defaults.keys())
        correct_types = all(
            isinstance(self.get(k), type(v)) for k, v in self.defaults.items()
        )
=======
        correct_keys = frozenset(self.keys()) == frozenset(self.defaults.keys())
        correct_types = all(isinstance(self.get(k), type(v)) for k, v in self.defaults.items())
>>>>>>> 679ab796
        correct_version = self.get("settings_version", "") == self.version

        if not (correct_keys and correct_types and correct_version):
            LOGGER.warning(
                "WARNING ⚠️ Ultralytics settings reset to default values. This may be due to a possible problem "
                f"with your settings or a recent ultralytics package update. {self.help_msg}"
            )
            self.reset()

        if self.get("datasets_dir") == self.get("runs_dir"):
            LOGGER.warning(
                f"WARNING ⚠️ Ultralytics setting 'datasets_dir: {self.get('datasets_dir')}' "
                f"must be different than 'runs_dir: {self.get('runs_dir')}'. "
                f"Please change one to avoid possible issues during training. {self.help_msg}"
            )

    def __setitem__(self, key, value):
        """Updates one key: value pair."""
        self.update({key: value})

    def update(self, *args, **kwargs):
        """Updates settings, validating keys and types."""
        for arg in args:
            if isinstance(arg, dict):
                kwargs.update(arg)
        for k, v in kwargs.items():
            if k not in self.defaults:
                raise KeyError(f"No Ultralytics setting '{k}'. {self.help_msg}")
            t = type(self.defaults[k])
            if not isinstance(v, t):
                raise TypeError(
<<<<<<< HEAD
                    f"Ultralytics setting '{k}' must be of type '{t}', not '{type(v)}'. {self.help_msg}"
=======
                    f"Ultralytics setting '{k}' must be '{t.__name__}' type, not '{type(v).__name__}'. {self.help_msg}"
>>>>>>> 679ab796
                )
        super().update(*args, **kwargs)

    def reset(self):
        """Resets the settings to default and saves them."""
        self.clear()
        self.update(self.defaults)


def deprecation_warn(arg, new_arg=None):
    """Issue a deprecation warning when a deprecated argument is used, suggesting an updated argument."""
<<<<<<< HEAD
    LOGGER.warning(
        f"WARNING ⚠️ '{arg}' is deprecated and will be removed in in the future. Use '{new_arg}' instead."
    )
=======
    msg = f"WARNING ⚠️ '{arg}' is deprecated and will be removed in in the future."
    if new_arg is not None:
        msg += f" Use '{new_arg}' instead."
    LOGGER.warning(msg)
>>>>>>> 679ab796


def clean_url(url):
    """Strip auth from URL, i.e. https://url.com/file.txt?auth -> https://url.com/file.txt."""
<<<<<<< HEAD
    url = (
        Path(url).as_posix().replace(":/", "://")
    )  # Pathlib turns :// -> :/, as_posix() for Windows
    return urllib.parse.unquote(url).split("?")[
        0
    ]  # '%2F' to '/', split https://url.com/file.txt?auth
=======
    url = Path(url).as_posix().replace(":/", "://")  # Pathlib turns :// -> :/, as_posix() for Windows
    return unquote(url).split("?")[0]  # '%2F' to '/', split https://url.com/file.txt?auth
>>>>>>> 679ab796


def url2file(url):
    """Convert URL to filename, i.e. https://url.com/file.txt?auth -> file.txt."""
    return Path(clean_url(url)).name


def vscode_msg(ext="ultralytics.ultralytics-snippets") -> str:
    """Display a message to install Ultralytics-Snippets for VS Code if not already installed."""
    path = (
        USER_CONFIG_DIR.parents[2] if WINDOWS else USER_CONFIG_DIR.parents[1]
    ) / ".vscode/extensions"
    obs_file = (
        path / ".obsolete"
    )  # file tracks uninstalled extensions, while source directory remains
    installed = any(path.glob(f"{ext}*")) and ext not in (
        obs_file.read_text("utf-8") if obs_file.exists() else ""
    )
    url = "https://docs.ultralytics.com/integrations/vscode"
    return (
        ""
        if installed
        else f"{colorstr('VS Code:')} view Ultralytics VS Code Extension ⚡ at {url}"
    )


# Run below code on utils init ------------------------------------------------------------------------------------

# Check first-install steps
PREFIX = colorstr("Ultralytics: ")
SETTINGS = SettingsManager()  # initialize settings
PERSISTENT_CACHE = JSONDict(
    USER_CONFIG_DIR / "persistent_cache.json"
)  # initialize persistent cache
DATASETS_DIR = Path(SETTINGS["datasets_dir"])  # global datasets directory
WEIGHTS_DIR = Path(SETTINGS["weights_dir"])  # global weights directory
RUNS_DIR = Path(SETTINGS["runs_dir"])  # global runs directory
ENVIRONMENT = (
    "Colab"
    if IS_COLAB
    else (
        "Kaggle"
        if IS_KAGGLE
        else "Jupyter" if IS_JUPYTER else "Docker" if IS_DOCKER else platform.system()
    )
)
TESTS_RUNNING = is_pytest_running() or is_github_action_running()
set_sentry()

# Apply monkey patches
from ultralytics.utils.patches import imread, imshow, imwrite, torch_load, torch_save

torch.load = torch_load
torch.save = torch_save
if WINDOWS:
    # Apply cv2 patches for non-ASCII and non-UTF characters in image paths
    cv2.imread, cv2.imwrite, cv2.imshow = imread, imwrite, imshow<|MERGE_RESOLUTION|>--- conflicted
+++ resolved
@@ -144,24 +144,9 @@
     0
 )  # prevent OpenCV from multithreading (incompatible with PyTorch DataLoader)
 os.environ["NUMEXPR_MAX_THREADS"] = str(NUM_THREADS)  # NumExpr max threads
-<<<<<<< HEAD
-os.environ["CUBLAS_WORKSPACE_CONFIG"] = (
-    ":4096:8"  # for deterministic training to avoid CUDA warning
-)
-os.environ["TF_CPP_MIN_LOG_LEVEL"] = (
-    "3"  # suppress verbose TF compiler warnings in Colab
-)
-os.environ["TORCH_CPP_LOG_LEVEL"] = (
-    "ERROR"  # suppress "NNPACK.cpp could not initialize NNPACK" warnings
-)
-os.environ["KINETO_LOG_LEVEL"] = (
-    "5"  # suppress verbose PyTorch profiler output when computing FLOPs
-)
-=======
 os.environ["TF_CPP_MIN_LOG_LEVEL"] = "3"  # suppress verbose TF compiler warnings in Colab
 os.environ["TORCH_CPP_LOG_LEVEL"] = "ERROR"  # suppress "NNPACK.cpp could not initialize NNPACK" warnings
 os.environ["KINETO_LOG_LEVEL"] = "5"  # suppress verbose PyTorch profiler output when computing FLOPs
->>>>>>> 679ab796
 
 if TQDM_RICH := str(os.getenv("YOLO_TQDM_RICH", False)).lower() == "true":
     from tqdm import rich
@@ -210,18 +195,9 @@
             ...     # Your code here
             ...     pass
         """
-<<<<<<< HEAD
-        kwargs["disable"] = not VERBOSE or kwargs.get(
-            "disable", False
-        )  # logical 'and' with default value if passed
-        kwargs.setdefault(
-            "bar_format", TQDM_BAR_FORMAT
-        )  # override default value if passed
-=======
         warnings.filterwarnings("ignore", category=tqdm.TqdmExperimentalWarning)  # suppress tqdm.rich warning
         kwargs["disable"] = not VERBOSE or kwargs.get("disable", False)
         kwargs.setdefault("bar_format", TQDM_BAR_FORMAT)  # override default value if passed
->>>>>>> 679ab796
         super().__init__(*args, **kwargs)
 
 
@@ -703,13 +679,7 @@
     Returns:
         (bool): True if running on an NVIDIA Jetson device, False otherwise.
     """
-<<<<<<< HEAD
-    return (
-        "NVIDIA" in PROC_DEVICE_MODEL
-    )  # i.e. "NVIDIA Jetson Nano" or "NVIDIA Orin NX"
-=======
     return "tegra" in DEVICE_MODEL
->>>>>>> 679ab796
 
 
 def is_online() -> bool:
@@ -921,13 +891,7 @@
 
 
 # Define constants (required below)
-<<<<<<< HEAD
-PROC_DEVICE_MODEL = (
-    read_device_model()
-)  # is_jetson() and is_raspberrypi() depend on this constant
-=======
 DEVICE_MODEL = read_device_model()  # is_jetson() and is_raspberrypi() depend on this constant
->>>>>>> 679ab796
 ONLINE = is_online()
 IS_COLAB = is_colab()
 IS_KAGGLE = is_kaggle()
@@ -1367,15 +1331,8 @@
 
     def _validate_settings(self):
         """Validate the current settings and reset if necessary."""
-<<<<<<< HEAD
-        correct_keys = set(self.keys()) == set(self.defaults.keys())
-        correct_types = all(
-            isinstance(self.get(k), type(v)) for k, v in self.defaults.items()
-        )
-=======
         correct_keys = frozenset(self.keys()) == frozenset(self.defaults.keys())
         correct_types = all(isinstance(self.get(k), type(v)) for k, v in self.defaults.items())
->>>>>>> 679ab796
         correct_version = self.get("settings_version", "") == self.version
 
         if not (correct_keys and correct_types and correct_version):
@@ -1407,11 +1364,7 @@
             t = type(self.defaults[k])
             if not isinstance(v, t):
                 raise TypeError(
-<<<<<<< HEAD
-                    f"Ultralytics setting '{k}' must be of type '{t}', not '{type(v)}'. {self.help_msg}"
-=======
                     f"Ultralytics setting '{k}' must be '{t.__name__}' type, not '{type(v).__name__}'. {self.help_msg}"
->>>>>>> 679ab796
                 )
         super().update(*args, **kwargs)
 
@@ -1423,31 +1376,16 @@
 
 def deprecation_warn(arg, new_arg=None):
     """Issue a deprecation warning when a deprecated argument is used, suggesting an updated argument."""
-<<<<<<< HEAD
-    LOGGER.warning(
-        f"WARNING ⚠️ '{arg}' is deprecated and will be removed in in the future. Use '{new_arg}' instead."
-    )
-=======
     msg = f"WARNING ⚠️ '{arg}' is deprecated and will be removed in in the future."
     if new_arg is not None:
         msg += f" Use '{new_arg}' instead."
     LOGGER.warning(msg)
->>>>>>> 679ab796
 
 
 def clean_url(url):
     """Strip auth from URL, i.e. https://url.com/file.txt?auth -> https://url.com/file.txt."""
-<<<<<<< HEAD
-    url = (
-        Path(url).as_posix().replace(":/", "://")
-    )  # Pathlib turns :// -> :/, as_posix() for Windows
-    return urllib.parse.unquote(url).split("?")[
-        0
-    ]  # '%2F' to '/', split https://url.com/file.txt?auth
-=======
     url = Path(url).as_posix().replace(":/", "://")  # Pathlib turns :// -> :/, as_posix() for Windows
     return unquote(url).split("?")[0]  # '%2F' to '/', split https://url.com/file.txt?auth
->>>>>>> 679ab796
 
 
 def url2file(url):
