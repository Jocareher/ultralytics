# Ultralytics 🚀 AGPL-3.0 License - https://ultralytics.com/license

import json
from time import time

from ultralytics.hub import HUB_WEB_ROOT, PREFIX, HUBTrainingSession, events
from ultralytics.utils import LOGGER, RANK, SETTINGS


def on_pretrain_routine_start(trainer):
    """Create a remote Ultralytics HUB session to log local model training."""
    if (
        RANK in {-1, 0}
        and SETTINGS["hub"] is True
        and SETTINGS["api_key"]
        and trainer.hub_session is None
    ):
        trainer.hub_session = HUBTrainingSession.create_session(
            trainer.args.model, trainer.args
        )


def on_pretrain_routine_end(trainer):
    """Logs info before starting timer for upload rate limit."""
    if session := getattr(trainer, "hub_session", None):
        # Start timer for upload rate limit
        session.timers = {
            "metrics": time(),
            "ckpt": time(),
        }  # start timer on session.rate_limit


def on_fit_epoch_end(trainer):
    """Uploads training progress metrics at the end of each epoch."""
    if session := getattr(trainer, "hub_session", None):
        # Upload metrics after val end
        all_plots = {
            **trainer.label_loss_items(trainer.tloss, prefix="train"),
            **trainer.metrics,
        }
        if trainer.epoch == 0:
            from ultralytics.utils.torch_utils import model_info_for_loggers

            all_plots = {**all_plots, **model_info_for_loggers(trainer)}

        session.metrics_queue[trainer.epoch] = json.dumps(all_plots)

        # If any metrics fail to upload, add them to the queue to attempt uploading again.
        if session.metrics_upload_failed_queue:
            session.metrics_queue.update(session.metrics_upload_failed_queue)

        if time() - session.timers["metrics"] > session.rate_limits["metrics"]:
            session.upload_metrics()
            session.timers["metrics"] = time()  # reset timer
            session.metrics_queue = {}  # reset queue


def on_model_save(trainer):
    """Saves checkpoints to Ultralytics HUB with rate limiting."""
    if session := getattr(trainer, "hub_session", None):
        # Upload checkpoints with rate limiting
        is_best = trainer.best_fitness == trainer.fitness
        if time() - session.timers["ckpt"] > session.rate_limits["ckpt"]:
            LOGGER.info(
                f"{PREFIX}Uploading checkpoint {HUB_WEB_ROOT}/models/{session.model.id}"
            )
            session.upload_model(trainer.epoch, trainer.last, is_best)
            session.timers["ckpt"] = time()  # reset timer


def on_train_end(trainer):
    """Upload final model and metrics to Ultralytics HUB at the end of training."""
    if session := getattr(trainer, "hub_session", None):
        # Upload final model and metrics with exponential standoff
        LOGGER.info(f"{PREFIX}Syncing final model...")
        session.upload_model(
            trainer.epoch,
            trainer.best,
            map=trainer.metrics.get("metrics/mAP50-95(B)", 0),
            final=True,
        )
        session.alive = False  # stop heartbeats
<<<<<<< HEAD
        LOGGER.info(
            f"{PREFIX}Done ✅\n" f"{PREFIX}View model at {session.model_url} 🚀"
        )
=======
        LOGGER.info(f"{PREFIX}Done ✅\n{PREFIX}View model at {session.model_url} 🚀")
>>>>>>> 679ab796


def on_train_start(trainer):
    """Run events on train start."""
    events(trainer.args)


def on_val_start(validator):
    """Runs events on validation start."""
    events(validator.args)


def on_predict_start(predictor):
    """Run events on predict start."""
    events(predictor.args)


def on_export_start(exporter):
    """Run events on export start."""
    events(exporter.args)


callbacks = (
    {
        "on_pretrain_routine_start": on_pretrain_routine_start,
        "on_pretrain_routine_end": on_pretrain_routine_end,
        "on_fit_epoch_end": on_fit_epoch_end,
        "on_model_save": on_model_save,
        "on_train_end": on_train_end,
        "on_train_start": on_train_start,
        "on_val_start": on_val_start,
        "on_predict_start": on_predict_start,
        "on_export_start": on_export_start,
    }
    if SETTINGS["hub"] is True
    else {}
)  # verify enabled<|MERGE_RESOLUTION|>--- conflicted
+++ resolved
@@ -80,13 +80,7 @@
             final=True,
         )
         session.alive = False  # stop heartbeats
-<<<<<<< HEAD
-        LOGGER.info(
-            f"{PREFIX}Done ✅\n" f"{PREFIX}View model at {session.model_url} 🚀"
-        )
-=======
         LOGGER.info(f"{PREFIX}Done ✅\n{PREFIX}View model at {session.model_url} 🚀")
->>>>>>> 679ab796
 
 
 def on_train_start(trainer):
