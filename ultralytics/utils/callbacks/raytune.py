# Ultralytics 🚀 AGPL-3.0 License - https://ultralytics.com/license

from ultralytics.utils import SETTINGS

try:
    assert SETTINGS["raytune"] is True  # verify integration is enabled
    import ray
    from ray import tune
    from ray.air import session

except (ImportError, AssertionError):
    tune = None


def on_fit_epoch_end(trainer):
    """Sends training metrics to Ray Tune at end of each epoch."""
<<<<<<< HEAD
    if (
        ray.train._internal.session._get_session()
    ):  # replacement for deprecated ray.tune.is_session_enabled()
=======
    if ray.train._internal.session.get_session():  # replacement for deprecated ray.tune.is_session_enabled()
>>>>>>> 679ab796
        metrics = trainer.metrics
        session.report({**metrics, **{"epoch": trainer.epoch + 1}})


callbacks = (
    {
        "on_fit_epoch_end": on_fit_epoch_end,
    }
    if tune
    else {}
)<|MERGE_RESOLUTION|>--- conflicted
+++ resolved
@@ -14,13 +14,7 @@
 
 def on_fit_epoch_end(trainer):
     """Sends training metrics to Ray Tune at end of each epoch."""
-<<<<<<< HEAD
-    if (
-        ray.train._internal.session._get_session()
-    ):  # replacement for deprecated ray.tune.is_session_enabled()
-=======
     if ray.train._internal.session.get_session():  # replacement for deprecated ray.tune.is_session_enabled()
->>>>>>> 679ab796
         metrics = trainer.metrics
         session.report({**metrics, **{"epoch": trainer.epoch + 1}})
 
