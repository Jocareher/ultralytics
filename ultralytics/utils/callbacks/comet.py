--- conflicted
+++ resolved
@@ -196,13 +196,7 @@
     return {"name": "ground_truth", "data": data}
 
 
-<<<<<<< HEAD
-def _format_prediction_annotations_for_detection(
-    image_path, metadata, class_label_map=None
-):
-=======
 def _format_prediction_annotations_for_detection(image_path, metadata, class_label_map=None, class_map=None):
->>>>>>> 679ab796
     """Format YOLO predictions for object detection visualization."""
     stem = image_path.stem
     image_id = int(stem) if stem.isnumeric() else stem
@@ -233,13 +227,7 @@
     return {"name": "prediction", "data": data}
 
 
-<<<<<<< HEAD
-def _fetch_annotations(
-    img_idx, image_path, batch, prediction_metadata_map, class_label_map
-):
-=======
 def _fetch_annotations(img_idx, image_path, batch, prediction_metadata_map, class_label_map, class_map):
->>>>>>> 679ab796
     """Join the ground truth and prediction annotations if they exist."""
     ground_truth_annotations = _format_ground_truth_annotations_for_detection(
         img_idx, image_path, batch, class_label_map
