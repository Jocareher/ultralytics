--- conflicted
+++ resolved
@@ -92,14 +92,7 @@
         LOGGER.info(f"{PREFIX}disable with 'yolo settings mlflow=False'")
         mlflow.log_params(dict(trainer.args))
     except Exception as e:
-<<<<<<< HEAD
-        LOGGER.warning(
-            f"{PREFIX}WARNING ⚠️ Failed to initialize: {e}\n"
-            f"{PREFIX}WARNING ⚠️ Not tracking this run"
-        )
-=======
         LOGGER.warning(f"{PREFIX}WARNING ⚠️ Failed to initialize: {e}\n{PREFIX}WARNING ⚠️ Not tracking this run")
->>>>>>> 679ab796
 
 
 def on_train_epoch_end(trainer):
