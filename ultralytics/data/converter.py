# Ultralytics 🚀 AGPL-3.0 License - https://ultralytics.com/license

import json
import random
import shutil
from collections import defaultdict
from concurrent.futures import ThreadPoolExecutor, as_completed
from pathlib import Path

import cv2
import numpy as np
from PIL import Image

from ultralytics.utils import DATASETS_DIR, LOGGER, NUM_THREADS, TQDM
from ultralytics.utils.downloads import download
from ultralytics.utils.files import increment_path


def coco91_to_coco80_class():
    """
    Converts 91-index COCO class IDs to 80-index COCO class IDs.

    Returns:
        (list): A list of 91 class IDs where the index represents the 80-index class ID and the value is the
            corresponding 91-index class ID.
    """
    return [
        0,
        1,
        2,
        3,
        4,
        5,
        6,
        7,
        8,
        9,
        10,
        None,
        11,
        12,
        13,
        14,
        15,
        16,
        17,
        18,
        19,
        20,
        21,
        22,
        23,
        None,
        24,
        25,
        None,
        None,
        26,
        27,
        28,
        29,
        30,
        31,
        32,
        33,
        34,
        35,
        36,
        37,
        38,
        39,
        None,
        40,
        41,
        42,
        43,
        44,
        45,
        46,
        47,
        48,
        49,
        50,
        51,
        52,
        53,
        54,
        55,
        56,
        57,
        58,
        59,
        None,
        60,
        None,
        None,
        61,
        None,
        62,
        63,
        64,
        65,
        66,
        67,
        68,
        69,
        70,
        71,
        72,
        None,
        73,
        74,
        75,
        76,
        77,
        78,
        79,
        None,
    ]


def coco80_to_coco91_class():
    r"""
    Converts 80-index (val2014) to 91-index (paper).
    For details see https://tech.amikelive.com/node-718/what-object-categories-labels-are-in-coco-dataset/.

    Example:
        ```python
        import numpy as np

        a = np.loadtxt("data/coco.names", dtype="str", delimiter="\n")
        b = np.loadtxt("data/coco_paper.names", dtype="str", delimiter="\n")
        x1 = [list(a[i] == b).index(True) + 1 for i in range(80)]  # darknet to coco
        x2 = [list(b[i] == a).index(True) if any(b[i] == a) else None for i in range(91)]  # coco to darknet
        ```
    """
    return [
        1,
        2,
        3,
        4,
        5,
        6,
        7,
        8,
        9,
        10,
        11,
        13,
        14,
        15,
        16,
        17,
        18,
        19,
        20,
        21,
        22,
        23,
        24,
        25,
        27,
        28,
        31,
        32,
        33,
        34,
        35,
        36,
        37,
        38,
        39,
        40,
        41,
        42,
        43,
        44,
        46,
        47,
        48,
        49,
        50,
        51,
        52,
        53,
        54,
        55,
        56,
        57,
        58,
        59,
        60,
        61,
        62,
        63,
        64,
        65,
        67,
        70,
        72,
        73,
        74,
        75,
        76,
        77,
        78,
        79,
        80,
        81,
        82,
        84,
        85,
        86,
        87,
        88,
        89,
        90,
    ]


def convert_coco(
    labels_dir="../coco/annotations/",
    save_dir="coco_converted/",
    use_segments=False,
    use_keypoints=False,
    cls91to80=True,
    lvis=False,
):
    """
    Converts COCO dataset annotations to a YOLO annotation format  suitable for training YOLO models.

    Args:
        labels_dir (str, optional): Path to directory containing COCO dataset annotation files.
        save_dir (str, optional): Path to directory to save results to.
        use_segments (bool, optional): Whether to include segmentation masks in the output.
        use_keypoints (bool, optional): Whether to include keypoint annotations in the output.
        cls91to80 (bool, optional): Whether to map 91 COCO class IDs to the corresponding 80 COCO class IDs.
        lvis (bool, optional): Whether to convert data in lvis dataset way.

    Example:
        ```python
        from ultralytics.data.converter import convert_coco

        convert_coco("../datasets/coco/annotations/", use_segments=True, use_keypoints=False, cls91to80=False)
        convert_coco(
            "../datasets/lvis/annotations/", use_segments=True, use_keypoints=False, cls91to80=False, lvis=True
        )
        ```

    Output:
        Generates output files in the specified output directory.
    """
    # Create dataset directory
    save_dir = increment_path(save_dir)  # increment if save directory already exists
    for p in save_dir / "labels", save_dir / "images":
        p.mkdir(parents=True, exist_ok=True)  # make dir

    # Convert classes
    coco80 = coco91_to_coco80_class()

    # Import json
    for json_file in sorted(Path(labels_dir).resolve().glob("*.json")):
        lname = "" if lvis else json_file.stem.replace("instances_", "")
        fn = Path(save_dir) / "labels" / lname  # folder name
        fn.mkdir(parents=True, exist_ok=True)
        if lvis:
            # NOTE: create folders for both train and val in advance,
            # since LVIS val set contains images from COCO 2017 train in addition to the COCO 2017 val split.
            (fn / "train2017").mkdir(parents=True, exist_ok=True)
            (fn / "val2017").mkdir(parents=True, exist_ok=True)
        with open(json_file, encoding="utf-8") as f:
            data = json.load(f)

        # Create image dict
        images = {f"{x['id']:d}": x for x in data["images"]}
        # Create image-annotations dict
        annotations = defaultdict(list)
        for ann in data["annotations"]:
            annotations[ann["image_id"]].append(ann)

        image_txt = []
        # Write labels file
        for img_id, anns in TQDM(annotations.items(), desc=f"Annotations {json_file}"):
            img = images[f"{img_id:d}"]
            h, w = img["height"], img["width"]
            f = (
                str(Path(img["coco_url"]).relative_to("http://images.cocodataset.org"))
                if lvis
                else img["file_name"]
            )
            if lvis:
                image_txt.append(str(Path("./images") / f))

            bboxes = []
            segments = []
            keypoints = []
            for ann in anns:
                if ann.get("iscrowd", False):
                    continue
                # The COCO box format is [top left x, top left y, width, height]
                box = np.array(ann["bbox"], dtype=np.float64)
                box[:2] += box[2:] / 2  # xy top-left corner to center
                box[[0, 2]] /= w  # normalize x
                box[[1, 3]] /= h  # normalize y
                if box[2] <= 0 or box[3] <= 0:  # if w <= 0 and h <= 0
                    continue

                cls = (
                    coco80[ann["category_id"] - 1]
                    if cls91to80
                    else ann["category_id"] - 1
                )  # class
                box = [cls] + box.tolist()
                if box not in bboxes:
                    bboxes.append(box)
                    if use_segments and ann.get("segmentation") is not None:
                        if len(ann["segmentation"]) == 0:
                            segments.append([])
                            continue
                        elif len(ann["segmentation"]) > 1:
                            s = merge_multi_segment(ann["segmentation"])
                            s = (
                                (np.concatenate(s, axis=0) / np.array([w, h]))
                                .reshape(-1)
                                .tolist()
                            )
                        else:
                            s = [
                                j for i in ann["segmentation"] for j in i
                            ]  # all segments concatenated
                            s = (
                                (np.array(s).reshape(-1, 2) / np.array([w, h]))
                                .reshape(-1)
                                .tolist()
                            )
                        s = [cls] + s
                        segments.append(s)
                    if use_keypoints and ann.get("keypoints") is not None:
                        keypoints.append(
                            box
                            + (
                                np.array(ann["keypoints"]).reshape(-1, 3)
                                / np.array([w, h, 1])
                            )
                            .reshape(-1)
                            .tolist()
                        )

            # Write
            with open((fn / f).with_suffix(".txt"), "a") as file:
                for i in range(len(bboxes)):
                    if use_keypoints:
                        line = (*(keypoints[i]),)  # cls, box, keypoints
                    else:
                        line = (
                            *(
                                segments[i]
                                if use_segments and len(segments[i]) > 0
                                else bboxes[i]
                            ),
                        )  # cls, box or segments
                    file.write(("%g " * len(line)).rstrip() % line + "\n")

        if lvis:
            with open(
                (
                    Path(save_dir)
                    / json_file.name.replace("lvis_v1_", "").replace(".json", ".txt")
                ),
                "a",
            ) as f:
                f.writelines(f"{line}\n" for line in image_txt)

    LOGGER.info(
        f"{'LVIS' if lvis else 'COCO'} data converted successfully.\nResults saved to {save_dir.resolve()}"
    )


def convert_segment_masks_to_yolo_seg(masks_dir, output_dir, classes):
    """
    Converts a dataset of segmentation mask images to the YOLO segmentation format.

    This function takes the directory containing the binary format mask images and converts them into YOLO segmentation format.
    The converted masks are saved in the specified output directory.

    Args:
        masks_dir (str): The path to the directory where all mask images (png, jpg) are stored.
        output_dir (str): The path to the directory where the converted YOLO segmentation masks will be stored.
        classes (int): Total classes in the dataset i.e. for COCO classes=80

    Example:
        ```python
        from ultralytics.data.converter import convert_segment_masks_to_yolo_seg

        # The classes here is the total classes in the dataset, for COCO dataset we have 80 classes
        convert_segment_masks_to_yolo_seg("path/to/masks_directory", "path/to/output/directory", classes=80)
        ```

    Notes:
        The expected directory structure for the masks is:

            - masks
                ├─ mask_image_01.png or mask_image_01.jpg
                ├─ mask_image_02.png or mask_image_02.jpg
                ├─ mask_image_03.png or mask_image_03.jpg
                └─ mask_image_04.png or mask_image_04.jpg

        After execution, the labels will be organized in the following structure:

            - output_dir
                ├─ mask_yolo_01.txt
                ├─ mask_yolo_02.txt
                ├─ mask_yolo_03.txt
                └─ mask_yolo_04.txt
    """
    pixel_to_class_mapping = {i + 1: i for i in range(classes)}
    for mask_path in Path(masks_dir).iterdir():
<<<<<<< HEAD
        if mask_path.suffix == ".png":
            mask = cv2.imread(
                str(mask_path), cv2.IMREAD_GRAYSCALE
            )  # Read the mask image in grayscale
=======
        if mask_path.suffix in {".png", ".jpg"}:
            mask = cv2.imread(str(mask_path), cv2.IMREAD_GRAYSCALE)  # Read the mask image in grayscale
>>>>>>> 679ab796
            img_height, img_width = mask.shape  # Get image dimensions
            LOGGER.info(f"Processing {mask_path} imgsz = {img_height} x {img_width}")

            unique_values = np.unique(
                mask
            )  # Get unique pixel values representing different classes
            yolo_format_data = []

            for value in unique_values:
                if value == 0:
                    continue  # Skip background
                class_index = pixel_to_class_mapping.get(value, -1)
                if class_index == -1:
                    LOGGER.warning(
                        f"Unknown class for pixel value {value} in file {mask_path}, skipping."
                    )
                    continue

                # Create a binary mask for the current class and find contours
                contours, _ = cv2.findContours(
                    (mask == value).astype(np.uint8),
                    cv2.RETR_EXTERNAL,
                    cv2.CHAIN_APPROX_SIMPLE,
                )  # Find contours

                for contour in contours:
                    if (
                        len(contour) >= 3
                    ):  # YOLO requires at least 3 points for a valid segmentation
                        contour = contour.squeeze()  # Remove single-dimensional entries
                        yolo_format = [class_index]
                        for point in contour:
                            # Normalize the coordinates
                            yolo_format.append(
                                round(point[0] / img_width, 6)
                            )  # Rounding to 6 decimal places
                            yolo_format.append(round(point[1] / img_height, 6))
                        yolo_format_data.append(yolo_format)
            # Save Ultralytics YOLO format data to file
            output_path = Path(output_dir) / f"{mask_path.stem}.txt"
            with open(output_path, "w") as file:
                for item in yolo_format_data:
                    line = " ".join(map(str, item))
                    file.write(line + "\n")
            LOGGER.info(
                f"Processed and stored at {output_path} imgsz = {img_height} x {img_width}"
            )


def convert_dota_to_yolo_obb(dota_root_path: str):
    """
    Converts DOTA dataset annotations to YOLO OBB (Oriented Bounding Box) format.

    The function processes images in the 'train' and 'val' folders of the DOTA dataset. For each image, it reads the
    associated label from the original labels directory and writes new labels in YOLO OBB format to a new directory.

    Args:
        dota_root_path (str): The root directory path of the DOTA dataset.

    Example:
        ```python
        from ultralytics.data.converter import convert_dota_to_yolo_obb

        convert_dota_to_yolo_obb("path/to/DOTA")
        ```

    Notes:
        The directory structure assumed for the DOTA dataset:

            - DOTA
                ├─ images
                │   ├─ train
                │   └─ val
                └─ labels
                    ├─ train_original
                    └─ val_original

        After execution, the function will organize the labels into:

            - DOTA
                └─ labels
                    ├─ train
                    └─ val
    """
    dota_root_path = Path(dota_root_path)

    # Class names to indices mapping
    class_mapping = {
        "plane": 0,
        "ship": 1,
        "storage-tank": 2,
        "baseball-diamond": 3,
        "tennis-court": 4,
        "basketball-court": 5,
        "ground-track-field": 6,
        "harbor": 7,
        "bridge": 8,
        "large-vehicle": 9,
        "small-vehicle": 10,
        "helicopter": 11,
        "roundabout": 12,
        "soccer-ball-field": 13,
        "swimming-pool": 14,
        "container-crane": 15,
        "airport": 16,
        "helipad": 17,
    }

    def convert_label(image_name, image_width, image_height, orig_label_dir, save_dir):
        """Converts a single image's DOTA annotation to YOLO OBB format and saves it to a specified directory."""
        orig_label_path = orig_label_dir / f"{image_name}.txt"
        save_path = save_dir / f"{image_name}.txt"

        with orig_label_path.open("r") as f, save_path.open("w") as g:
            lines = f.readlines()
            for line in lines:
                parts = line.strip().split()
                if len(parts) < 9:
                    continue
                class_name = parts[8]
                class_idx = class_mapping[class_name]
                coords = [float(p) for p in parts[:8]]
                normalized_coords = [
                    coords[i] / image_width if i % 2 == 0 else coords[i] / image_height
                    for i in range(8)
                ]
                formatted_coords = [f"{coord:.6g}" for coord in normalized_coords]
                g.write(f"{class_idx} {' '.join(formatted_coords)}\n")

    for phase in ["train", "val"]:
        image_dir = dota_root_path / "images" / phase
        orig_label_dir = dota_root_path / "labels" / f"{phase}_original"
        save_dir = dota_root_path / "labels" / phase

        save_dir.mkdir(parents=True, exist_ok=True)

        image_paths = list(image_dir.iterdir())
        for image_path in TQDM(image_paths, desc=f"Processing {phase} images"):
            if image_path.suffix != ".png":
                continue
            image_name_without_ext = image_path.stem
            img = cv2.imread(str(image_path))
            h, w = img.shape[:2]
            convert_label(image_name_without_ext, w, h, orig_label_dir, save_dir)


def min_index(arr1, arr2):
    """
    Find a pair of indexes with the shortest distance between two arrays of 2D points.

    Args:
        arr1 (np.ndarray): A NumPy array of shape (N, 2) representing N 2D points.
        arr2 (np.ndarray): A NumPy array of shape (M, 2) representing M 2D points.

    Returns:
        (tuple): A tuple containing the indexes of the points with the shortest distance in arr1 and arr2 respectively.
    """
    dis = ((arr1[:, None, :] - arr2[None, :, :]) ** 2).sum(-1)
    return np.unravel_index(np.argmin(dis, axis=None), dis.shape)


def merge_multi_segment(segments):
    """
    Merge multiple segments into one list by connecting the coordinates with the minimum distance between each segment.
    This function connects these coordinates with a thin line to merge all segments into one.

    Args:
        segments (List[List]): Original segmentations in COCO's JSON file.
                               Each element is a list of coordinates, like [segmentation1, segmentation2,...].

    Returns:
        s (List[np.ndarray]): A list of connected segments represented as NumPy arrays.
    """
    s = []
    segments = [np.array(i).reshape(-1, 2) for i in segments]
    idx_list = [[] for _ in range(len(segments))]

    # Record the indexes with min distance between each segment
    for i in range(1, len(segments)):
        idx1, idx2 = min_index(segments[i - 1], segments[i])
        idx_list[i - 1].append(idx1)
        idx_list[i].append(idx2)

    # Use two round to connect all the segments
    for k in range(2):
        # Forward connection
        if k == 0:
            for i, idx in enumerate(idx_list):
                # Middle segments have two indexes, reverse the index of middle segments
                if len(idx) == 2 and idx[0] > idx[1]:
                    idx = idx[::-1]
                    segments[i] = segments[i][::-1, :]

                segments[i] = np.roll(segments[i], -idx[0], axis=0)
                segments[i] = np.concatenate([segments[i], segments[i][:1]])
                # Deal with the first segment and the last one
                if i in {0, len(idx_list) - 1}:
                    s.append(segments[i])
                else:
                    idx = [0, idx[1] - idx[0]]
                    s.append(segments[i][idx[0] : idx[1] + 1])

        else:
            for i in range(len(idx_list) - 1, -1, -1):
                if i not in {0, len(idx_list) - 1}:
                    idx = idx_list[i]
                    nidx = abs(idx[1] - idx[0])
                    s.append(segments[i][nidx:])
    return s


def yolo_bbox2segment(im_dir, save_dir=None, sam_model="sam_b.pt", device=None):
    """
    Converts existing object detection dataset (bounding boxes) to segmentation dataset or oriented bounding box (OBB)
    in YOLO format. Generates segmentation data using SAM auto-annotator as needed.

    Args:
        im_dir (str | Path): Path to image directory to convert.
        save_dir (str | Path): Path to save the generated labels, labels will be saved
            into `labels-segment` in the same directory level of `im_dir` if save_dir is None. Default: None.
        sam_model (str): Segmentation model to use for intermediate segmentation data; optional.
        device (int | str): The specific device to run SAM models. Default: None.

    Notes:
        The input directory structure assumed for dataset:

            - im_dir
                ├─ 001.jpg
                ├─ ...
                └─ NNN.jpg
            - labels
                ├─ 001.txt
                ├─ ...
                └─ NNN.txt
    """
    from ultralytics import SAM
    from ultralytics.data import YOLODataset
    from ultralytics.utils import LOGGER
    from ultralytics.utils.ops import xywh2xyxy

    # NOTE: add placeholder to pass class index check
    dataset = YOLODataset(im_dir, data=dict(names=list(range(1000))))
    if len(dataset.labels[0]["segments"]) > 0:  # if it's segment data
        LOGGER.info("Segmentation labels detected, no need to generate new ones!")
        return

    LOGGER.info("Detection labels detected, generating segment labels by SAM model!")
    sam_model = SAM(sam_model)
    for label in TQDM(
        dataset.labels, total=len(dataset.labels), desc="Generating segment labels"
    ):
        h, w = label["shape"]
        boxes = label["bboxes"]
        if len(boxes) == 0:  # skip empty labels
            continue
        boxes[:, [0, 2]] *= w
        boxes[:, [1, 3]] *= h
        im = cv2.imread(label["im_file"])
        sam_results = sam_model(im, bboxes=xywh2xyxy(boxes), verbose=False, save=False, device=device)
        label["segments"] = sam_results[0].masks.xyn

    save_dir = Path(save_dir) if save_dir else Path(im_dir).parent / "labels-segment"
    save_dir.mkdir(parents=True, exist_ok=True)
    for label in dataset.labels:
        texts = []
        lb_name = Path(label["im_file"]).with_suffix(".txt").name
        txt_file = save_dir / lb_name
        cls = label["cls"]
        for i, s in enumerate(label["segments"]):
            if len(s) == 0:
                continue
            line = (int(cls[i]), *s.reshape(-1))
            texts.append(("%g " * len(line)).rstrip() % line)
        with open(txt_file, "a") as f:
            f.writelines(text + "\n" for text in texts)
    LOGGER.info(f"Generated segment labels saved in {save_dir}")


def create_synthetic_coco_dataset():
    """
    Creates a synthetic COCO dataset with random images based on filenames from label lists.

    This function downloads COCO labels, reads image filenames from label list files,
    creates synthetic images for train2017 and val2017 subsets, and organizes
    them in the COCO dataset structure. It uses multithreading to generate images efficiently.

    Examples:
        >>> from ultralytics.data.converter import create_synthetic_coco_dataset
        >>> create_synthetic_coco_dataset()

    Notes:
        - Requires internet connection to download label files.
        - Generates random RGB images of varying sizes (480x480 to 640x640 pixels).
        - Existing test2017 directory is removed as it's not needed.
        - Reads image filenames from train2017.txt and val2017.txt files.
    """

    def create_synthetic_image(image_file):
        """Generates synthetic images with random sizes and colors for dataset augmentation or testing purposes."""
        if not image_file.exists():
            size = (random.randint(480, 640), random.randint(480, 640))
            Image.new(
                "RGB",
                size=size,
                color=(
                    random.randint(0, 255),
                    random.randint(0, 255),
                    random.randint(0, 255),
                ),
            ).save(image_file)

    # Download labels
    dir = DATASETS_DIR / "coco"
    url = "https://github.com/ultralytics/assets/releases/download/v0.0.0/"
    label_zip = "coco2017labels-segments.zip"
    download([url + label_zip], dir=dir.parent)

    # Create synthetic images
    shutil.rmtree(
        dir / "labels" / "test2017", ignore_errors=True
    )  # Remove test2017 directory as not needed
    with ThreadPoolExecutor(max_workers=NUM_THREADS) as executor:
        for subset in ["train2017", "val2017"]:
            subset_dir = dir / "images" / subset
            subset_dir.mkdir(parents=True, exist_ok=True)

            # Read image filenames from label list file
            label_list_file = dir / f"{subset}.txt"
            if label_list_file.exists():
                with open(label_list_file) as f:
                    image_files = [dir / line.strip() for line in f]

                # Submit all tasks
                futures = [
                    executor.submit(create_synthetic_image, image_file)
                    for image_file in image_files
                ]
                for _ in TQDM(
                    as_completed(futures),
                    total=len(futures),
                    desc=f"Generating images for {subset}",
                ):
                    pass  # The actual work is done in the background
            else:
                print(
                    f"Warning: Labels file {label_list_file} does not exist. Skipping image creation for {subset}."
                )

    print("Synthetic COCO dataset created successfully.")<|MERGE_RESOLUTION|>--- conflicted
+++ resolved
@@ -415,15 +415,8 @@
     """
     pixel_to_class_mapping = {i + 1: i for i in range(classes)}
     for mask_path in Path(masks_dir).iterdir():
-<<<<<<< HEAD
-        if mask_path.suffix == ".png":
-            mask = cv2.imread(
-                str(mask_path), cv2.IMREAD_GRAYSCALE
-            )  # Read the mask image in grayscale
-=======
         if mask_path.suffix in {".png", ".jpg"}:
             mask = cv2.imread(str(mask_path), cv2.IMREAD_GRAYSCALE)  # Read the mask image in grayscale
->>>>>>> 679ab796
             img_height, img_width = mask.shape  # Get image dimensions
             LOGGER.info(f"Processing {mask_path} imgsz = {img_height} x {img_width}")
 
