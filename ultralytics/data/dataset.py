# Ultralytics 🚀 AGPL-3.0 License - https://ultralytics.com/license

import json
from collections import defaultdict
from itertools import repeat
from multiprocessing.pool import ThreadPool
from pathlib import Path

import cv2
import numpy as np
import torch
from PIL import Image
from torch.utils.data import ConcatDataset

from ultralytics.utils import LOCAL_RANK, NUM_THREADS, TQDM, colorstr
from ultralytics.utils.ops import resample_segments
from ultralytics.utils.torch_utils import TORCHVISION_0_18

from .augment import (
    Compose,
    Format,
    Instances,
    LetterBox,
    RandomLoadText,
    classify_augmentations,
    classify_transforms,
    v8_transforms,
)
from .base import BaseDataset
from .utils import (
    HELP_URL,
    LOGGER,
    get_hash,
    img2label_paths,
    load_dataset_cache_file,
    save_dataset_cache_file,
    verify_image,
    verify_image_label,
)

# Ultralytics dataset *.cache version, >= 1.0.0 for YOLOv8
DATASET_CACHE_VERSION = "1.0.3"


class YOLODataset(BaseDataset):
    """
    Dataset class for loading object detection and/or segmentation labels in YOLO format.

    Args:
        data (dict, optional): A dataset YAML dictionary. Defaults to None.
        task (str): An explicit arg to point current task, Defaults to 'detect'.

    Returns:
        (torch.utils.data.Dataset): A PyTorch dataset object that can be used for training an object detection model.
    """

    def __init__(self, *args, data=None, task="detect", **kwargs):
        """Initializes the YOLODataset with optional configurations for segments and keypoints."""
        self.use_segments = task == "segment"
        self.use_keypoints = task == "pose"
        self.use_obb = task == "obb"
        self.data = data
        assert not (
            self.use_segments and self.use_keypoints
        ), "Can not use both segments and keypoints."
        super().__init__(*args, **kwargs)

    def cache_labels(self, path=Path("./labels.cache")):
        """
        Cache dataset labels, check images and read shapes.

        Args:
            path (Path): Path where to save the cache file. Default is Path("./labels.cache").

        Returns:
            (dict): labels.
        """
        x = {"labels": []}
        nm, nf, ne, nc, msgs = (
            0,
            0,
            0,
            0,
            [],
        )  # number missing, found, empty, corrupt, messages
        desc = f"{self.prefix}Scanning {path.parent / path.stem}..."
        total = len(self.im_files)
        nkpt, ndim = self.data.get("kpt_shape", (0, 0))
        if self.use_keypoints and (nkpt <= 0 or ndim not in {2, 3}):
            raise ValueError(
                "'kpt_shape' in data.yaml missing or incorrect. Should be a list with [number of "
                "keypoints, number of dims (2 for x,y or 3 for x,y,visible)], i.e. 'kpt_shape: [17, 3]'"
            )
        with ThreadPool(NUM_THREADS) as pool:
            results = pool.imap(
                func=verify_image_label,
                iterable=zip(
                    self.im_files,
                    self.label_files,
                    repeat(self.prefix),
                    repeat(self.use_keypoints),
                    repeat(len(self.data["names"])),
                    repeat(nkpt),
                    repeat(ndim),
                ),
            )
            pbar = TQDM(results, desc=desc, total=total)
            for (
                im_file,
                lb,
                shape,
                segments,
                keypoint,
                nm_f,
                nf_f,
                ne_f,
                nc_f,
                msg,
            ) in pbar:
                nm += nm_f
                nf += nf_f
                ne += ne_f
                nc += nc_f
                if im_file:
                    x["labels"].append(
                        {
                            "im_file": im_file,
                            "shape": shape,
                            "cls": lb[:, 0:1],  # n, 1
                            "bboxes": lb[:, 1:],  # n, 4
                            "segments": segments,
                            "keypoints": keypoint,
                            "normalized": True,
                            "bbox_format": "xywh",
                        }
                    )
                if msg:
                    msgs.append(msg)
                pbar.desc = f"{desc} {nf} images, {nm + ne} backgrounds, {nc} corrupt"
            pbar.close()

        if msgs:
            LOGGER.info("\n".join(msgs))
        if nf == 0:
            LOGGER.warning(
                f"{self.prefix}WARNING ⚠️ No labels found in {path}. {HELP_URL}"
            )
        x["hash"] = get_hash(self.label_files + self.im_files)
        x["results"] = nf, nm, ne, nc, len(self.im_files)
        x["msgs"] = msgs  # warnings
        save_dataset_cache_file(self.prefix, path, x, DATASET_CACHE_VERSION)
        return x

    def get_labels(self):
        """Returns dictionary of labels for YOLO training."""
        self.label_files = img2label_paths(self.im_files)
        cache_path = Path(self.label_files[0]).parent.with_suffix(".cache")
        try:
            cache, exists = (
                load_dataset_cache_file(cache_path),
                True,
            )  # attempt to load a *.cache file
            assert cache["version"] == DATASET_CACHE_VERSION  # matches current version
            assert cache["hash"] == get_hash(
                self.label_files + self.im_files
            )  # identical hash
        except (FileNotFoundError, AssertionError, AttributeError):
            cache, exists = self.cache_labels(cache_path), False  # run cache ops

        # Display cache
        nf, nm, ne, nc, n = cache.pop(
            "results"
        )  # found, missing, empty, corrupt, total
        if exists and LOCAL_RANK in {-1, 0}:
            d = f"Scanning {cache_path}... {nf} images, {nm + ne} backgrounds, {nc} corrupt"
            TQDM(None, desc=self.prefix + d, total=n, initial=n)  # display results
            if cache["msgs"]:
                LOGGER.info("\n".join(cache["msgs"]))  # display warnings

        # Read cache
        [cache.pop(k) for k in ("hash", "version", "msgs")]  # remove items
        labels = cache["labels"]
        if not labels:
            LOGGER.warning(
                f"WARNING ⚠️ No images found in {cache_path}, training may not work correctly. {HELP_URL}"
            )
        self.im_files = [lb["im_file"] for lb in labels]  # update im_files

        # Check if the dataset is all boxes or all segments
        lengths = (
            (len(lb["cls"]), len(lb["bboxes"]), len(lb["segments"])) for lb in labels
        )
        len_cls, len_boxes, len_segments = (sum(x) for x in zip(*lengths))
        if len_segments and len_boxes != len_segments:
            LOGGER.warning(
                f"WARNING ⚠️ Box and segment counts should be equal, but got len(segments) = {len_segments}, "
                f"len(boxes) = {len_boxes}. To resolve this only boxes will be used and all segments will be removed. "
                "To avoid this please supply either a detect or segment dataset, not a detect-segment mixed dataset."
            )
            for lb in labels:
                lb["segments"] = []
        if len_cls == 0:
            LOGGER.warning(
                f"WARNING ⚠️ No labels found in {cache_path}, training may not work correctly. {HELP_URL}"
            )
        return labels

    def build_transforms(self, hyp=None):
        """Builds and appends transforms to the list."""
        if self.augment:
            hyp.mosaic = hyp.mosaic if self.augment and not self.rect else 0.0
            hyp.mixup = hyp.mixup if self.augment and not self.rect else 0.0
            transforms = v8_transforms(self, self.imgsz, hyp)
        else:
            transforms = Compose(
                [LetterBox(new_shape=(self.imgsz, self.imgsz), scaleup=False)]
            )
        transforms.append(
            Format(
                bbox_format="xywh",
                normalize=True,
                return_mask=self.use_segments,
                return_keypoint=self.use_keypoints,
                return_obb=self.use_obb,
                batch_idx=True,
                mask_ratio=hyp.mask_ratio,
                mask_overlap=hyp.overlap_mask,
                bgr=hyp.bgr if self.augment else 0.0,  # only affect training.
            )
        )
        return transforms

    def close_mosaic(self, hyp):
        """Sets mosaic, copy_paste and mixup options to 0.0 and builds transformations."""
        hyp.mosaic = 0.0  # set mosaic ratio=0.0
        hyp.copy_paste = 0.0  # keep the same behavior as previous v8 close-mosaic
        hyp.mixup = 0.0  # keep the same behavior as previous v8 close-mosaic
        self.transforms = self.build_transforms(hyp)

    def update_labels_info(self, label):
        """
        Custom your label format here.

        Note:
            cls is not with bboxes now, classification and semantic segmentation need an independent cls label
            Can also support classification and semantic segmentation by adding or removing dict keys there.
        """
        bboxes = label.pop("bboxes")
        segments = label.pop("segments", [])
        keypoints = label.pop("keypoints", None)
        bbox_format = label.pop("bbox_format")
        normalized = label.pop("normalized")

        # NOTE: do NOT resample oriented boxes
        segment_resamples = 100 if self.use_obb else 1000
        if len(segments) > 0:
<<<<<<< HEAD
            # list[np.array(1000, 2)] * num_samples
            # (N, 1000, 2)
            segments = np.stack(
                resample_segments(segments, n=segment_resamples), axis=0
            )
=======
            # make sure segments interpolate correctly if original length is greater than segment_resamples
            max_len = max(len(s) for s in segments)
            segment_resamples = (max_len + 1) if segment_resamples < max_len else segment_resamples
            # list[np.array(segment_resamples, 2)] * num_samples
            segments = np.stack(resample_segments(segments, n=segment_resamples), axis=0)
>>>>>>> 679ab796
        else:
            segments = np.zeros((0, segment_resamples, 2), dtype=np.float32)
        label["instances"] = Instances(
            bboxes, segments, keypoints, bbox_format=bbox_format, normalized=normalized
        )
        return label

    @staticmethod
    def collate_fn(batch):
        """Collates data samples into batches."""
        new_batch = {}
        keys = batch[0].keys()
        values = list(zip(*[list(b.values()) for b in batch]))
        for i, k in enumerate(keys):
            value = values[i]
            if k == "img":
                value = torch.stack(value, 0)
            if k in {"masks", "keypoints", "bboxes", "cls", "segments", "obb"}:
                value = torch.cat(value, 0)
            new_batch[k] = value
        new_batch["batch_idx"] = list(new_batch["batch_idx"])
        for i in range(len(new_batch["batch_idx"])):
            new_batch["batch_idx"][i] += i  # add target image index for build_targets()
        new_batch["batch_idx"] = torch.cat(new_batch["batch_idx"], 0)
        return new_batch


class YOLOMultiModalDataset(YOLODataset):
    """
    Dataset class for loading object detection and/or segmentation labels in YOLO format.

    Args:
        data (dict, optional): A dataset YAML dictionary. Defaults to None.
        task (str): An explicit arg to point current task, Defaults to 'detect'.

    Returns:
        (torch.utils.data.Dataset): A PyTorch dataset object that can be used for training an object detection model.
    """

    def __init__(self, *args, data=None, task="detect", **kwargs):
        """Initializes a dataset object for object detection tasks with optional specifications."""
        super().__init__(*args, data=data, task=task, **kwargs)

    def update_labels_info(self, label):
        """Add texts information for multi-modal model training."""
        labels = super().update_labels_info(label)
        # NOTE: some categories are concatenated with its synonyms by `/`.
        labels["texts"] = [v.split("/") for _, v in self.data["names"].items()]
        return labels

    def build_transforms(self, hyp=None):
        """Enhances data transformations with optional text augmentation for multi-modal training."""
        transforms = super().build_transforms(hyp)
        if self.augment:
            # NOTE: hard-coded the args for now.
            transforms.insert(
                -1, RandomLoadText(max_samples=min(self.data["nc"], 80), padding=True)
            )
        return transforms


class GroundingDataset(YOLODataset):
    """Handles object detection tasks by loading annotations from a specified JSON file, supporting YOLO format."""

    def __init__(self, *args, task="detect", json_file, **kwargs):
        """Initializes a GroundingDataset for object detection, loading annotations from a specified JSON file."""
        assert (
            task == "detect"
        ), "`GroundingDataset` only support `detect` task for now!"
        self.json_file = json_file
        super().__init__(*args, task=task, data={}, **kwargs)

    def get_img_files(self, img_path):
        """The image files would be read in `get_labels` function, return empty list here."""
        return []

    def get_labels(self):
        """Loads annotations from a JSON file, filters, and normalizes bounding boxes for each image."""
        labels = []
        LOGGER.info("Loading annotation file...")
        with open(self.json_file) as f:
            annotations = json.load(f)
        images = {f"{x['id']:d}": x for x in annotations["images"]}
        img_to_anns = defaultdict(list)
        for ann in annotations["annotations"]:
            img_to_anns[ann["image_id"]].append(ann)
        for img_id, anns in TQDM(
            img_to_anns.items(), desc=f"Reading annotations {self.json_file}"
        ):
            img = images[f"{img_id:d}"]
            h, w, f = img["height"], img["width"], img["file_name"]
            im_file = Path(self.img_path) / f
            if not im_file.exists():
                continue
            self.im_files.append(str(im_file))
            bboxes = []
            cat2id = {}
            texts = []
            for ann in anns:
                if ann["iscrowd"]:
                    continue
                box = np.array(ann["bbox"], dtype=np.float32)
                box[:2] += box[2:] / 2
                box[[0, 2]] /= float(w)
                box[[1, 3]] /= float(h)
                if box[2] <= 0 or box[3] <= 0:
                    continue

<<<<<<< HEAD
                cat_name = " ".join(
                    [img["caption"][t[0] : t[1]] for t in ann["tokens_positive"]]
                )
=======
                caption = img["caption"]
                cat_name = " ".join([caption[t[0] : t[1]] for t in ann["tokens_positive"]])
>>>>>>> 679ab796
                if cat_name not in cat2id:
                    cat2id[cat_name] = len(cat2id)
                    texts.append([cat_name])
                cls = cat2id[cat_name]  # class
                box = [cls] + box.tolist()
                if box not in bboxes:
                    bboxes.append(box)
            lb = (
                np.array(bboxes, dtype=np.float32)
                if len(bboxes)
                else np.zeros((0, 5), dtype=np.float32)
            )
            labels.append(
                {
                    "im_file": im_file,
                    "shape": (h, w),
                    "cls": lb[:, 0:1],  # n, 1
                    "bboxes": lb[:, 1:],  # n, 4
                    "normalized": True,
                    "bbox_format": "xywh",
                    "texts": texts,
                }
            )
        return labels

    def build_transforms(self, hyp=None):
        """Configures augmentations for training with optional text loading; `hyp` adjusts augmentation intensity."""
        transforms = super().build_transforms(hyp)
        if self.augment:
            # NOTE: hard-coded the args for now.
            transforms.insert(-1, RandomLoadText(max_samples=80, padding=True))
        return transforms


class YOLOConcatDataset(ConcatDataset):
    """
    Dataset as a concatenation of multiple datasets.

    This class is useful to assemble different existing datasets.
    """

    @staticmethod
    def collate_fn(batch):
        """Collates data samples into batches."""
        return YOLODataset.collate_fn(batch)


# TODO: support semantic segmentation
class SemanticDataset(BaseDataset):
    """
    Semantic Segmentation Dataset.

    This class is responsible for handling datasets used for semantic segmentation tasks. It inherits functionalities
    from the BaseDataset class.

    Note:
        This class is currently a placeholder and needs to be populated with methods and attributes for supporting
        semantic segmentation tasks.
    """

    def __init__(self):
        """Initialize a SemanticDataset object."""
        super().__init__()


class ClassificationDataset:
    """
    Extends torchvision ImageFolder to support YOLO classification tasks, offering functionalities like image
    augmentation, caching, and verification. It's designed to efficiently handle large datasets for training deep
    learning models, with optional image transformations and caching mechanisms to speed up training.

    This class allows for augmentations using both torchvision and Albumentations libraries, and supports caching images
    in RAM or on disk to reduce IO overhead during training. Additionally, it implements a robust verification process
    to ensure data integrity and consistency.

    Attributes:
        cache_ram (bool): Indicates if caching in RAM is enabled.
        cache_disk (bool): Indicates if caching on disk is enabled.
        samples (list): A list of tuples, each containing the path to an image, its class index, path to its .npy cache
                        file (if caching on disk), and optionally the loaded image array (if caching in RAM).
        torch_transforms (callable): PyTorch transforms to be applied to the images.
    """

    def __init__(self, root, args, augment=False, prefix=""):
        """
        Initialize YOLO object with root, image size, augmentations, and cache settings.

        Args:
            root (str): Path to the dataset directory where images are stored in a class-specific folder structure.
            args (Namespace): Configuration containing dataset-related settings such as image size, augmentation
                parameters, and cache settings. It includes attributes like `imgsz` (image size), `fraction` (fraction
                of data to use), `scale`, `fliplr`, `flipud`, `cache` (disk or RAM caching for faster training),
                `auto_augment`, `hsv_h`, `hsv_s`, `hsv_v`, and `crop_fraction`.
            augment (bool, optional): Whether to apply augmentations to the dataset. Default is False.
            prefix (str, optional): Prefix for logging and cache filenames, aiding in dataset identification and
                debugging. Default is an empty string.
        """
        import torchvision  # scope for faster 'import ultralytics'

        # Base class assigned as attribute rather than used as base class to allow for scoping slow torchvision import
        if (
            TORCHVISION_0_18
        ):  # 'allow_empty' argument first introduced in torchvision 0.18
            self.base = torchvision.datasets.ImageFolder(root=root, allow_empty=True)
        else:
            self.base = torchvision.datasets.ImageFolder(root=root)
        self.samples = self.base.samples
        self.root = self.base.root

        # Initialize attributes
        if augment and args.fraction < 1.0:  # reduce training fraction
            self.samples = self.samples[: round(len(self.samples) * args.fraction)]
        self.prefix = colorstr(f"{prefix}: ") if prefix else ""
        self.cache_ram = (
            args.cache is True or str(args.cache).lower() == "ram"
        )  # cache images into RAM
        if self.cache_ram:
            LOGGER.warning(
                "WARNING ⚠️ Classification `cache_ram` training has known memory leak in "
                "https://github.com/ultralytics/ultralytics/issues/9824, setting `cache_ram=False`."
            )
            self.cache_ram = False
        self.cache_disk = (
            str(args.cache).lower() == "disk"
        )  # cache images on hard drive as uncompressed *.npy files
        self.samples = self.verify_images()  # filter out bad images
        self.samples = [
            list(x) + [Path(x[0]).with_suffix(".npy"), None] for x in self.samples
        ]  # file, index, npy, im
        scale = (1.0 - args.scale, 1.0)  # (0.08, 1.0)
        self.torch_transforms = (
            classify_augmentations(
                size=args.imgsz,
                scale=scale,
                hflip=args.fliplr,
                vflip=args.flipud,
                erasing=args.erasing,
                auto_augment=args.auto_augment,
                hsv_h=args.hsv_h,
                hsv_s=args.hsv_s,
                hsv_v=args.hsv_v,
            )
            if augment
            else classify_transforms(size=args.imgsz, crop_fraction=args.crop_fraction)
        )

    def __getitem__(self, i):
        """Returns subset of data and targets corresponding to given indices."""
        f, j, fn, im = self.samples[
            i
        ]  # filename, index, filename.with_suffix('.npy'), image
        if self.cache_ram:
            if (
                im is None
            ):  # Warning: two separate if statements required here, do not combine this with previous line
                im = self.samples[i][3] = cv2.imread(f)
        elif self.cache_disk:
            if not fn.exists():  # load npy
                np.save(fn.as_posix(), cv2.imread(f), allow_pickle=False)
            im = np.load(fn)
        else:  # read image
            im = cv2.imread(f)  # BGR
        # Convert NumPy array to PIL image
        im = Image.fromarray(cv2.cvtColor(im, cv2.COLOR_BGR2RGB))
        sample = self.torch_transforms(im)
        return {"img": sample, "cls": j}

    def __len__(self) -> int:
        """Return the total number of samples in the dataset."""
        return len(self.samples)

    def verify_images(self):
        """Verify all images in dataset."""
        desc = f"{self.prefix}Scanning {self.root}..."
        path = Path(self.root).with_suffix(".cache")  # *.cache file path

        try:
            cache = load_dataset_cache_file(path)  # attempt to load a *.cache file
            assert cache["version"] == DATASET_CACHE_VERSION  # matches current version
            assert cache["hash"] == get_hash(
                [x[0] for x in self.samples]
            )  # identical hash
            nf, nc, n, samples = cache.pop(
                "results"
            )  # found, missing, empty, corrupt, total
            if LOCAL_RANK in {-1, 0}:
                d = f"{desc} {nf} images, {nc} corrupt"
                TQDM(None, desc=d, total=n, initial=n)
                if cache["msgs"]:
                    LOGGER.info("\n".join(cache["msgs"]))  # display warnings
            return samples

        except (FileNotFoundError, AssertionError, AttributeError):
            # Run scan if *.cache retrieval failed
            nf, nc, msgs, samples, x = 0, 0, [], [], {}
            with ThreadPool(NUM_THREADS) as pool:
                results = pool.imap(
                    func=verify_image, iterable=zip(self.samples, repeat(self.prefix))
                )
                pbar = TQDM(results, desc=desc, total=len(self.samples))
                for sample, nf_f, nc_f, msg in pbar:
                    if nf_f:
                        samples.append(sample)
                    if msg:
                        msgs.append(msg)
                    nf += nf_f
                    nc += nc_f
                    pbar.desc = f"{desc} {nf} images, {nc} corrupt"
                pbar.close()
            if msgs:
                LOGGER.info("\n".join(msgs))
            x["hash"] = get_hash([x[0] for x in self.samples])
            x["results"] = nf, nc, len(samples), samples
            x["msgs"] = msgs  # warnings
            save_dataset_cache_file(self.prefix, path, x, DATASET_CACHE_VERSION)
            return samples<|MERGE_RESOLUTION|>--- conflicted
+++ resolved
@@ -254,19 +254,11 @@
         # NOTE: do NOT resample oriented boxes
         segment_resamples = 100 if self.use_obb else 1000
         if len(segments) > 0:
-<<<<<<< HEAD
-            # list[np.array(1000, 2)] * num_samples
-            # (N, 1000, 2)
-            segments = np.stack(
-                resample_segments(segments, n=segment_resamples), axis=0
-            )
-=======
             # make sure segments interpolate correctly if original length is greater than segment_resamples
             max_len = max(len(s) for s in segments)
             segment_resamples = (max_len + 1) if segment_resamples < max_len else segment_resamples
             # list[np.array(segment_resamples, 2)] * num_samples
             segments = np.stack(resample_segments(segments, n=segment_resamples), axis=0)
->>>>>>> 679ab796
         else:
             segments = np.zeros((0, segment_resamples, 2), dtype=np.float32)
         label["instances"] = Instances(
@@ -375,14 +367,8 @@
                 if box[2] <= 0 or box[3] <= 0:
                     continue
 
-<<<<<<< HEAD
-                cat_name = " ".join(
-                    [img["caption"][t[0] : t[1]] for t in ann["tokens_positive"]]
-                )
-=======
                 caption = img["caption"]
                 cat_name = " ".join([caption[t[0] : t[1]] for t in ann["tokens_positive"]])
->>>>>>> 679ab796
                 if cat_name not in cat2id:
                     cat2id[cat_name] = len(cat2id)
                     texts.append([cat_name])
