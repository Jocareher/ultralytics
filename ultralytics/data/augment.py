# Ultralytics 🚀 AGPL-3.0 License - https://ultralytics.com/license

import math
import random
from copy import deepcopy
from typing import Tuple, Union

import cv2
import numpy as np
import torch
from PIL import Image

from ultralytics.data.utils import polygons2masks, polygons2masks_overlap
from ultralytics.utils import LOGGER, colorstr
from ultralytics.utils.checks import check_version
from ultralytics.utils.instance import Instances
from ultralytics.utils.metrics import bbox_ioa
from ultralytics.utils.ops import segment2box, xyxyxyxy2xywhr
from ultralytics.utils.torch_utils import (
    TORCHVISION_0_10,
    TORCHVISION_0_11,
    TORCHVISION_0_13,
)

DEFAULT_MEAN = (0.0, 0.0, 0.0)
DEFAULT_STD = (1.0, 1.0, 1.0)
DEFAULT_CROP_FRACTION = 1.0


class BaseTransform:
    """
    Base class for image transformations in the Ultralytics library.

    This class serves as a foundation for implementing various image processing operations, designed to be
    compatible with both classification and semantic segmentation tasks.

    Methods:
        apply_image: Applies image transformations to labels.
        apply_instances: Applies transformations to object instances in labels.
        apply_semantic: Applies semantic segmentation to an image.
        __call__: Applies all label transformations to an image, instances, and semantic masks.

    Examples:
        >>> transform = BaseTransform()
        >>> labels = {"image": np.array(...), "instances": [...], "semantic": np.array(...)}
        >>> transformed_labels = transform(labels)
    """

    def __init__(self) -> None:
        """
        Initializes the BaseTransform object.

        This constructor sets up the base transformation object, which can be extended for specific image
        processing tasks. It is designed to be compatible with both classification and semantic segmentation.

        Examples:
            >>> transform = BaseTransform()
        """
        pass

    def apply_image(self, labels):
        """
        Applies image transformations to labels.

        This method is intended to be overridden by subclasses to implement specific image transformation
        logic. In its base form, it returns the input labels unchanged.

        Args:
            labels (Any): The input labels to be transformed. The exact type and structure of labels may
                vary depending on the specific implementation.

        Returns:
            (Any): The transformed labels. In the base implementation, this is identical to the input.

        Examples:
            >>> transform = BaseTransform()
            >>> original_labels = [1, 2, 3]
            >>> transformed_labels = transform.apply_image(original_labels)
            >>> print(transformed_labels)
            [1, 2, 3]
        """
        pass

    def apply_instances(self, labels):
        """
        Applies transformations to object instances in labels.

        This method is responsible for applying various transformations to object instances within the given
        labels. It is designed to be overridden by subclasses to implement specific instance transformation
        logic.

        Args:
            labels (Dict): A dictionary containing label information, including object instances.

        Returns:
            (Dict): The modified labels dictionary with transformed object instances.

        Examples:
            >>> transform = BaseTransform()
            >>> labels = {"instances": Instances(xyxy=torch.rand(5, 4), cls=torch.randint(0, 80, (5,)))}
            >>> transformed_labels = transform.apply_instances(labels)
        """
        pass

    def apply_semantic(self, labels):
        """
        Applies semantic segmentation transformations to an image.

        This method is intended to be overridden by subclasses to implement specific semantic segmentation
        transformations. In its base form, it does not perform any operations.

        Args:
            labels (Any): The input labels or semantic segmentation mask to be transformed.

        Returns:
            (Any): The transformed semantic segmentation mask or labels.

        Examples:
            >>> transform = BaseTransform()
            >>> semantic_mask = np.zeros((100, 100), dtype=np.uint8)
            >>> transformed_mask = transform.apply_semantic(semantic_mask)
        """
        pass

    def __call__(self, labels):
        """
        Applies all label transformations to an image, instances, and semantic masks.

        This method orchestrates the application of various transformations defined in the BaseTransform class
        to the input labels. It sequentially calls the apply_image and apply_instances methods to process the
        image and object instances, respectively.

        Args:
            labels (Dict): A dictionary containing image data and annotations. Expected keys include 'img' for
                the image data, and 'instances' for object instances.

        Returns:
            (Dict): The input labels dictionary with transformed image and instances.

        Examples:
            >>> transform = BaseTransform()
            >>> labels = {"img": np.random.rand(640, 640, 3), "instances": []}
            >>> transformed_labels = transform(labels)
        """
        self.apply_image(labels)
        self.apply_instances(labels)
        self.apply_semantic(labels)


class Compose:
    """
    A class for composing multiple image transformations.

    Attributes:
        transforms (List[Callable]): A list of transformation functions to be applied sequentially.

    Methods:
        __call__: Applies a series of transformations to input data.
        append: Appends a new transform to the existing list of transforms.
        insert: Inserts a new transform at a specified index in the list of transforms.
        __getitem__: Retrieves a specific transform or a set of transforms using indexing.
        __setitem__: Sets a specific transform or a set of transforms using indexing.
        tolist: Converts the list of transforms to a standard Python list.

    Examples:
        >>> transforms = [RandomFlip(), RandomPerspective(30)]
        >>> compose = Compose(transforms)
        >>> transformed_data = compose(data)
        >>> compose.append(CenterCrop((224, 224)))
        >>> compose.insert(0, RandomFlip())
    """

    def __init__(self, transforms):
        """
        Initializes the Compose object with a list of transforms.

        Args:
            transforms (List[Callable]): A list of callable transform objects to be applied sequentially.

        Examples:
            >>> from ultralytics.data.augment import Compose, RandomHSV, RandomFlip
            >>> transforms = [RandomHSV(), RandomFlip()]
            >>> compose = Compose(transforms)
        """
        self.transforms = transforms if isinstance(transforms, list) else [transforms]

    def __call__(self, data):
        """
        Applies a series of transformations to input data. This method sequentially applies each transformation in the
        Compose object's list of transforms to the input data.

        Args:
            data (Any): The input data to be transformed. This can be of any type, depending on the
                transformations in the list.

        Returns:
            (Any): The transformed data after applying all transformations in sequence.

        Examples:
            >>> transforms = [Transform1(), Transform2(), Transform3()]
            >>> compose = Compose(transforms)
            >>> transformed_data = compose(input_data)
        """
        for t in self.transforms:
            data = t(data)
        return data

    def append(self, transform):
        """
        Appends a new transform to the existing list of transforms.

        Args:
            transform (BaseTransform): The transformation to be added to the composition.

        Examples:
            >>> compose = Compose([RandomFlip(), RandomPerspective()])
            >>> compose.append(RandomHSV())
        """
        self.transforms.append(transform)

    def insert(self, index, transform):
        """
        Inserts a new transform at a specified index in the existing list of transforms.

        Args:
            index (int): The index at which to insert the new transform.
            transform (BaseTransform): The transform object to be inserted.

        Examples:
            >>> compose = Compose([Transform1(), Transform2()])
            >>> compose.insert(1, Transform3())
            >>> len(compose.transforms)
            3
        """
        self.transforms.insert(index, transform)

    def __getitem__(self, index: Union[list, int]) -> "Compose":
        """
        Retrieves a specific transform or a set of transforms using indexing.

        Args:
            index (int | List[int]): Index or list of indices of the transforms to retrieve.

        Returns:
            (Compose): A new Compose object containing the selected transform(s).

        Raises:
            AssertionError: If the index is not of type int or list.

        Examples:
            >>> transforms = [RandomFlip(), RandomPerspective(10), RandomHSV(0.5, 0.5, 0.5)]
            >>> compose = Compose(transforms)
            >>> single_transform = compose[1]  # Returns a Compose object with only RandomPerspective
            >>> multiple_transforms = compose[0:2]  # Returns a Compose object with RandomFlip and RandomPerspective
        """
        assert isinstance(
            index, (int, list)
        ), f"The indices should be either list or int type but got {type(index)}"
        index = [index] if isinstance(index, int) else index
        return Compose([self.transforms[i] for i in index])

    def __setitem__(self, index: Union[list, int], value: Union[list, int]) -> None:
        """
        Sets one or more transforms in the composition using indexing.

        Args:
            index (int | List[int]): Index or list of indices to set transforms at.
            value (Any | List[Any]): Transform or list of transforms to set at the specified index(es).

        Raises:
            AssertionError: If index type is invalid, value type doesn't match index type, or index is out of range.

        Examples:
            >>> compose = Compose([Transform1(), Transform2(), Transform3()])
            >>> compose[1] = NewTransform()  # Replace second transform
            >>> compose[0:2] = [NewTransform1(), NewTransform2()]  # Replace first two transforms
        """
        assert isinstance(
            index, (int, list)
        ), f"The indices should be either list or int type but got {type(index)}"
        if isinstance(index, list):
            assert isinstance(value, list), (
                f"The indices should be the same type as values, but got {type(index)} and {type(value)}"
            )
        if isinstance(index, int):
            index, value = [index], [value]
        for i, v in zip(index, value):
            assert i < len(
                self.transforms
            ), f"list index {i} out of range {len(self.transforms)}."
            self.transforms[i] = v

    def tolist(self):
        """
        Converts the list of transforms to a standard Python list.

        Returns:
            (List): A list containing all the transform objects in the Compose instance.

        Examples:
            >>> transforms = [RandomFlip(), RandomPerspective(10), CenterCrop()]
            >>> compose = Compose(transforms)
            >>> transform_list = compose.tolist()
            >>> print(len(transform_list))
            3
        """
        return self.transforms

    def __repr__(self):
        """
        Returns a string representation of the Compose object.

        Returns:
            (str): A string representation of the Compose object, including the list of transforms.

        Examples:
            >>> transforms = [RandomFlip(), RandomPerspective(degrees=10, translate=0.1, scale=0.1)]
            >>> compose = Compose(transforms)
            >>> print(compose)
            Compose([
                RandomFlip(),
                RandomPerspective(degrees=10, translate=0.1, scale=0.1)
            ])
        """
        return (
            f"{self.__class__.__name__}({', '.join([f'{t}' for t in self.transforms])})"
        )


class BaseMixTransform:
    """
    Base class for mix transformations like MixUp and Mosaic.

    This class provides a foundation for implementing mix transformations on datasets. It handles the
    probability-based application of transforms and manages the mixing of multiple images and labels.

    Attributes:
        dataset (Any): The dataset object containing images and labels.
        pre_transform (Callable | None): Optional transform to apply before mixing.
        p (float): Probability of applying the mix transformation.

    Methods:
        __call__: Applies the mix transformation to the input labels.
        _mix_transform: Abstract method to be implemented by subclasses for specific mix operations.
        get_indexes: Abstract method to get indexes of images to be mixed.
        _update_label_text: Updates label text for mixed images.

    Examples:
        >>> class CustomMixTransform(BaseMixTransform):
        ...     def _mix_transform(self, labels):
        ...         # Implement custom mix logic here
        ...         return labels
        ...
        ...     def get_indexes(self):
        ...         return [random.randint(0, len(self.dataset) - 1) for _ in range(3)]
        >>> dataset = YourDataset()
        >>> transform = CustomMixTransform(dataset, p=0.5)
        >>> mixed_labels = transform(original_labels)
    """

    def __init__(self, dataset, pre_transform=None, p=0.0) -> None:
        """
        Initializes the BaseMixTransform object for mix transformations like MixUp and Mosaic.

        This class serves as a base for implementing mix transformations in image processing pipelines.

        Args:
            dataset (Any): The dataset object containing images and labels for mixing.
            pre_transform (Callable | None): Optional transform to apply before mixing.
            p (float): Probability of applying the mix transformation. Should be in the range [0.0, 1.0].

        Examples:
            >>> dataset = YOLODataset("path/to/data")
            >>> pre_transform = Compose([RandomFlip(), RandomPerspective()])
            >>> mix_transform = BaseMixTransform(dataset, pre_transform, p=0.5)
        """
        self.dataset = dataset
        self.pre_transform = pre_transform
        self.p = p

    def __call__(self, labels):
        """
        Applies pre-processing transforms and mixup/mosaic transforms to labels data.

        This method determines whether to apply the mix transform based on a probability factor. If applied, it
        selects additional images, applies pre-transforms if specified, and then performs the mix transform.

        Args:
            labels (Dict): A dictionary containing label data for an image.

        Returns:
            (Dict): The transformed labels dictionary, which may include mixed data from other images.

        Examples:
            >>> transform = BaseMixTransform(dataset, pre_transform=None, p=0.5)
            >>> result = transform({"image": img, "bboxes": boxes, "cls": classes})
        """
        if random.uniform(0, 1) > self.p:
            return labels

        # Get index of one or three other images
        indexes = self.get_indexes()
        if isinstance(indexes, int):
            indexes = [indexes]

        # Get images information will be used for Mosaic or MixUp
        mix_labels = [self.dataset.get_image_and_label(i) for i in indexes]

        if self.pre_transform is not None:
            for i, data in enumerate(mix_labels):
                mix_labels[i] = self.pre_transform(data)
        labels["mix_labels"] = mix_labels

        # Update cls and texts
        labels = self._update_label_text(labels)
        # Mosaic or MixUp
        labels = self._mix_transform(labels)
        labels.pop("mix_labels", None)
        return labels

    def _mix_transform(self, labels):
        """
        Applies MixUp or Mosaic augmentation to the label dictionary.

        This method should be implemented by subclasses to perform specific mix transformations like MixUp or
        Mosaic. It modifies the input label dictionary in-place with the augmented data.

        Args:
            labels (Dict): A dictionary containing image and label data. Expected to have a 'mix_labels' key
                with a list of additional image and label data for mixing.

        Returns:
            (Dict): The modified labels dictionary with augmented data after applying the mix transform.

        Examples:
            >>> transform = BaseMixTransform(dataset)
            >>> labels = {"image": img, "bboxes": boxes, "mix_labels": [{"image": img2, "bboxes": boxes2}]}
            >>> augmented_labels = transform._mix_transform(labels)
        """
        raise NotImplementedError

    def get_indexes(self):
        """
        Gets a list of shuffled indexes for mosaic augmentation.

        Returns:
            (List[int]): A list of shuffled indexes from the dataset.

        Examples:
            >>> transform = BaseMixTransform(dataset)
            >>> indexes = transform.get_indexes()
            >>> print(indexes)  # [3, 18, 7, 2]
        """
        raise NotImplementedError

    @staticmethod
    def _update_label_text(labels):
        """
        Updates label text and class IDs for mixed labels in image augmentation.

        This method processes the 'texts' and 'cls' fields of the input labels dictionary and any mixed labels,
        creating a unified set of text labels and updating class IDs accordingly.

        Args:
            labels (Dict): A dictionary containing label information, including 'texts' and 'cls' fields,
                and optionally a 'mix_labels' field with additional label dictionaries.

        Returns:
            (Dict): The updated labels dictionary with unified text labels and updated class IDs.

        Examples:
            >>> labels = {
            ...     "texts": [["cat"], ["dog"]],
            ...     "cls": torch.tensor([[0], [1]]),
            ...     "mix_labels": [{"texts": [["bird"], ["fish"]], "cls": torch.tensor([[0], [1]])}],
            ... }
            >>> updated_labels = self._update_label_text(labels)
            >>> print(updated_labels["texts"])
            [['cat'], ['dog'], ['bird'], ['fish']]
            >>> print(updated_labels["cls"])
            tensor([[0],
                    [1]])
            >>> print(updated_labels["mix_labels"][0]["cls"])
            tensor([[2],
                    [3]])
        """
        if "texts" not in labels:
            return labels

        mix_texts = sum(
            [labels["texts"]] + [x["texts"] for x in labels["mix_labels"]], []
        )
        mix_texts = list({tuple(x) for x in mix_texts})
        text2id = {text: i for i, text in enumerate(mix_texts)}

        for label in [labels] + labels["mix_labels"]:
            for i, cls in enumerate(label["cls"].squeeze(-1).tolist()):
                text = label["texts"][int(cls)]
                label["cls"][i] = text2id[tuple(text)]
            label["texts"] = mix_texts
        return labels


class Mosaic(BaseMixTransform):
    """
    Mosaic augmentation for image datasets.

    This class performs mosaic augmentation by combining multiple (4 or 9) images into a single mosaic image.
    The augmentation is applied to a dataset with a given probability.

    Attributes:
        dataset: The dataset on which the mosaic augmentation is applied.
        imgsz (int): Image size (height and width) after mosaic pipeline of a single image.
        p (float): Probability of applying the mosaic augmentation. Must be in the range 0-1.
        n (int): The grid size, either 4 (for 2x2) or 9 (for 3x3).
        border (Tuple[int, int]): Border size for width and height.

    Methods:
        get_indexes: Returns a list of random indexes from the dataset.
        _mix_transform: Applies mixup transformation to the input image and labels.
        _mosaic3: Creates a 1x3 image mosaic.
        _mosaic4: Creates a 2x2 image mosaic.
        _mosaic9: Creates a 3x3 image mosaic.
        _update_labels: Updates labels with padding.
        _cat_labels: Concatenates labels and clips mosaic border instances.

    Examples:
        >>> from ultralytics.data.augment import Mosaic
        >>> dataset = YourDataset(...)  # Your image dataset
        >>> mosaic_aug = Mosaic(dataset, imgsz=640, p=0.5, n=4)
        >>> augmented_labels = mosaic_aug(original_labels)
    """

    def __init__(self, dataset, imgsz=640, p=1.0, n=4):
        """
        Initializes the Mosaic augmentation object.

        This class performs mosaic augmentation by combining multiple (4 or 9) images into a single mosaic image.
        The augmentation is applied to a dataset with a given probability.

        Args:
            dataset (Any): The dataset on which the mosaic augmentation is applied.
            imgsz (int): Image size (height and width) after mosaic pipeline of a single image.
            p (float): Probability of applying the mosaic augmentation. Must be in the range 0-1.
            n (int): The grid size, either 4 (for 2x2) or 9 (for 3x3).

        Examples:
            >>> from ultralytics.data.augment import Mosaic
            >>> dataset = YourDataset(...)
            >>> mosaic_aug = Mosaic(dataset, imgsz=640, p=0.5, n=4)
        """
        assert 0 <= p <= 1.0, f"The probability should be in range [0, 1], but got {p}."
        assert n in {4, 9}, "grid must be equal to 4 or 9."
        super().__init__(dataset=dataset, p=p)
        self.imgsz = imgsz
        self.border = (-imgsz // 2, -imgsz // 2)  # width, height
        self.n = n

    def get_indexes(self, buffer=True):
        """
        Returns a list of random indexes from the dataset for mosaic augmentation.

        This method selects random image indexes either from a buffer or from the entire dataset, depending on
        the 'buffer' parameter. It is used to choose images for creating mosaic augmentations.

        Args:
            buffer (bool): If True, selects images from the dataset buffer. If False, selects from the entire
                dataset.

        Returns:
            (List[int]): A list of random image indexes. The length of the list is n-1, where n is the number
                of images used in the mosaic (either 3 or 8, depending on whether n is 4 or 9).

        Examples:
            >>> mosaic = Mosaic(dataset, imgsz=640, p=1.0, n=4)
            >>> indexes = mosaic.get_indexes()
            >>> print(len(indexes))  # Output: 3
        """
        if buffer:  # select images from buffer
            return random.choices(list(self.dataset.buffer), k=self.n - 1)
        else:  # select any images
            return [random.randint(0, len(self.dataset) - 1) for _ in range(self.n - 1)]

    def _mix_transform(self, labels):
        """
        Applies mosaic augmentation to the input image and labels.

        This method combines multiple images (3, 4, or 9) into a single mosaic image based on the 'n' attribute.
        It ensures that rectangular annotations are not present and that there are other images available for
        mosaic augmentation.

        Args:
            labels (Dict): A dictionary containing image data and annotations. Expected keys include:
                - 'rect_shape': Should be None as rect and mosaic are mutually exclusive.
                - 'mix_labels': A list of dictionaries containing data for other images to be used in the mosaic.

        Returns:
            (Dict): A dictionary containing the mosaic-augmented image and updated annotations.

        Raises:
            AssertionError: If 'rect_shape' is not None or if 'mix_labels' is empty.

        Examples:
            >>> mosaic = Mosaic(dataset, imgsz=640, p=1.0, n=4)
            >>> augmented_data = mosaic._mix_transform(labels)
        """
        assert (
            labels.get("rect_shape", None) is None
        ), "rect and mosaic are mutually exclusive."
        assert len(
            labels.get("mix_labels", [])
        ), "There are no other images for mosaic augment."
        return (
            self._mosaic3(labels)
            if self.n == 3
            else self._mosaic4(labels) if self.n == 4 else self._mosaic9(labels)
        )  # This code is modified for mosaic3 method.

    def _mosaic3(self, labels):
        """
        Creates a 1x3 image mosaic by combining three images.

        This method arranges three images in a horizontal layout, with the main image in the center and two
        additional images on either side. It's part of the Mosaic augmentation technique used in object detection.

        Args:
            labels (Dict): A dictionary containing image and label information for the main (center) image.
                Must include 'img' key with the image array, and 'mix_labels' key with a list of two
                dictionaries containing information for the side images.

        Returns:
            (Dict): A dictionary with the mosaic image and updated labels. Keys include:
                - 'img' (np.ndarray): The mosaic image array with shape (H, W, C).
                - Other keys from the input labels, updated to reflect the new image dimensions.

        Examples:
            >>> mosaic = Mosaic(dataset, imgsz=640, p=1.0, n=3)
            >>> labels = {
            ...     "img": np.random.rand(480, 640, 3),
            ...     "mix_labels": [{"img": np.random.rand(480, 640, 3)} for _ in range(2)],
            ... }
            >>> result = mosaic._mosaic3(labels)
            >>> print(result["img"].shape)
            (640, 640, 3)
        """
        mosaic_labels = []
        s = self.imgsz
        for i in range(3):
            labels_patch = labels if i == 0 else labels["mix_labels"][i - 1]
            # Load image
            img = labels_patch["img"]
            h, w = labels_patch.pop("resized_shape")

            # Place img in img3
            if i == 0:  # center
                img3 = np.full(
                    (s * 3, s * 3, img.shape[2]), 114, dtype=np.uint8
                )  # base image with 3 tiles
                h0, w0 = h, w
                c = s, s, s + w, s + h  # xmin, ymin, xmax, ymax (base) coordinates
            elif i == 1:  # right
                c = s + w0, s, s + w0 + w, s + h
            elif i == 2:  # left
                c = s - w, s + h0 - h, s, s + h0

            padw, padh = c[:2]
            x1, y1, x2, y2 = (max(x, 0) for x in c)  # allocate coordinates

            img3[y1:y2, x1:x2] = img[
                y1 - padh :, x1 - padw :
            ]  # img3[ymin:ymax, xmin:xmax]
            # hp, wp = h, w  # height, width previous for next iteration

            # Labels assuming imgsz*2 mosaic size
            labels_patch = self._update_labels(
                labels_patch, padw + self.border[0], padh + self.border[1]
            )
            mosaic_labels.append(labels_patch)
        final_labels = self._cat_labels(mosaic_labels)

        final_labels["img"] = img3[
            -self.border[0] : self.border[0], -self.border[1] : self.border[1]
        ]
        return final_labels

    def _mosaic4(self, labels):
        """
        Creates a 2x2 image mosaic from four input images.

        This method combines four images into a single mosaic image by placing them in a 2x2 grid. It also
        updates the corresponding labels for each image in the mosaic.

        Args:
            labels (Dict): A dictionary containing image data and labels for the base image (index 0) and three
                additional images (indices 1-3) in the 'mix_labels' key.

        Returns:
            (Dict): A dictionary containing the mosaic image and updated labels. The 'img' key contains the mosaic
                image as a numpy array, and other keys contain the combined and adjusted labels for all four images.

        Examples:
            >>> mosaic = Mosaic(dataset, imgsz=640, p=1.0, n=4)
            >>> labels = {
            ...     "img": np.random.rand(480, 640, 3),
            ...     "mix_labels": [{"img": np.random.rand(480, 640, 3)} for _ in range(3)],
            ... }
            >>> result = mosaic._mosaic4(labels)
            >>> assert result["img"].shape == (1280, 1280, 3)
        """
        mosaic_labels = []
        s = self.imgsz
        yc, xc = (
            int(random.uniform(-x, 2 * s + x)) for x in self.border
        )  # mosaic center x, y
        for i in range(4):
            labels_patch = labels if i == 0 else labels["mix_labels"][i - 1]
            # Load image
            img = labels_patch["img"]
            h, w = labels_patch.pop("resized_shape")

            # Place img in img4
            if i == 0:  # top left
                img4 = np.full(
                    (s * 2, s * 2, img.shape[2]), 114, dtype=np.uint8
                )  # base image with 4 tiles
                x1a, y1a, x2a, y2a = (
                    max(xc - w, 0),
                    max(yc - h, 0),
                    xc,
                    yc,
                )  # xmin, ymin, xmax, ymax (large image)
                x1b, y1b, x2b, y2b = (
                    w - (x2a - x1a),
                    h - (y2a - y1a),
                    w,
                    h,
                )  # xmin, ymin, xmax, ymax (small image)
            elif i == 1:  # top right
                x1a, y1a, x2a, y2a = xc, max(yc - h, 0), min(xc + w, s * 2), yc
                x1b, y1b, x2b, y2b = 0, h - (y2a - y1a), min(w, x2a - x1a), h
            elif i == 2:  # bottom left
                x1a, y1a, x2a, y2a = max(xc - w, 0), yc, xc, min(s * 2, yc + h)
                x1b, y1b, x2b, y2b = w - (x2a - x1a), 0, w, min(y2a - y1a, h)
            elif i == 3:  # bottom right
                x1a, y1a, x2a, y2a = xc, yc, min(xc + w, s * 2), min(s * 2, yc + h)
                x1b, y1b, x2b, y2b = 0, 0, min(w, x2a - x1a), min(y2a - y1a, h)

            img4[y1a:y2a, x1a:x2a] = img[y1b:y2b, x1b:x2b]  # img4[ymin:ymax, xmin:xmax]
            padw = x1a - x1b
            padh = y1a - y1b

            labels_patch = self._update_labels(labels_patch, padw, padh)
            mosaic_labels.append(labels_patch)
        final_labels = self._cat_labels(mosaic_labels)
        final_labels["img"] = img4
        return final_labels

    def _mosaic9(self, labels):
        """
        Creates a 3x3 image mosaic from the input image and eight additional images.

        This method combines nine images into a single mosaic image. The input image is placed at the center,
        and eight additional images from the dataset are placed around it in a 3x3 grid pattern.

        Args:
            labels (Dict): A dictionary containing the input image and its associated labels. It should have
                the following keys:
                - 'img' (numpy.ndarray): The input image.
                - 'resized_shape' (Tuple[int, int]): The shape of the resized image (height, width).
                - 'mix_labels' (List[Dict]): A list of dictionaries containing information for the additional
                  eight images, each with the same structure as the input labels.

        Returns:
            (Dict): A dictionary containing the mosaic image and updated labels. It includes the following keys:
                - 'img' (numpy.ndarray): The final mosaic image.
                - Other keys from the input labels, updated to reflect the new mosaic arrangement.

        Examples:
            >>> mosaic = Mosaic(dataset, imgsz=640, p=1.0, n=9)
            >>> input_labels = dataset[0]
            >>> mosaic_result = mosaic._mosaic9(input_labels)
            >>> mosaic_image = mosaic_result["img"]
        """
        mosaic_labels = []
        s = self.imgsz
        hp, wp = -1, -1  # height, width previous
        for i in range(9):
            labels_patch = labels if i == 0 else labels["mix_labels"][i - 1]
            # Load image
            img = labels_patch["img"]
            h, w = labels_patch.pop("resized_shape")

            # Place img in img9
            if i == 0:  # center
                img9 = np.full(
                    (s * 3, s * 3, img.shape[2]), 114, dtype=np.uint8
                )  # base image with 4 tiles
                h0, w0 = h, w
                c = s, s, s + w, s + h  # xmin, ymin, xmax, ymax (base) coordinates
            elif i == 1:  # top
                c = s, s - h, s + w, s
            elif i == 2:  # top right
                c = s + wp, s - h, s + wp + w, s
            elif i == 3:  # right
                c = s + w0, s, s + w0 + w, s + h
            elif i == 4:  # bottom right
                c = s + w0, s + hp, s + w0 + w, s + hp + h
            elif i == 5:  # bottom
                c = s + w0 - w, s + h0, s + w0, s + h0 + h
            elif i == 6:  # bottom left
                c = s + w0 - wp - w, s + h0, s + w0 - wp, s + h0 + h
            elif i == 7:  # left
                c = s - w, s + h0 - h, s, s + h0
            elif i == 8:  # top left
                c = s - w, s + h0 - hp - h, s, s + h0 - hp

            padw, padh = c[:2]
            x1, y1, x2, y2 = (max(x, 0) for x in c)  # allocate coordinates

            # Image
            img9[y1:y2, x1:x2] = img[
                y1 - padh :, x1 - padw :
            ]  # img9[ymin:ymax, xmin:xmax]
            hp, wp = h, w  # height, width previous for next iteration

            # Labels assuming imgsz*2 mosaic size
            labels_patch = self._update_labels(
                labels_patch, padw + self.border[0], padh + self.border[1]
            )
            mosaic_labels.append(labels_patch)
        final_labels = self._cat_labels(mosaic_labels)

        final_labels["img"] = img9[
            -self.border[0] : self.border[0], -self.border[1] : self.border[1]
        ]
        return final_labels

    @staticmethod
    def _update_labels(labels, padw, padh):
        """
        Updates label coordinates with padding values.

        This method adjusts the bounding box coordinates of object instances in the labels by adding padding
        values. It also denormalizes the coordinates if they were previously normalized.

        Args:
            labels (Dict): A dictionary containing image and instance information.
            padw (int): Padding width to be added to the x-coordinates.
            padh (int): Padding height to be added to the y-coordinates.

        Returns:
            (Dict): Updated labels dictionary with adjusted instance coordinates.

        Examples:
            >>> labels = {"img": np.zeros((100, 100, 3)), "instances": Instances(...)}
            >>> padw, padh = 50, 50
            >>> updated_labels = Mosaic._update_labels(labels, padw, padh)
        """
        nh, nw = labels["img"].shape[:2]
        labels["instances"].convert_bbox(format="xyxy")
        labels["instances"].denormalize(nw, nh)
        labels["instances"].add_padding(padw, padh)
        return labels

    def _cat_labels(self, mosaic_labels):
        """
        Concatenates and processes labels for mosaic augmentation.

        This method combines labels from multiple images used in mosaic augmentation, clips instances to the
        mosaic border, and removes zero-area boxes.

        Args:
            mosaic_labels (List[Dict]): A list of label dictionaries for each image in the mosaic.

        Returns:
            (Dict): A dictionary containing concatenated and processed labels for the mosaic image, including:
                - im_file (str): File path of the first image in the mosaic.
                - ori_shape (Tuple[int, int]): Original shape of the first image.
                - resized_shape (Tuple[int, int]): Shape of the mosaic image (imgsz * 2, imgsz * 2).
                - cls (np.ndarray): Concatenated class labels.
                - instances (Instances): Concatenated instance annotations.
                - mosaic_border (Tuple[int, int]): Mosaic border size.
                - texts (List[str], optional): Text labels if present in the original labels.

        Examples:
            >>> mosaic = Mosaic(dataset, imgsz=640)
            >>> mosaic_labels = [{"cls": np.array([0, 1]), "instances": Instances(...)} for _ in range(4)]
            >>> result = mosaic._cat_labels(mosaic_labels)
            >>> print(result.keys())
            dict_keys(['im_file', 'ori_shape', 'resized_shape', 'cls', 'instances', 'mosaic_border'])
        """
        if len(mosaic_labels) == 0:
            return {}
        cls = []
        instances = []
        imgsz = self.imgsz * 2  # mosaic imgsz
        for labels in mosaic_labels:
            cls.append(labels["cls"])
            instances.append(labels["instances"])
        # Final labels
        final_labels = {
            "im_file": mosaic_labels[0]["im_file"],
            "ori_shape": mosaic_labels[0]["ori_shape"],
            "resized_shape": (imgsz, imgsz),
            "cls": np.concatenate(cls, 0),
            "instances": Instances.concatenate(instances, axis=0),
            "mosaic_border": self.border,
        }
        final_labels["instances"].clip(imgsz, imgsz)
        good = final_labels["instances"].remove_zero_area_boxes()
        final_labels["cls"] = final_labels["cls"][good]
        if "texts" in mosaic_labels[0]:
            final_labels["texts"] = mosaic_labels[0]["texts"]
        return final_labels


class MixUp(BaseMixTransform):
    """
    Applies MixUp augmentation to image datasets.

    This class implements the MixUp augmentation technique as described in the paper "mixup: Beyond Empirical Risk
    Minimization" (https://arxiv.org/abs/1710.09412). MixUp combines two images and their labels using a random weight.

    Attributes:
        dataset (Any): The dataset to which MixUp augmentation will be applied.
        pre_transform (Callable | None): Optional transform to apply before MixUp.
        p (float): Probability of applying MixUp augmentation.

    Methods:
        get_indexes: Returns a random index from the dataset.
        _mix_transform: Applies MixUp augmentation to the input labels.

    Examples:
        >>> from ultralytics.data.augment import MixUp
        >>> dataset = YourDataset(...)  # Your image dataset
        >>> mixup = MixUp(dataset, p=0.5)
        >>> augmented_labels = mixup(original_labels)
    """

    def __init__(self, dataset, pre_transform=None, p=0.0) -> None:
        """
        Initializes the MixUp augmentation object.

        MixUp is an image augmentation technique that combines two images by taking a weighted sum of their pixel
        values and labels. This implementation is designed for use with the Ultralytics YOLO framework.

        Args:
            dataset (Any): The dataset to which MixUp augmentation will be applied.
            pre_transform (Callable | None): Optional transform to apply to images before MixUp.
            p (float): Probability of applying MixUp augmentation to an image. Must be in the range [0, 1].

        Examples:
            >>> from ultralytics.data.dataset import YOLODataset
            >>> dataset = YOLODataset("path/to/data.yaml")
            >>> mixup = MixUp(dataset, pre_transform=None, p=0.5)
        """
        super().__init__(dataset=dataset, pre_transform=pre_transform, p=p)

    def get_indexes(self):
        """
        Get a random index from the dataset.

        This method returns a single random index from the dataset, which is used to select an image for MixUp
        augmentation.

        Returns:
            (int): A random integer index within the range of the dataset length.

        Examples:
            >>> mixup = MixUp(dataset)
            >>> index = mixup.get_indexes()
            >>> print(index)
            42
        """
        return random.randint(0, len(self.dataset) - 1)

    def _mix_transform(self, labels):
        """
        Applies MixUp augmentation to the input labels.

        This method implements the MixUp augmentation technique as described in the paper
        "mixup: Beyond Empirical Risk Minimization" (https://arxiv.org/abs/1710.09412).

        Args:
            labels (Dict): A dictionary containing the original image and label information.

        Returns:
            (Dict): A dictionary containing the mixed-up image and combined label information.

        Examples:
            >>> mixer = MixUp(dataset)
            >>> mixed_labels = mixer._mix_transform(labels)
        """
        r = np.random.beta(32.0, 32.0)  # mixup ratio, alpha=beta=32.0
        labels2 = labels["mix_labels"][0]
        labels["img"] = (labels["img"] * r + labels2["img"] * (1 - r)).astype(np.uint8)
        labels["instances"] = Instances.concatenate(
            [labels["instances"], labels2["instances"]], axis=0
        )
        labels["cls"] = np.concatenate([labels["cls"], labels2["cls"]], 0)
        return labels


class RandomPerspective:
    """
    Implements random perspective and affine transformations on images and corresponding annotations.

    This class applies random rotations, translations, scaling, shearing, and perspective transformations
    to images and their associated bounding boxes, segments, and keypoints. It can be used as part of an
    augmentation pipeline for object detection and instance segmentation tasks.

    Attributes:
        degrees (float): Maximum absolute degree range for random rotations.
        translate (float): Maximum translation as a fraction of the image size.
        scale (float): Scaling factor range, e.g., scale=0.1 means 0.9-1.1.
        shear (float): Maximum shear angle in degrees.
        perspective (float): Perspective distortion factor.
        border (Tuple[int, int]): Mosaic border size as (x, y).
        pre_transform (Callable | None): Optional transform to apply before the random perspective.

    Methods:
        affine_transform: Applies affine transformations to the input image.
        apply_bboxes: Transforms bounding boxes using the affine matrix.
        apply_segments: Transforms segments and generates new bounding boxes.
        apply_keypoints: Transforms keypoints using the affine matrix.
        __call__: Applies the random perspective transformation to images and annotations.
        box_candidates: Filters transformed bounding boxes based on size and aspect ratio.

    Examples:
        >>> transform = RandomPerspective(degrees=10, translate=0.1, scale=0.1, shear=10)
        >>> image = np.random.randint(0, 255, (640, 640, 3), dtype=np.uint8)
        >>> labels = {"img": image, "cls": np.array([0, 1]), "instances": Instances(...)}
        >>> result = transform(labels)
        >>> transformed_image = result["img"]
        >>> transformed_instances = result["instances"]
    """

    def __init__(
        self,
        degrees=0.0,
        translate=0.1,
        scale=0.5,
        shear=0.0,
        perspective=0.0,
        border=(0, 0),
        pre_transform=None,
    ):
        """
        Initializes RandomPerspective object with transformation parameters.

        This class implements random perspective and affine transformations on images and corresponding bounding boxes,
        segments, and keypoints. Transformations include rotation, translation, scaling, and shearing.

        Args:
            degrees (float): Degree range for random rotations.
            translate (float): Fraction of total width and height for random translation.
            scale (float): Scaling factor interval, e.g., a scale factor of 0.5 allows a resize between 50%-150%.
            shear (float): Shear intensity (angle in degrees).
            perspective (float): Perspective distortion factor.
            border (Tuple[int, int]): Tuple specifying mosaic border (top/bottom, left/right).
            pre_transform (Callable | None): Function/transform to apply to the image before starting the random
                transformation.

        Examples:
            >>> transform = RandomPerspective(degrees=10.0, translate=0.1, scale=0.5, shear=5.0)
            >>> result = transform(labels)  # Apply random perspective to labels
        """
        self.degrees = degrees
        self.translate = translate
        self.scale = scale
        self.shear = shear
        self.perspective = perspective
        self.border = border  # mosaic border
        self.pre_transform = pre_transform

    def affine_transform(self, img, border):
        """
        Applies a sequence of affine transformations centered around the image center.

        This function performs a series of geometric transformations on the input image, including
        translation, perspective change, rotation, scaling, and shearing. The transformations are
        applied in a specific order to maintain consistency.

        Args:
            img (np.ndarray): Input image to be transformed.
            border (Tuple[int, int]): Border dimensions for the transformed image.

        Returns:
            (Tuple[np.ndarray, np.ndarray, float]): A tuple containing:
                - np.ndarray: Transformed image.
                - np.ndarray: 3x3 transformation matrix.
                - float: Scale factor applied during the transformation.

        Examples:
            >>> import numpy as np
            >>> img = np.random.rand(100, 100, 3)
            >>> border = (10, 10)
            >>> transformed_img, matrix, scale = affine_transform(img, border)
        """
        # Center
        C = np.eye(3, dtype=np.float32)

        C[0, 2] = -img.shape[1] / 2  # x translation (pixels)
        C[1, 2] = -img.shape[0] / 2  # y translation (pixels)

        # Perspective
        P = np.eye(3, dtype=np.float32)
        P[2, 0] = random.uniform(
            -self.perspective, self.perspective
        )  # x perspective (about y)
        P[2, 1] = random.uniform(
            -self.perspective, self.perspective
        )  # y perspective (about x)

        # Rotation and Scale
        R = np.eye(3, dtype=np.float32)
        a = random.uniform(-self.degrees, self.degrees)
        # a += random.choice([-180, -90, 0, 90])  # add 90deg rotations to small rotations
        s = random.uniform(1 - self.scale, 1 + self.scale)
        # s = 2 ** random.uniform(-scale, scale)
        R[:2] = cv2.getRotationMatrix2D(angle=a, center=(0, 0), scale=s)

        # Shear
        S = np.eye(3, dtype=np.float32)
        S[0, 1] = math.tan(
            random.uniform(-self.shear, self.shear) * math.pi / 180
        )  # x shear (deg)
        S[1, 0] = math.tan(
            random.uniform(-self.shear, self.shear) * math.pi / 180
        )  # y shear (deg)

        # Translation
        T = np.eye(3, dtype=np.float32)
        T[0, 2] = (
            random.uniform(0.5 - self.translate, 0.5 + self.translate) * self.size[0]
        )  # x translation (pixels)
        T[1, 2] = (
            random.uniform(0.5 - self.translate, 0.5 + self.translate) * self.size[1]
        )  # y translation (pixels)

        # Combined rotation matrix
        M = T @ S @ R @ P @ C  # order of operations (right to left) is IMPORTANT
        # Affine image
        if (
            (border[0] != 0) or (border[1] != 0) or (M != np.eye(3)).any()
        ):  # image changed
            if self.perspective:
                img = cv2.warpPerspective(
                    img, M, dsize=self.size, borderValue=(114, 114, 114)
                )
            else:  # affine
                img = cv2.warpAffine(
                    img, M[:2], dsize=self.size, borderValue=(114, 114, 114)
                )
        return img, M, s

    def apply_bboxes(self, bboxes, M):
        """
        Apply affine transformation to bounding boxes.

        This function applies an affine transformation to a set of bounding boxes using the provided
        transformation matrix.

        Args:
            bboxes (torch.Tensor): Bounding boxes in xyxy format with shape (N, 4), where N is the number
                of bounding boxes.
            M (torch.Tensor): Affine transformation matrix with shape (3, 3).

        Returns:
            (torch.Tensor): Transformed bounding boxes in xyxy format with shape (N, 4).

        Examples:
            >>> bboxes = torch.tensor([[10, 10, 20, 20], [30, 30, 40, 40]])
            >>> M = torch.eye(3)
            >>> transformed_bboxes = apply_bboxes(bboxes, M)
        """
        n = len(bboxes)
        if n == 0:
            return bboxes

        xy = np.ones((n * 4, 3), dtype=bboxes.dtype)
        xy[:, :2] = bboxes[:, [0, 1, 2, 3, 0, 3, 2, 1]].reshape(
            n * 4, 2
        )  # x1y1, x2y2, x1y2, x2y1
        xy = xy @ M.T  # transform
        xy = (xy[:, :2] / xy[:, 2:3] if self.perspective else xy[:, :2]).reshape(
            n, 8
        )  # perspective rescale or affine

        # Create new boxes
        x = xy[:, [0, 2, 4, 6]]
        y = xy[:, [1, 3, 5, 7]]
        return (
            np.concatenate((x.min(1), y.min(1), x.max(1), y.max(1)), dtype=bboxes.dtype)
            .reshape(4, n)
            .T
        )

    def apply_segments(self, segments, M):
        """
        Apply affine transformations to segments and generate new bounding boxes.

        This function applies affine transformations to input segments and generates new bounding boxes based on
        the transformed segments. It clips the transformed segments to fit within the new bounding boxes.

        Args:
            segments (np.ndarray): Input segments with shape (N, M, 2), where N is the number of segments and M is the
                number of points in each segment.
            M (np.ndarray): Affine transformation matrix with shape (3, 3).

        Returns:
            (Tuple[np.ndarray, np.ndarray]): A tuple containing:
                - New bounding boxes with shape (N, 4) in xyxy format.
                - Transformed and clipped segments with shape (N, M, 2).

        Examples:
            >>> segments = np.random.rand(10, 500, 2)  # 10 segments with 500 points each
            >>> M = np.eye(3)  # Identity transformation matrix
            >>> new_bboxes, new_segments = apply_segments(segments, M)
        """
        n, num = segments.shape[:2]
        if n == 0:
            return [], segments

        xy = np.ones((n * num, 3), dtype=segments.dtype)
        segments = segments.reshape(-1, 2)
        xy[:, :2] = segments
        xy = xy @ M.T  # transform
        xy = xy[:, :2] / xy[:, 2:3]
        segments = xy.reshape(n, -1, 2)
        bboxes = np.stack(
            [segment2box(xy, self.size[0], self.size[1]) for xy in segments], 0
        )
        segments[..., 0] = segments[..., 0].clip(bboxes[:, 0:1], bboxes[:, 2:3])
        segments[..., 1] = segments[..., 1].clip(bboxes[:, 1:2], bboxes[:, 3:4])
        return bboxes, segments

    def apply_keypoints(self, keypoints, M):
        """
        Applies affine transformation to keypoints.

        This method transforms the input keypoints using the provided affine transformation matrix. It handles
        perspective rescaling if necessary and updates the visibility of keypoints that fall outside the image
        boundaries after transformation.

        Args:
            keypoints (np.ndarray): Array of keypoints with shape (N, 17, 3), where N is the number of instances,
                17 is the number of keypoints per instance, and 3 represents (x, y, visibility).
            M (np.ndarray): 3x3 affine transformation matrix.

        Returns:
            (np.ndarray): Transformed keypoints array with the same shape as input (N, 17, 3).

        Examples:
            >>> random_perspective = RandomPerspective()
            >>> keypoints = np.random.rand(5, 17, 3)  # 5 instances, 17 keypoints each
            >>> M = np.eye(3)  # Identity transformation
            >>> transformed_keypoints = random_perspective.apply_keypoints(keypoints, M)
        """
        n, nkpt = keypoints.shape[:2]
        if n == 0:
            return keypoints
        xy = np.ones((n * nkpt, 3), dtype=keypoints.dtype)
        visible = keypoints[..., 2].reshape(n * nkpt, 1)
        xy[:, :2] = keypoints[..., :2].reshape(n * nkpt, 2)
        xy = xy @ M.T  # transform
        xy = xy[:, :2] / xy[:, 2:3]  # perspective rescale or affine
        out_mask = (
            (xy[:, 0] < 0)
            | (xy[:, 1] < 0)
            | (xy[:, 0] > self.size[0])
            | (xy[:, 1] > self.size[1])
        )
        visible[out_mask] = 0
        return np.concatenate([xy, visible], axis=-1).reshape(n, nkpt, 3)

    def __call__(self, labels):
        """
        Applies random perspective and affine transformations to an image and its associated labels.

        This method performs a series of transformations including rotation, translation, scaling, shearing,
        and perspective distortion on the input image and adjusts the corresponding bounding boxes, segments,
        and keypoints accordingly.

        Args:
            labels (Dict): A dictionary containing image data and annotations.
                Must include:
                    'img' (ndarray): The input image.
                    'cls' (ndarray): Class labels.
                    'instances' (Instances): Object instances with bounding boxes, segments, and keypoints.
                May include:
                    'mosaic_border' (Tuple[int, int]): Border size for mosaic augmentation.

        Returns:
            (Dict): Transformed labels dictionary containing:
                - 'img' (np.ndarray): The transformed image.
                - 'cls' (np.ndarray): Updated class labels.
                - 'instances' (Instances): Updated object instances.
                - 'resized_shape' (Tuple[int, int]): New image shape after transformation.

        Examples:
            >>> transform = RandomPerspective()
            >>> image = np.random.randint(0, 255, (640, 640, 3), dtype=np.uint8)
            >>> labels = {
            ...     "img": image,
            ...     "cls": np.array([0, 1, 2]),
            ...     "instances": Instances(bboxes=np.array([[10, 10, 50, 50], [100, 100, 150, 150]])),
            ... }
            >>> result = transform(labels)
            >>> assert result["img"].shape[:2] == result["resized_shape"]
        """
        if self.pre_transform and "mosaic_border" not in labels:
            labels = self.pre_transform(labels)
        labels.pop("ratio_pad", None)  # do not need ratio pad

        img = labels["img"]
        cls = labels["cls"]
        instances = labels.pop("instances")
        # Make sure the coord formats are right
        instances.convert_bbox(format="xyxy")
        instances.denormalize(*img.shape[:2][::-1])

        border = labels.pop("mosaic_border", self.border)
        self.size = img.shape[1] + border[1] * 2, img.shape[0] + border[0] * 2  # w, h
        # M is affine matrix
        # Scale for func:`box_candidates`
        img, M, scale = self.affine_transform(img, border)

        bboxes = self.apply_bboxes(instances.bboxes, M)

        segments = instances.segments
        keypoints = instances.keypoints
        # Update bboxes if there are segments.
        if len(segments):
            bboxes, segments = self.apply_segments(segments, M)

        if keypoints is not None:
            keypoints = self.apply_keypoints(keypoints, M)
        new_instances = Instances(
            bboxes, segments, keypoints, bbox_format="xyxy", normalized=False
        )
        # Clip
        new_instances.clip(*self.size)

        # Filter instances
        instances.scale(scale_w=scale, scale_h=scale, bbox_only=True)
        # Make the bboxes have the same scale with new_bboxes
        i = self.box_candidates(
            box1=instances.bboxes.T,
            box2=new_instances.bboxes.T,
            area_thr=0.01 if len(segments) else 0.10,
        )
        labels["instances"] = new_instances[i]
        labels["cls"] = cls[i]
        labels["img"] = img
        labels["resized_shape"] = img.shape[:2]
        return labels

    @staticmethod
    def box_candidates(box1, box2, wh_thr=2, ar_thr=100, area_thr=0.1, eps=1e-16):
        """
        Compute candidate boxes for further processing based on size and aspect ratio criteria.

        This method compares boxes before and after augmentation to determine if they meet specified
        thresholds for width, height, aspect ratio, and area. It's used to filter out boxes that have
        been overly distorted or reduced by the augmentation process.

        Args:
            box1 (numpy.ndarray): Original boxes before augmentation, shape (4, N) where n is the
                number of boxes. Format is [x1, y1, x2, y2] in absolute coordinates.
            box2 (numpy.ndarray): Augmented boxes after transformation, shape (4, N). Format is
                [x1, y1, x2, y2] in absolute coordinates.
            wh_thr (float): Width and height threshold in pixels. Boxes smaller than this in either
                dimension are rejected.
            ar_thr (float): Aspect ratio threshold. Boxes with an aspect ratio greater than this
                value are rejected.
            area_thr (float): Area ratio threshold. Boxes with an area ratio (new/old) less than
                this value are rejected.
            eps (float): Small epsilon value to prevent division by zero.

        Returns:
            (numpy.ndarray): Boolean array of shape (n) indicating which boxes are candidates.
                True values correspond to boxes that meet all criteria.

        Examples:
            >>> random_perspective = RandomPerspective()
            >>> box1 = np.array([[0, 0, 100, 100], [0, 0, 50, 50]]).T
            >>> box2 = np.array([[10, 10, 90, 90], [5, 5, 45, 45]]).T
            >>> candidates = random_perspective.box_candidates(box1, box2)
            >>> print(candidates)
            [True True]
        """
        w1, h1 = box1[2] - box1[0], box1[3] - box1[1]
        w2, h2 = box2[2] - box2[0], box2[3] - box2[1]
        ar = np.maximum(w2 / (h2 + eps), h2 / (w2 + eps))  # aspect ratio
        return (
            (w2 > wh_thr)
            & (h2 > wh_thr)
            & (w2 * h2 / (w1 * h1 + eps) > area_thr)
            & (ar < ar_thr)
        )  # candidates


class RandomHSV:
    """
    Randomly adjusts the Hue, Saturation, and Value (HSV) channels of an image.

    This class applies random HSV augmentation to images within predefined limits set by hgain, sgain, and vgain.

    Attributes:
        hgain (float): Maximum variation for hue. Range is typically [0, 1].
        sgain (float): Maximum variation for saturation. Range is typically [0, 1].
        vgain (float): Maximum variation for value. Range is typically [0, 1].

    Methods:
        __call__: Applies random HSV augmentation to an image.

    Examples:
        >>> import numpy as np
        >>> from ultralytics.data.augment import RandomHSV
        >>> augmenter = RandomHSV(hgain=0.5, sgain=0.5, vgain=0.5)
        >>> image = np.random.randint(0, 255, (100, 100, 3), dtype=np.uint8)
        >>> labels = {"img": image}
        >>> augmenter(labels)
        >>> augmented_image = augmented_labels["img"]
    """

    def __init__(self, hgain=0.5, sgain=0.5, vgain=0.5) -> None:
        """
        Initializes the RandomHSV object for random HSV (Hue, Saturation, Value) augmentation.

        This class applies random adjustments to the HSV channels of an image within specified limits.

        Args:
            hgain (float): Maximum variation for hue. Should be in the range [0, 1].
            sgain (float): Maximum variation for saturation. Should be in the range [0, 1].
            vgain (float): Maximum variation for value. Should be in the range [0, 1].

        Examples:
            >>> hsv_aug = RandomHSV(hgain=0.5, sgain=0.5, vgain=0.5)
            >>> hsv_aug(image)
        """
        self.hgain = hgain
        self.sgain = sgain
        self.vgain = vgain

    def __call__(self, labels):
        """
        Applies random HSV augmentation to an image within predefined limits.

        This method modifies the input image by randomly adjusting its Hue, Saturation, and Value (HSV) channels.
        The adjustments are made within the limits set by hgain, sgain, and vgain during initialization.

        Args:
            labels (Dict): A dictionary containing image data and metadata. Must include an 'img' key with
                the image as a numpy array.

        Returns:
            (None): The function modifies the input 'labels' dictionary in-place, updating the 'img' key
                with the HSV-augmented image.

        Examples:
            >>> hsv_augmenter = RandomHSV(hgain=0.5, sgain=0.5, vgain=0.5)
            >>> labels = {"img": np.random.randint(0, 255, (100, 100, 3), dtype=np.uint8)}
            >>> hsv_augmenter(labels)
            >>> augmented_img = labels["img"]
        """
        img = labels["img"]
        if self.hgain or self.sgain or self.vgain:
            r = (
                np.random.uniform(-1, 1, 3) * [self.hgain, self.sgain, self.vgain] + 1
            )  # random gains
            hue, sat, val = cv2.split(cv2.cvtColor(img, cv2.COLOR_BGR2HSV))
            dtype = img.dtype  # uint8

            x = np.arange(0, 256, dtype=r.dtype)
            lut_hue = ((x * r[0]) % 180).astype(dtype)
            lut_sat = np.clip(x * r[1], 0, 255).astype(dtype)
            lut_val = np.clip(x * r[2], 0, 255).astype(dtype)

            im_hsv = cv2.merge(
                (cv2.LUT(hue, lut_hue), cv2.LUT(sat, lut_sat), cv2.LUT(val, lut_val))
            )
            cv2.cvtColor(im_hsv, cv2.COLOR_HSV2BGR, dst=img)  # no return needed
        return labels


class RandomFlip:
    """
    Applies a random horizontal or vertical flip to an image with a given probability.

    This class performs random image flipping and updates corresponding instance annotations such as
    bounding boxes and keypoints.

    Attributes:
        p (float): Probability of applying the flip. Must be between 0 and 1.
        direction (str): Direction of flip, either 'horizontal' or 'vertical'.
        flip_idx (array-like): Index mapping for flipping keypoints, if applicable.

    Methods:
        __call__: Applies the random flip transformation to an image and its annotations.

    Examples:
        >>> transform = RandomFlip(p=0.5, direction="horizontal")
        >>> result = transform({"img": image, "instances": instances})
        >>> flipped_image = result["img"]
        >>> flipped_instances = result["instances"]
    """

    def __init__(self, p=0.5, direction="horizontal", flip_idx=None) -> None:
        """
        Initializes the RandomFlip class with probability and direction.

        This class applies a random horizontal or vertical flip to an image with a given probability.
        It also updates any instances (bounding boxes, keypoints, etc.) accordingly.

        Args:
            p (float): The probability of applying the flip. Must be between 0 and 1.
            direction (str): The direction to apply the flip. Must be 'horizontal' or 'vertical'.
            flip_idx (List[int] | None): Index mapping for flipping keypoints, if any.

        Raises:
            AssertionError: If direction is not 'horizontal' or 'vertical', or if p is not between 0 and 1.

        Examples:
            >>> flip = RandomFlip(p=0.5, direction="horizontal")
            >>> flip_with_idx = RandomFlip(p=0.7, direction="vertical", flip_idx=[1, 0, 3, 2, 5, 4])
        """
        assert direction in {
            "horizontal",
            "vertical",
        }, f"Support direction `horizontal` or `vertical`, got {direction}"
        assert 0 <= p <= 1.0, f"The probability should be in range [0, 1], but got {p}."

        self.p = p
        self.direction = direction
        self.flip_idx = flip_idx

    # BEGIN CUSTOM MODIFICATION BY [José Carlos Reyes Hernández] - [20/02/24]
    # Reason for modification:
    # This modification adjusts class labels for orientation-specific classes when a horizontal flip is applied
    # to ensure the consistency of the training data. This is crucial for models that rely on the orientation
    # of objects to make accurate predictions.

    def __call__(self, labels):
        """
        Applies a random flip to an image and updates any associated instances like bounding boxes or keypoints accordingly.
        This method has been modified to also adjust the class labels in case a horizontal flip is applied, ensuring that
        orientation-specific classes are correctly updated (e.g., left side view to right side view and vice versa).

        Args:
            labels (dict): A dictionary containing keys 'img', 'cls', and 'instances'.
                        'img' is the image to be flipped, 'cls' contains the class labels for each instance in the image,
                        and 'instances' is an object containing bounding boxes and, optionally, keypoints.

        Returns:
            dict: The same dictionary with the flipped image, updated instances, and adjusted class labels under the
                'img', 'instances', and 'cls' keys, respectively.
        """
        img = labels["img"]
        # Retrieve the class labels for instances.
        classes = labels["cls"]
        # Extract the 'instances' object which contains bounding boxes and potentially keypoints.
        instances = labels.pop("instances")
        # Convert bounding boxes to 'xywh' format for consistent processing.
        instances.convert_bbox(format="xywh")
        # Determine the height and width of the image for flipping operations.
        h, w = img.shape[:2]
        # Normalize height and width if instances are normalized.
        h = 1 if instances.normalized else h
        w = 1 if instances.normalized else w

        # Flag to track if a horizontal flip has been applied.
        flipped_horizontally = False

        # Apply vertical flip with a specified probability.
        if self.direction == "vertical" and random.random() < self.p:
            img = np.flipud(img)
            instances.flipud(h)
        # Apply horizontal flip with a specified probability.
        if self.direction == "horizontal" and random.random() < self.p:
            img = np.fliplr(img)
            instances.fliplr(w)
            flipped_horizontally = True
            # Adjust keypoints if necessary and provided.
            if self.flip_idx is not None and instances.keypoints is not None:
                instances.keypoints = np.ascontiguousarray(
                    instances.keypoints[:, self.flip_idx, :]
                )

        # Adjust the class labels if a horizontal flip has been applied.
        if flipped_horizontally:
            # Define the mapping for class adjustments on horizontal flip.
            class_mapping = {0: 1, 1: 0, 3: 4, 4: 3}
            for i, label in enumerate(classes):
                # Convert label to integer for mapping check.
                label_id = int(label)
                # Update the class label based on the predefined mapping.
                if label_id in class_mapping:
                    classes[i] = class_mapping[label_id]

        # Update the labels dictionary with the flipped image, adjusted instances, and class labels.
        labels["img"] = np.ascontiguousarray(img)
        labels["instances"] = instances
        labels["cls"] = classes
        return labels


class LetterBox:
    """
    Resize image and padding for detection, instance segmentation, pose.

    This class resizes and pads images to a specified shape while preserving aspect ratio. It also updates
    corresponding labels and bounding boxes.

    Attributes:
        new_shape (tuple): Target shape (height, width) for resizing.
        auto (bool): Whether to use minimum rectangle.
        scale_fill (bool): Whether to stretch the image to new_shape.
        scaleup (bool): Whether to allow scaling up. If False, only scale down.
        stride (int): Stride for rounding padding.
        center (bool): Whether to center the image or align to top-left.

    Methods:
        __call__: Resize and pad image, update labels and bounding boxes.

    Examples:
        >>> transform = LetterBox(new_shape=(640, 640))
        >>> result = transform(labels)
        >>> resized_img = result["img"]
        >>> updated_instances = result["instances"]
    """

<<<<<<< HEAD
    def __init__(
        self,
        new_shape=(640, 640),
        auto=False,
        scaleFill=False,
        scaleup=True,
        center=True,
        stride=32,
    ):
=======
    def __init__(self, new_shape=(640, 640), auto=False, scale_fill=False, scaleup=True, center=True, stride=32):
>>>>>>> 679ab796
        """
        Initialize LetterBox object for resizing and padding images.

        This class is designed to resize and pad images for object detection, instance segmentation, and pose estimation
        tasks. It supports various resizing modes including auto-sizing, scale-fill, and letterboxing.

        Args:
            new_shape (Tuple[int, int]): Target size (height, width) for the resized image.
            auto (bool): If True, use minimum rectangle to resize. If False, use new_shape directly.
            scale_fill (bool): If True, stretch the image to new_shape without padding.
            scaleup (bool): If True, allow scaling up. If False, only scale down.
            center (bool): If True, center the placed image. If False, place image in top-left corner.
            stride (int): Stride of the model (e.g., 32 for YOLOv5).

        Attributes:
            new_shape (Tuple[int, int]): Target size for the resized image.
            auto (bool): Flag for using minimum rectangle resizing.
            scale_fill (bool): Flag for stretching image without padding.
            scaleup (bool): Flag for allowing upscaling.
            stride (int): Stride value for ensuring image size is divisible by stride.

        Examples:
            >>> letterbox = LetterBox(new_shape=(640, 640), auto=False, scale_fill=False, scaleup=True, stride=32)
            >>> resized_img = letterbox(original_img)
        """
        self.new_shape = new_shape
        self.auto = auto
        self.scale_fill = scale_fill
        self.scaleup = scaleup
        self.stride = stride
        self.center = center  # Put the image in the middle or top-left

    def __call__(self, labels=None, image=None):
        """
        Resizes and pads an image for object detection, instance segmentation, or pose estimation tasks.

        This method applies letterboxing to the input image, which involves resizing the image while maintaining its
        aspect ratio and adding padding to fit the new shape. It also updates any associated labels accordingly.

        Args:
            labels (Dict | None): A dictionary containing image data and associated labels, or empty dict if None.
            image (np.ndarray | None): The input image as a numpy array. If None, the image is taken from 'labels'.

        Returns:
            (Dict | Tuple): If 'labels' is provided, returns an updated dictionary with the resized and padded image,
                updated labels, and additional metadata. If 'labels' is empty, returns a tuple containing the resized
                and padded image, and a tuple of (ratio, (left_pad, top_pad)).

        Examples:
            >>> letterbox = LetterBox(new_shape=(640, 640))
            >>> result = letterbox(labels={"img": np.zeros((480, 640, 3)), "instances": Instances(...)})
            >>> resized_img = result["img"]
            >>> updated_instances = result["instances"]
        """
        if labels is None:
            labels = {}
        img = labels.get("img") if image is None else image
        shape = img.shape[:2]  # current shape [height, width]
        new_shape = labels.pop("rect_shape", self.new_shape)
        if isinstance(new_shape, int):
            new_shape = (new_shape, new_shape)

        # Scale ratio (new / old)
        r = min(new_shape[0] / shape[0], new_shape[1] / shape[1])
        if not self.scaleup:  # only scale down, do not scale up (for better val mAP)
            r = min(r, 1.0)

        # Compute padding
        ratio = r, r  # width, height ratios
        new_unpad = int(round(shape[1] * r)), int(round(shape[0] * r))
        dw, dh = new_shape[1] - new_unpad[0], new_shape[0] - new_unpad[1]  # wh padding
        if self.auto:  # minimum rectangle
            dw, dh = np.mod(dw, self.stride), np.mod(dh, self.stride)  # wh padding
        elif self.scale_fill:  # stretch
            dw, dh = 0.0, 0.0
            new_unpad = (new_shape[1], new_shape[0])
            ratio = (
                new_shape[1] / shape[1],
                new_shape[0] / shape[0],
            )  # width, height ratios

        if self.center:
            dw /= 2  # divide padding into 2 sides
            dh /= 2

        if shape[::-1] != new_unpad:  # resize
            img = cv2.resize(img, new_unpad, interpolation=cv2.INTER_LINEAR)
        top, bottom = int(round(dh - 0.1)) if self.center else 0, int(round(dh + 0.1))
        left, right = int(round(dw - 0.1)) if self.center else 0, int(round(dw + 0.1))
        img = cv2.copyMakeBorder(
            img, top, bottom, left, right, cv2.BORDER_CONSTANT, value=(114, 114, 114)
        )  # add border
        if labels.get("ratio_pad"):
            labels["ratio_pad"] = (labels["ratio_pad"], (left, top))  # for evaluation

        if len(labels):
            labels = self._update_labels(labels, ratio, left, top)
            labels["img"] = img
            labels["resized_shape"] = new_shape
            return labels
        else:
            return img

    @staticmethod
    def _update_labels(labels, ratio, padw, padh):
        """
        Updates labels after applying letterboxing to an image.

        This method modifies the bounding box coordinates of instances in the labels
        to account for resizing and padding applied during letterboxing.

        Args:
            labels (Dict): A dictionary containing image labels and instances.
            ratio (Tuple[float, float]): Scaling ratios (width, height) applied to the image.
            padw (float): Padding width added to the image.
            padh (float): Padding height added to the image.

        Returns:
            (Dict): Updated labels dictionary with modified instance coordinates.

        Examples:
            >>> letterbox = LetterBox(new_shape=(640, 640))
            >>> labels = {"instances": Instances(...)}
            >>> ratio = (0.5, 0.5)
            >>> padw, padh = 10, 20
            >>> updated_labels = letterbox._update_labels(labels, ratio, padw, padh)
        """
        labels["instances"].convert_bbox(format="xyxy")
        labels["instances"].denormalize(*labels["img"].shape[:2][::-1])
        labels["instances"].scale(*ratio)
        labels["instances"].add_padding(padw, padh)
        return labels


class CopyPaste(BaseMixTransform):
    """
    CopyPaste class for applying Copy-Paste augmentation to image datasets.

    This class implements the Copy-Paste augmentation technique as described in the paper "Simple Copy-Paste is a Strong
    Data Augmentation Method for Instance Segmentation" (https://arxiv.org/abs/2012.07177). It combines objects from
    different images to create new training samples.

    Attributes:
        dataset (Any): The dataset to which Copy-Paste augmentation will be applied.
        pre_transform (Callable | None): Optional transform to apply before Copy-Paste.
        p (float): Probability of applying Copy-Paste augmentation.

    Methods:
        get_indexes: Returns a random index from the dataset.
        _mix_transform: Applies Copy-Paste augmentation to the input labels.
        __call__: Applies the Copy-Paste transformation to images and annotations.

    Examples:
        >>> from ultralytics.data.augment import CopyPaste
        >>> dataset = YourDataset(...)  # Your image dataset
        >>> copypaste = CopyPaste(dataset, p=0.5)
        >>> augmented_labels = copypaste(original_labels)
    """

    def __init__(self, dataset=None, pre_transform=None, p=0.5, mode="flip") -> None:
        """Initializes CopyPaste object with dataset, pre_transform, and probability of applying MixUp."""
        super().__init__(dataset=dataset, pre_transform=pre_transform, p=p)
        assert mode in {
            "flip",
            "mixup",
        }, f"Expected `mode` to be `flip` or `mixup`, but got {mode}."
        self.mode = mode

    def get_indexes(self):
        """Returns a list of random indexes from the dataset for CopyPaste augmentation."""
        return random.randint(0, len(self.dataset) - 1)

    def _mix_transform(self, labels):
        """Applies Copy-Paste augmentation to combine objects from another image into the current image."""
        labels2 = labels["mix_labels"][0]
        return self._transform(labels, labels2)

    def __call__(self, labels):
        """Applies Copy-Paste augmentation to an image and its labels."""
        if len(labels["instances"].segments) == 0 or self.p == 0:
            return labels
        if self.mode == "flip":
            return self._transform(labels)

        # Get index of one or three other images
        indexes = self.get_indexes()
        if isinstance(indexes, int):
            indexes = [indexes]

        # Get images information will be used for Mosaic or MixUp
        mix_labels = [self.dataset.get_image_and_label(i) for i in indexes]

        if self.pre_transform is not None:
            for i, data in enumerate(mix_labels):
                mix_labels[i] = self.pre_transform(data)
        labels["mix_labels"] = mix_labels

        # Update cls and texts
        labels = self._update_label_text(labels)
        # Mosaic or MixUp
        labels = self._mix_transform(labels)
        labels.pop("mix_labels", None)
        return labels

    def _transform(self, labels1, labels2={}):
        """Applies Copy-Paste augmentation to combine objects from another image into the current image."""
        im = labels1["img"]
        cls = labels1["cls"]
        h, w = im.shape[:2]
        instances = labels1.pop("instances")
        instances.convert_bbox(format="xyxy")
        instances.denormalize(w, h)

        im_new = np.zeros(im.shape, np.uint8)
        instances2 = labels2.pop("instances", None)
        if instances2 is None:
            instances2 = deepcopy(instances)
            instances2.fliplr(w)
        ioa = bbox_ioa(
            instances2.bboxes, instances.bboxes
        )  # intersection over area, (N, M)
        indexes = np.nonzero((ioa < 0.30).all(1))[0]  # (N, )
        n = len(indexes)
        sorted_idx = np.argsort(ioa.max(1)[indexes])
        indexes = indexes[sorted_idx]
        for j in indexes[: round(self.p * n)]:
            cls = np.concatenate((cls, labels2.get("cls", cls)[[j]]), axis=0)
            instances = Instances.concatenate((instances, instances2[[j]]), axis=0)
            cv2.drawContours(
                im_new,
                instances2.segments[[j]].astype(np.int32),
                -1,
                (1, 1, 1),
                cv2.FILLED,
            )

        result = labels2.get("img", cv2.flip(im, 1))  # augment segments
        i = im_new.astype(bool)
        im[i] = result[i]

        labels1["img"] = im
        labels1["cls"] = cls
        labels1["instances"] = instances
        return labels1


class Albumentations:
    """
    Albumentations transformations for image augmentation.

    This class applies various image transformations using the Albumentations library. It includes operations such as
    Blur, Median Blur, conversion to grayscale, Contrast Limited Adaptive Histogram Equalization (CLAHE), random changes
    in brightness and contrast, RandomGamma, and image quality reduction through compression.

    Attributes:
        p (float): Probability of applying the transformations.
        transform (albumentations.Compose): Composed Albumentations transforms.
        contains_spatial (bool): Indicates if the transforms include spatial operations.

    Methods:
        __call__: Applies the Albumentations transformations to the input labels.

    Examples:
        >>> transform = Albumentations(p=0.5)
        >>> augmented_labels = transform(labels)

    Notes:
        - The Albumentations package must be installed to use this class.
        - If the package is not installed or an error occurs during initialization, the transform will be set to None.
        - Spatial transforms are handled differently and require special processing for bounding boxes.
    """

    def __init__(self, p=1.0):
        """
        Initialize the Albumentations transform object for YOLO bbox formatted parameters.

        This class applies various image augmentations using the Albumentations library, including Blur, Median Blur,
        conversion to grayscale, Contrast Limited Adaptive Histogram Equalization, random changes of brightness and
        contrast, RandomGamma, and image quality reduction through compression.

        Args:
            p (float): Probability of applying the augmentations. Must be between 0 and 1.

        Attributes:
            p (float): Probability of applying the augmentations.
            transform (albumentations.Compose): Composed Albumentations transforms.
            contains_spatial (bool): Indicates if the transforms include spatial transformations.

        Raises:
            ImportError: If the Albumentations package is not installed.
            Exception: For any other errors during initialization.

        Examples:
            >>> transform = Albumentations(p=0.5)
            >>> augmented = transform(image=image, bboxes=bboxes, class_labels=classes)
            >>> augmented_image = augmented["image"]
            >>> augmented_bboxes = augmented["bboxes"]

        Notes:
            - Requires Albumentations version 1.0.3 or higher.
            - Spatial transforms are handled differently to ensure bbox compatibility.
            - Some transforms are applied with very low probability (0.01) by default.
        """
        self.p = p
        self.transform = None
        prefix = colorstr("albumentations: ")

        try:
            import albumentations as A

            check_version(A.__version__, "1.0.3", hard=True)  # version requirement

            # List of possible spatial transforms
            spatial_transforms = {
                "Affine",
                "BBoxSafeRandomCrop",
                "CenterCrop",
                "CoarseDropout",
                "Crop",
                "CropAndPad",
                "CropNonEmptyMaskIfExists",
                "D4",
                "ElasticTransform",
                "Flip",
                "GridDistortion",
                "GridDropout",
                "HorizontalFlip",
                "Lambda",
                "LongestMaxSize",
                "MaskDropout",
                "MixUp",
                "Morphological",
                "NoOp",
                "OpticalDistortion",
                "PadIfNeeded",
                "Perspective",
                "PiecewiseAffine",
                "PixelDropout",
                "RandomCrop",
                "RandomCropFromBorders",
                "RandomGridShuffle",
                "RandomResizedCrop",
                "RandomRotate90",
                "RandomScale",
                "RandomSizedBBoxSafeCrop",
                "RandomSizedCrop",
                "Resize",
                "Rotate",
                "SafeRotate",
                "ShiftScaleRotate",
                "SmallestMaxSize",
                "Transpose",
                "VerticalFlip",
                "XYMasking",
            }  # from https://albumentations.ai/docs/getting_started/transforms_and_targets/#spatial-level-transforms

            # Transforms
            T = [
                A.Blur(p=0.01),
                A.MedianBlur(p=0.01),
                A.ToGray(p=0.01),
                A.CLAHE(p=0.01),
                A.RandomBrightnessContrast(p=0.0),
                A.RandomGamma(p=0.0),
                A.ImageCompression(quality_range=(75, 100), p=0.0),
            ]

            # Compose transforms
            self.contains_spatial = any(
                transform.__class__.__name__ in spatial_transforms for transform in T
            )
            self.transform = (
                A.Compose(
                    T,
                    bbox_params=A.BboxParams(
                        format="yolo", label_fields=["class_labels"]
                    ),
                )
                if self.contains_spatial
                else A.Compose(T)
            )
<<<<<<< HEAD
            LOGGER.info(
                prefix
                + ", ".join(
                    f"{x}".replace("always_apply=False, ", "") for x in T if x.p
                )
            )
=======
            if hasattr(self.transform, "set_random_seed"):
                # Required for deterministic transforms in albumentations>=1.4.21
                self.transform.set_random_seed(torch.initial_seed())
            LOGGER.info(prefix + ", ".join(f"{x}".replace("always_apply=False, ", "") for x in T if x.p))
>>>>>>> 679ab796
        except ImportError:  # package not installed, skip
            pass
        except Exception as e:
            LOGGER.info(f"{prefix}{e}")

    def __call__(self, labels):
        """
        Applies Albumentations transformations to input labels.

        This method applies a series of image augmentations using the Albumentations library. It can perform both
        spatial and non-spatial transformations on the input image and its corresponding labels.

        Args:
            labels (Dict): A dictionary containing image data and annotations. Expected keys are:
                - 'img': numpy.ndarray representing the image
                - 'cls': numpy.ndarray of class labels
                - 'instances': object containing bounding boxes and other instance information

        Returns:
            (Dict): The input dictionary with augmented image and updated annotations.

        Examples:
            >>> transform = Albumentations(p=0.5)
            >>> labels = {
            ...     "img": np.random.rand(640, 640, 3),
            ...     "cls": np.array([0, 1]),
            ...     "instances": Instances(bboxes=np.array([[0, 0, 1, 1], [0.5, 0.5, 0.8, 0.8]])),
            ... }
            >>> augmented = transform(labels)
            >>> assert augmented["img"].shape == (640, 640, 3)

        Notes:
            - The method applies transformations with probability self.p.
            - Spatial transforms update bounding boxes, while non-spatial transforms only modify the image.
            - Requires the Albumentations library to be installed.
        """
        if self.transform is None or random.random() > self.p:
            return labels

        if self.contains_spatial:
            cls = labels["cls"]
            if len(cls):
                im = labels["img"]
                labels["instances"].convert_bbox("xywh")
                labels["instances"].normalize(*im.shape[:2][::-1])
                bboxes = labels["instances"].bboxes
                # TODO: add supports of segments and keypoints
                new = self.transform(
                    image=im, bboxes=bboxes, class_labels=cls
                )  # transformed
                if len(new["class_labels"]) > 0:  # skip update if no bbox in new im
                    labels["img"] = new["image"]
                    labels["cls"] = np.array(new["class_labels"])
                    bboxes = np.array(new["bboxes"], dtype=np.float32)
                labels["instances"].update(bboxes=bboxes)
        else:
            labels["img"] = self.transform(image=labels["img"])["image"]  # transformed

        return labels


class Format:
    """
    A class for formatting image annotations for object detection, instance segmentation, and pose estimation tasks.

    This class standardizes image and instance annotations to be used by the `collate_fn` in PyTorch DataLoader.

    Attributes:
        bbox_format (str): Format for bounding boxes. Options are 'xywh' or 'xyxy'.
        normalize (bool): Whether to normalize bounding boxes.
        return_mask (bool): Whether to return instance masks for segmentation.
        return_keypoint (bool): Whether to return keypoints for pose estimation.
        return_obb (bool): Whether to return oriented bounding boxes.
        mask_ratio (int): Downsample ratio for masks.
        mask_overlap (bool): Whether to overlap masks.
        batch_idx (bool): Whether to keep batch indexes.
        bgr (float): The probability to return BGR images.

    Methods:
        __call__: Formats labels dictionary with image, classes, bounding boxes, and optionally masks and keypoints.
        _format_img: Converts image from Numpy array to PyTorch tensor.
        _format_segments: Converts polygon points to bitmap masks.

    Examples:
        >>> formatter = Format(bbox_format="xywh", normalize=True, return_mask=True)
        >>> formatted_labels = formatter(labels)
        >>> img = formatted_labels["img"]
        >>> bboxes = formatted_labels["bboxes"]
        >>> masks = formatted_labels["masks"]
    """

    def __init__(
        self,
        bbox_format="xywh",
        normalize=True,
        return_mask=False,
        return_keypoint=False,
        return_obb=False,
        mask_ratio=4,
        mask_overlap=True,
        batch_idx=True,
        bgr=0.0,
    ):
        """
        Initializes the Format class with given parameters for image and instance annotation formatting.

        This class standardizes image and instance annotations for object detection, instance segmentation, and pose
        estimation tasks, preparing them for use in PyTorch DataLoader's `collate_fn`.

        Args:
            bbox_format (str): Format for bounding boxes. Options are 'xywh', 'xyxy', etc.
            normalize (bool): Whether to normalize bounding boxes to [0,1].
            return_mask (bool): If True, returns instance masks for segmentation tasks.
            return_keypoint (bool): If True, returns keypoints for pose estimation tasks.
            return_obb (bool): If True, returns oriented bounding boxes.
            mask_ratio (int): Downsample ratio for masks.
            mask_overlap (bool): If True, allows mask overlap.
            batch_idx (bool): If True, keeps batch indexes.
            bgr (float): Probability of returning BGR images instead of RGB.

        Attributes:
            bbox_format (str): Format for bounding boxes.
            normalize (bool): Whether bounding boxes are normalized.
            return_mask (bool): Whether to return instance masks.
            return_keypoint (bool): Whether to return keypoints.
            return_obb (bool): Whether to return oriented bounding boxes.
            mask_ratio (int): Downsample ratio for masks.
            mask_overlap (bool): Whether masks can overlap.
            batch_idx (bool): Whether to keep batch indexes.
            bgr (float): The probability to return BGR images.

        Examples:
            >>> format = Format(bbox_format="xyxy", return_mask=True, return_keypoint=False)
            >>> print(format.bbox_format)
            xyxy
        """
        self.bbox_format = bbox_format
        self.normalize = normalize
        self.return_mask = return_mask  # set False when training detection only
        self.return_keypoint = return_keypoint
        self.return_obb = return_obb
        self.mask_ratio = mask_ratio
        self.mask_overlap = mask_overlap
        self.batch_idx = batch_idx  # keep the batch indexes
        self.bgr = bgr

    def __call__(self, labels):
        """
        Formats image annotations for object detection, instance segmentation, and pose estimation tasks.

        This method standardizes the image and instance annotations to be used by the `collate_fn` in PyTorch
        DataLoader. It processes the input labels dictionary, converting annotations to the specified format and
        applying normalization if required.

        Args:
            labels (Dict): A dictionary containing image and annotation data with the following keys:
                - 'img': The input image as a numpy array.
                - 'cls': Class labels for instances.
                - 'instances': An Instances object containing bounding boxes, segments, and keypoints.

        Returns:
            (Dict): A dictionary with formatted data, including:
                - 'img': Formatted image tensor.
                - 'cls': Class label's tensor.
                - 'bboxes': Bounding boxes tensor in the specified format.
                - 'masks': Instance masks tensor (if return_mask is True).
                - 'keypoints': Keypoints tensor (if return_keypoint is True).
                - 'batch_idx': Batch index tensor (if batch_idx is True).

        Examples:
            >>> formatter = Format(bbox_format="xywh", normalize=True, return_mask=True)
            >>> labels = {"img": np.random.rand(640, 640, 3), "cls": np.array([0, 1]), "instances": Instances(...)}
            >>> formatted_labels = formatter(labels)
            >>> print(formatted_labels.keys())
        """
        img = labels.pop("img")
        h, w = img.shape[:2]
        cls = labels.pop("cls")
        instances = labels.pop("instances")
        instances.convert_bbox(format=self.bbox_format)
        instances.denormalize(w, h)
        nl = len(instances)

        if self.return_mask:
            if nl:
                masks, instances, cls = self._format_segments(instances, cls, w, h)
                masks = torch.from_numpy(masks)
            else:
                masks = torch.zeros(
                    1 if self.mask_overlap else nl,
                    img.shape[0] // self.mask_ratio,
                    img.shape[1] // self.mask_ratio,
                )
            labels["masks"] = masks
        labels["img"] = self._format_img(img)
        labels["cls"] = torch.from_numpy(cls) if nl else torch.zeros(nl)
        labels["bboxes"] = (
            torch.from_numpy(instances.bboxes) if nl else torch.zeros((nl, 4))
        )
        if self.return_keypoint:
            labels["keypoints"] = torch.from_numpy(instances.keypoints)
            if self.normalize:
                labels["keypoints"][..., 0] /= w
                labels["keypoints"][..., 1] /= h
        if self.return_obb:
            labels["bboxes"] = (
                xyxyxyxy2xywhr(torch.from_numpy(instances.segments))
                if len(instances.segments)
                else torch.zeros((0, 5))
            )
        # NOTE: need to normalize obb in xywhr format for width-height consistency
        if self.normalize:
            labels["bboxes"][:, [0, 2]] /= w
            labels["bboxes"][:, [1, 3]] /= h
        # Then we can use collate_fn
        if self.batch_idx:
            labels["batch_idx"] = torch.zeros(nl)
        return labels

    def _format_img(self, img):
        """
        Formats an image for YOLO from a Numpy array to a PyTorch tensor.

        This function performs the following operations:
        1. Ensures the image has 3 dimensions (adds a channel dimension if needed).
        2. Transposes the image from HWC to CHW format.
        3. Optionally flips the color channels from RGB to BGR.
        4. Converts the image to a contiguous array.
        5. Converts the Numpy array to a PyTorch tensor.

        Args:
            img (np.ndarray): Input image as a Numpy array with shape (H, W, C) or (H, W).

        Returns:
            (torch.Tensor): Formatted image as a PyTorch tensor with shape (C, H, W).

        Examples:
            >>> import numpy as np
            >>> img = np.random.rand(100, 100, 3)
            >>> formatted_img = self._format_img(img)
            >>> print(formatted_img.shape)
            torch.Size([3, 100, 100])
        """
        if len(img.shape) < 3:
            img = np.expand_dims(img, -1)
        img = img.transpose(2, 0, 1)
        img = np.ascontiguousarray(
            img[::-1] if random.uniform(0, 1) > self.bgr else img
        )
        img = torch.from_numpy(img)
        return img

    def _format_segments(self, instances, cls, w, h):
        """
        Converts polygon segments to bitmap masks.

        Args:
            instances (Instances): Object containing segment information.
            cls (numpy.ndarray): Class labels for each instance.
            w (int): Width of the image.
            h (int): Height of the image.

        Returns:
            masks (numpy.ndarray): Bitmap masks with shape (N, H, W) or (1, H, W) if mask_overlap is True.
            instances (Instances): Updated instances object with sorted segments if mask_overlap is True.
            cls (numpy.ndarray): Updated class labels, sorted if mask_overlap is True.

        Notes:
            - If self.mask_overlap is True, masks are overlapped and sorted by area.
            - If self.mask_overlap is False, each mask is represented separately.
            - Masks are downsampled according to self.mask_ratio.
        """
        segments = instances.segments
        if self.mask_overlap:
            masks, sorted_idx = polygons2masks_overlap(
                (h, w), segments, downsample_ratio=self.mask_ratio
            )
            masks = masks[None]  # (640, 640) -> (1, 640, 640)
            instances = instances[sorted_idx]
            cls = cls[sorted_idx]
        else:
            masks = polygons2masks(
                (h, w), segments, color=1, downsample_ratio=self.mask_ratio
            )

        return masks, instances, cls


class RandomLoadText:
    """
    Randomly samples positive and negative texts and updates class indices accordingly.

    This class is responsible for sampling texts from a given set of class texts, including both positive
    (present in the image) and negative (not present in the image) samples. It updates the class indices
    to reflect the sampled texts and can optionally pad the text list to a fixed length.

    Attributes:
        prompt_format (str): Format string for text prompts.
        neg_samples (Tuple[int, int]): Range for randomly sampling negative texts.
        max_samples (int): Maximum number of different text samples in one image.
        padding (bool): Whether to pad texts to max_samples.
        padding_value (str): The text used for padding when padding is True.

    Methods:
        __call__: Processes the input labels and returns updated classes and texts.

    Examples:
        >>> loader = RandomLoadText(prompt_format="Object: {}", neg_samples=(5, 10), max_samples=20)
        >>> labels = {"cls": [0, 1, 2], "texts": [["cat"], ["dog"], ["bird"]], "instances": [...]}
        >>> updated_labels = loader(labels)
        >>> print(updated_labels["texts"])
        ['Object: cat', 'Object: dog', 'Object: bird', 'Object: elephant', 'Object: car']
    """

    def __init__(
        self,
        prompt_format: str = "{}",
        neg_samples: Tuple[int, int] = (80, 80),
        max_samples: int = 80,
        padding: bool = False,
        padding_value: str = "",
    ) -> None:
        """
        Initializes the RandomLoadText class for randomly sampling positive and negative texts.

        This class is designed to randomly sample positive texts and negative texts, and update the class
        indices accordingly to the number of samples. It can be used for text-based object detection tasks.

        Args:
            prompt_format (str): Format string for the prompt. Default is '{}'. The format string should
                contain a single pair of curly braces {} where the text will be inserted.
            neg_samples (Tuple[int, int]): A range to randomly sample negative texts. The first integer
                specifies the minimum number of negative samples, and the second integer specifies the
                maximum. Default is (80, 80).
            max_samples (int): The maximum number of different text samples in one image. Default is 80.
            padding (bool): Whether to pad texts to max_samples. If True, the number of texts will always
                be equal to max_samples. Default is False.
            padding_value (str): The padding text to use when padding is True. Default is an empty string.

        Attributes:
            prompt_format (str): The format string for the prompt.
            neg_samples (Tuple[int, int]): The range for sampling negative texts.
            max_samples (int): The maximum number of text samples.
            padding (bool): Whether padding is enabled.
            padding_value (str): The value used for padding.

        Examples:
            >>> random_load_text = RandomLoadText(prompt_format="Object: {}", neg_samples=(50, 100), max_samples=120)
            >>> random_load_text.prompt_format
            'Object: {}'
            >>> random_load_text.neg_samples
            (50, 100)
            >>> random_load_text.max_samples
            120
        """
        self.prompt_format = prompt_format
        self.neg_samples = neg_samples
        self.max_samples = max_samples
        self.padding = padding
        self.padding_value = padding_value

    def __call__(self, labels: dict) -> dict:
        """
        Randomly samples positive and negative texts and updates class indices accordingly.

        This method samples positive texts based on the existing class labels in the image, and randomly
        selects negative texts from the remaining classes. It then updates the class indices to match the
        new sampled text order.

        Args:
            labels (Dict): A dictionary containing image labels and metadata. Must include 'texts' and 'cls' keys.

        Returns:
            (Dict): Updated labels dictionary with new 'cls' and 'texts' entries.

        Examples:
            >>> loader = RandomLoadText(prompt_format="A photo of {}", neg_samples=(5, 10), max_samples=20)
            >>> labels = {"cls": np.array([[0], [1], [2]]), "texts": [["dog"], ["cat"], ["bird"]]}
            >>> updated_labels = loader(labels)
        """
        assert "texts" in labels, "No texts found in labels."
        class_texts = labels["texts"]
        num_classes = len(class_texts)
        cls = np.asarray(labels.pop("cls"), dtype=int)
        pos_labels = np.unique(cls).tolist()

        if len(pos_labels) > self.max_samples:
            pos_labels = random.sample(pos_labels, k=self.max_samples)

        neg_samples = min(
            min(num_classes, self.max_samples) - len(pos_labels),
            random.randint(*self.neg_samples),
        )
        neg_labels = [i for i in range(num_classes) if i not in pos_labels]
        neg_labels = random.sample(neg_labels, k=neg_samples)

        sampled_labels = pos_labels + neg_labels
        random.shuffle(sampled_labels)

        label2ids = {label: i for i, label in enumerate(sampled_labels)}
        valid_idx = np.zeros(len(labels["instances"]), dtype=bool)
        new_cls = []
        for i, label in enumerate(cls.squeeze(-1).tolist()):
            if label not in label2ids:
                continue
            valid_idx[i] = True
            new_cls.append([label2ids[label]])
        labels["instances"] = labels["instances"][valid_idx]
        labels["cls"] = np.array(new_cls)

        # Randomly select one prompt when there's more than one prompts
        texts = []
        for label in sampled_labels:
            prompts = class_texts[label]
            assert len(prompts) > 0
            prompt = self.prompt_format.format(prompts[random.randrange(len(prompts))])
            texts.append(prompt)

        if self.padding:
            valid_labels = len(pos_labels) + len(neg_labels)
            num_padding = self.max_samples - valid_labels
            if num_padding > 0:
                texts += [self.padding_value] * num_padding

        labels["texts"] = texts
        return labels


def v8_transforms(dataset, imgsz, hyp, stretch=False):
    """
    Applies a series of image transformations for training.

    This function creates a composition of image augmentation techniques to prepare images for YOLO training.
    It includes operations such as mosaic, copy-paste, random perspective, mixup, and various color adjustments.

    Args:
        dataset (Dataset): The dataset object containing image data and annotations.
        imgsz (int): The target image size for resizing.
        hyp (Namespace): A dictionary of hyperparameters controlling various aspects of the transformations.
        stretch (bool): If True, applies stretching to the image. If False, uses LetterBox resizing.

    Returns:
        (Compose): A composition of image transformations to be applied to the dataset.

    Examples:
        >>> from ultralytics.data.dataset import YOLODataset
        >>> from ultralytics.utils import IterableSimpleNamespace
        >>> dataset = YOLODataset(img_path="path/to/images", imgsz=640)
        >>> hyp = IterableSimpleNamespace(mosaic=1.0, copy_paste=0.5, degrees=10.0, translate=0.2, scale=0.9)
        >>> transforms = v8_transforms(dataset, imgsz=640, hyp=hyp)
        >>> augmented_data = transforms(dataset[0])
    """
    mosaic = Mosaic(dataset, imgsz=imgsz, p=hyp.mosaic)
    affine = RandomPerspective(
        degrees=hyp.degrees,
        translate=hyp.translate,
        scale=hyp.scale,
        shear=hyp.shear,
        perspective=hyp.perspective,
        pre_transform=None if stretch else LetterBox(new_shape=(imgsz, imgsz)),
    )

    pre_transform = Compose([mosaic, affine])
    if hyp.copy_paste_mode == "flip":
        pre_transform.insert(1, CopyPaste(p=hyp.copy_paste, mode=hyp.copy_paste_mode))
    else:
        pre_transform.append(
            CopyPaste(
                dataset,
                pre_transform=Compose(
                    [Mosaic(dataset, imgsz=imgsz, p=hyp.mosaic), affine]
                ),
                p=hyp.copy_paste,
                mode=hyp.copy_paste_mode,
            )
        )
    flip_idx = dataset.data.get("flip_idx", [])  # for keypoints augmentation
    if dataset.use_keypoints:
        kpt_shape = dataset.data.get("kpt_shape", None)
        if len(flip_idx) == 0 and hyp.fliplr > 0.0:
            hyp.fliplr = 0.0
            LOGGER.warning(
                "WARNING ⚠️ No 'flip_idx' array defined in data.yaml, setting augmentation 'fliplr=0.0'"
            )
        elif flip_idx and (len(flip_idx) != kpt_shape[0]):
            raise ValueError(
                f"data.yaml flip_idx={flip_idx} length must be equal to kpt_shape[0]={kpt_shape[0]}"
            )

    return Compose(
        [
            pre_transform,
            MixUp(dataset, pre_transform=pre_transform, p=hyp.mixup),
            Albumentations(p=1.0),
            RandomHSV(hgain=hyp.hsv_h, sgain=hyp.hsv_s, vgain=hyp.hsv_v),
            RandomFlip(direction="vertical", p=hyp.flipud),
            RandomFlip(direction="horizontal", p=hyp.fliplr, flip_idx=flip_idx),
        ]
    )  # transforms


# Classification augmentations -----------------------------------------------------------------------------------------
def classify_transforms(
    size=224,
    mean=DEFAULT_MEAN,
    std=DEFAULT_STD,
    interpolation="BILINEAR",
    crop_fraction: float = DEFAULT_CROP_FRACTION,
):
    """
    Creates a composition of image transforms for classification tasks.

    This function generates a sequence of torchvision transforms suitable for preprocessing images
    for classification models during evaluation or inference. The transforms include resizing,
    center cropping, conversion to tensor, and normalization.

    Args:
        size (int | tuple): The target size for the transformed image. If an int, it defines the shortest edge. If a
            tuple, it defines (height, width).
        mean (tuple): Mean values for each RGB channel used in normalization.
        std (tuple): Standard deviation values for each RGB channel used in normalization.
        interpolation (str): Interpolation method of either 'NEAREST', 'BILINEAR' or 'BICUBIC'.
        crop_fraction (float): Fraction of the image to be cropped.

    Returns:
        (torchvision.transforms.Compose): A composition of torchvision transforms.

    Examples:
        >>> transforms = classify_transforms(size=224)
        >>> img = Image.open("path/to/image.jpg")
        >>> transformed_img = transforms(img)
    """
    import torchvision.transforms as T  # scope for faster 'import ultralytics'

    if isinstance(size, (tuple, list)):
        assert len(size) == 2, f"'size' tuples must be length 2, not length {len(size)}"
        scale_size = tuple(math.floor(x / crop_fraction) for x in size)
    else:
        scale_size = math.floor(size / crop_fraction)
        scale_size = (scale_size, scale_size)

    # Aspect ratio is preserved, crops center within image, no borders are added, image is lost
    if scale_size[0] == scale_size[1]:
        # Simple case, use torchvision built-in Resize with the shortest edge mode (scalar size arg)
        tfl = [
            T.Resize(
                scale_size[0], interpolation=getattr(T.InterpolationMode, interpolation)
            )
        ]
    else:
        # Resize the shortest edge to matching target dim for non-square target
        tfl = [T.Resize(scale_size)]
    tfl.extend(
        [
            T.CenterCrop(size),
            T.ToTensor(),
            T.Normalize(mean=torch.tensor(mean), std=torch.tensor(std)),
        ]
    )
    return T.Compose(tfl)


# Classification training augmentations --------------------------------------------------------------------------------
def classify_augmentations(
    size=224,
    mean=DEFAULT_MEAN,
    std=DEFAULT_STD,
    scale=None,
    ratio=None,
    hflip=0.5,
    vflip=0.0,
    auto_augment=None,
    hsv_h=0.015,  # image HSV-Hue augmentation (fraction)
    hsv_s=0.4,  # image HSV-Saturation augmentation (fraction)
    hsv_v=0.4,  # image HSV-Value augmentation (fraction)
    force_color_jitter=False,
    erasing=0.0,
    interpolation="BILINEAR",
):
    """
    Creates a composition of image augmentation transforms for classification tasks.

    This function generates a set of image transformations suitable for training classification models. It includes
    options for resizing, flipping, color jittering, auto augmentation, and random erasing.

    Args:
        size (int): Target size for the image after transformations.
        mean (tuple): Mean values for normalization, one per channel.
        std (tuple): Standard deviation values for normalization, one per channel.
        scale (tuple | None): Range of size of the origin size cropped.
        ratio (tuple | None): Range of aspect ratio of the origin aspect ratio cropped.
        hflip (float): Probability of horizontal flip.
        vflip (float): Probability of vertical flip.
        auto_augment (str | None): Auto augmentation policy. Can be 'randaugment', 'augmix', 'autoaugment' or None.
        hsv_h (float): Image HSV-Hue augmentation factor.
        hsv_s (float): Image HSV-Saturation augmentation factor.
        hsv_v (float): Image HSV-Value augmentation factor.
        force_color_jitter (bool): Whether to apply color jitter even if auto augment is enabled.
        erasing (float): Probability of random erasing.
        interpolation (str): Interpolation method of either 'NEAREST', 'BILINEAR' or 'BICUBIC'.

    Returns:
        (torchvision.transforms.Compose): A composition of image augmentation transforms.

    Examples:
        >>> transforms = classify_augmentations(size=224, auto_augment="randaugment")
        >>> augmented_image = transforms(original_image)
    """
    # Transforms to apply if Albumentations not installed
    import torchvision.transforms as T  # scope for faster 'import ultralytics'

    if not isinstance(size, int):
        raise TypeError(
            f"classify_transforms() size {size} must be integer, not (list, tuple)"
        )
    scale = tuple(scale or (0.08, 1.0))  # default imagenet scale range
    ratio = tuple(ratio or (3.0 / 4.0, 4.0 / 3.0))  # default imagenet ratio range
    interpolation = getattr(T.InterpolationMode, interpolation)
    primary_tfl = [
        T.RandomResizedCrop(size, scale=scale, ratio=ratio, interpolation=interpolation)
    ]
    if hflip > 0.0:
        primary_tfl.append(T.RandomHorizontalFlip(p=hflip))
    if vflip > 0.0:
        primary_tfl.append(T.RandomVerticalFlip(p=vflip))

    secondary_tfl = []
    disable_color_jitter = False
    if auto_augment:
        assert isinstance(
            auto_augment, str
        ), f"Provided argument should be string, but got type {type(auto_augment)}"
        # color jitter is typically disabled if AA/RA on,
        # this allows override without breaking old hparm cfgs
        disable_color_jitter = not force_color_jitter

        if auto_augment == "randaugment":
            if TORCHVISION_0_11:
                secondary_tfl.append(T.RandAugment(interpolation=interpolation))
            else:
                LOGGER.warning(
                    '"auto_augment=randaugment" requires torchvision >= 0.11.0. Disabling it.'
                )

        elif auto_augment == "augmix":
            if TORCHVISION_0_13:
                secondary_tfl.append(T.AugMix(interpolation=interpolation))
            else:
                LOGGER.warning(
                    '"auto_augment=augmix" requires torchvision >= 0.13.0. Disabling it.'
                )

        elif auto_augment == "autoaugment":
            if TORCHVISION_0_10:
                secondary_tfl.append(T.AutoAugment(interpolation=interpolation))
            else:
                LOGGER.warning(
                    '"auto_augment=autoaugment" requires torchvision >= 0.10.0. Disabling it.'
                )

        else:
            raise ValueError(
                f'Invalid auto_augment policy: {auto_augment}. Should be one of "randaugment", '
                f'"augmix", "autoaugment" or None'
            )

    if not disable_color_jitter:
        secondary_tfl.append(
            T.ColorJitter(brightness=hsv_v, contrast=hsv_v, saturation=hsv_s, hue=hsv_h)
        )

    final_tfl = [
        T.ToTensor(),
        T.Normalize(mean=torch.tensor(mean), std=torch.tensor(std)),
        T.RandomErasing(p=erasing, inplace=True),
    ]

    return T.Compose(primary_tfl + secondary_tfl + final_tfl)


# NOTE: keep this class for backward compatibility
class ClassifyLetterBox:
    """
    A class for resizing and padding images for classification tasks.

    This class is designed to be part of a transformation pipeline, e.g., T.Compose([LetterBox(size), ToTensor()]).
    It resizes and pads images to a specified size while maintaining the original aspect ratio.

    Attributes:
        h (int): Target height of the image.
        w (int): Target width of the image.
        auto (bool): If True, automatically calculates the short side using stride.
        stride (int): The stride value, used when 'auto' is True.

    Methods:
        __call__: Applies the letterbox transformation to an input image.

    Examples:
        >>> transform = ClassifyLetterBox(size=(640, 640), auto=False, stride=32)
        >>> img = np.random.randint(0, 255, (480, 640, 3), dtype=np.uint8)
        >>> result = transform(img)
        >>> print(result.shape)
        (640, 640, 3)
    """

    def __init__(self, size=(640, 640), auto=False, stride=32):
        """
        Initializes the ClassifyLetterBox object for image preprocessing.

        This class is designed to be part of a transformation pipeline for image classification tasks. It resizes and
        pads images to a specified size while maintaining the original aspect ratio.

        Args:
            size (int | Tuple[int, int]): Target size for the letterboxed image. If an int, a square image of
                (size, size) is created. If a tuple, it should be (height, width).
            auto (bool): If True, automatically calculates the short side based on stride. Default is False.
            stride (int): The stride value, used when 'auto' is True. Default is 32.

        Attributes:
            h (int): Target height of the letterboxed image.
            w (int): Target width of the letterboxed image.
            auto (bool): Flag indicating whether to automatically calculate short side.
            stride (int): Stride value for automatic short side calculation.

        Examples:
            >>> transform = ClassifyLetterBox(size=224)
            >>> img = np.random.randint(0, 255, (480, 640, 3), dtype=np.uint8)
            >>> result = transform(img)
            >>> print(result.shape)
            (224, 224, 3)
        """
        super().__init__()
        self.h, self.w = (size, size) if isinstance(size, int) else size
        self.auto = auto  # pass max size integer, automatically solve for short side using stride
        self.stride = stride  # used with auto

    def __call__(self, im):
        """
        Resizes and pads an image using the letterbox method.

        This method resizes the input image to fit within the specified dimensions while maintaining its aspect ratio,
        then pads the resized image to match the target size.

        Args:
            im (numpy.ndarray): Input image as a numpy array with shape (H, W, C).

        Returns:
            (numpy.ndarray): Resized and padded image as a numpy array with shape (hs, ws, 3), where hs and ws are
                the target height and width respectively.

        Examples:
            >>> letterbox = ClassifyLetterBox(size=(640, 640))
            >>> image = np.random.randint(0, 255, (720, 1280, 3), dtype=np.uint8)
            >>> resized_image = letterbox(image)
            >>> print(resized_image.shape)
            (640, 640, 3)
        """
        imh, imw = im.shape[:2]
        r = min(self.h / imh, self.w / imw)  # ratio of new/old dimensions
        h, w = round(imh * r), round(imw * r)  # resized image dimensions

        # Calculate padding dimensions
        hs, ws = (
            (math.ceil(x / self.stride) * self.stride for x in (h, w))
            if self.auto
            else (self.h, self.w)
        )
        top, left = round((hs - h) / 2 - 0.1), round((ws - w) / 2 - 0.1)

        # Create padded image
        im_out = np.full((hs, ws, 3), 114, dtype=im.dtype)
        im_out[top : top + h, left : left + w] = cv2.resize(
            im, (w, h), interpolation=cv2.INTER_LINEAR
        )
        return im_out


# NOTE: keep this class for backward compatibility
class CenterCrop:
    """
    Applies center cropping to images for classification tasks.

    This class performs center cropping on input images, resizing them to a specified size while maintaining the aspect
    ratio. It is designed to be part of a transformation pipeline, e.g., T.Compose([CenterCrop(size), ToTensor()]).

    Attributes:
        h (int): Target height of the cropped image.
        w (int): Target width of the cropped image.

    Methods:
        __call__: Applies the center crop transformation to an input image.

    Examples:
        >>> transform = CenterCrop(640)
        >>> image = np.random.randint(0, 255, (1080, 1920, 3), dtype=np.uint8)
        >>> cropped_image = transform(image)
        >>> print(cropped_image.shape)
        (640, 640, 3)
    """

    def __init__(self, size=640):
        """
        Initializes the CenterCrop object for image preprocessing.

        This class is designed to be part of a transformation pipeline, e.g., T.Compose([CenterCrop(size), ToTensor()]).
        It performs a center crop on input images to a specified size.

        Args:
            size (int | Tuple[int, int]): The desired output size of the crop. If size is an int, a square crop
                (size, size) is made. If size is a sequence like (h, w), it is used as the output size.

        Returns:
            (None): This method initializes the object and does not return anything.

        Examples:
            >>> transform = CenterCrop(224)
            >>> img = np.random.rand(300, 300, 3)
            >>> cropped_img = transform(img)
            >>> print(cropped_img.shape)
            (224, 224, 3)
        """
        super().__init__()
        self.h, self.w = (size, size) if isinstance(size, int) else size

    def __call__(self, im):
        """
        Applies center cropping to an input image.

        This method resizes and crops the center of the image using a letterbox method. It maintains the aspect
        ratio of the original image while fitting it into the specified dimensions.

        Args:
            im (numpy.ndarray | PIL.Image.Image): The input image as a numpy array of shape (H, W, C) or a
                PIL Image object.

        Returns:
            (numpy.ndarray): The center-cropped and resized image as a numpy array of shape (self.h, self.w, C).

        Examples:
            >>> transform = CenterCrop(size=224)
            >>> image = np.random.randint(0, 255, (640, 480, 3), dtype=np.uint8)
            >>> cropped_image = transform(image)
            >>> assert cropped_image.shape == (224, 224, 3)
        """
        if isinstance(im, Image.Image):  # convert from PIL to numpy array if required
            im = np.asarray(im)
        imh, imw = im.shape[:2]
        m = min(imh, imw)  # min dimension
        top, left = (imh - m) // 2, (imw - m) // 2
        return cv2.resize(
            im[top : top + m, left : left + m],
            (self.w, self.h),
            interpolation=cv2.INTER_LINEAR,
        )


# NOTE: keep this class for backward compatibility
class ToTensor:
    """
    Converts an image from a numpy array to a PyTorch tensor.

    This class is designed to be part of a transformation pipeline, e.g., T.Compose([LetterBox(size), ToTensor()]).

    Attributes:
        half (bool): If True, converts the image to half precision (float16).

    Methods:
        __call__: Applies the tensor conversion to an input image.

    Examples:
        >>> transform = ToTensor(half=True)
        >>> img = np.random.randint(0, 255, (640, 640, 3), dtype=np.uint8)
        >>> tensor_img = transform(img)
        >>> print(tensor_img.shape, tensor_img.dtype)
        torch.Size([3, 640, 640]) torch.float16

    Notes:
        The input image is expected to be in BGR format with shape (H, W, C).
        The output tensor will be in RGB format with shape (C, H, W), normalized to [0, 1].
    """

    def __init__(self, half=False):
        """
        Initializes the ToTensor object for converting images to PyTorch tensors.

        This class is designed to be used as part of a transformation pipeline for image preprocessing in the
        Ultralytics YOLO framework. It converts numpy arrays or PIL Images to PyTorch tensors, with an option
        for half-precision (float16) conversion.

        Args:
            half (bool): If True, converts the tensor to half precision (float16). Default is False.

        Examples:
            >>> transform = ToTensor(half=True)
            >>> img = np.random.rand(640, 640, 3)
            >>> tensor_img = transform(img)
            >>> print(tensor_img.dtype)
            torch.float16
        """
        super().__init__()
        self.half = half

    def __call__(self, im):
        """
        Transforms an image from a numpy array to a PyTorch tensor.

        This method converts the input image from a numpy array to a PyTorch tensor, applying optional
        half-precision conversion and normalization. The image is transposed from HWC to CHW format and
        the color channels are reversed from BGR to RGB.

        Args:
            im (numpy.ndarray): Input image as a numpy array with shape (H, W, C) in BGR order.

        Returns:
            (torch.Tensor): The transformed image as a PyTorch tensor in float32 or float16, normalized
                to [0, 1] with shape (C, H, W) in RGB order.

        Examples:
            >>> transform = ToTensor(half=True)
            >>> img = np.random.randint(0, 255, (640, 640, 3), dtype=np.uint8)
            >>> tensor_img = transform(img)
            >>> print(tensor_img.shape, tensor_img.dtype)
            torch.Size([3, 640, 640]) torch.float16
        """
        im = np.ascontiguousarray(
            im.transpose((2, 0, 1))[::-1]
        )  # HWC to CHW -> BGR to RGB -> contiguous
        im = torch.from_numpy(im)  # to torch
        im = im.half() if self.half else im.float()  # uint8 to fp16/32
        im /= 255.0  # 0-255 to 0.0-1.0
        return im<|MERGE_RESOLUTION|>--- conflicted
+++ resolved
@@ -275,9 +275,7 @@
             >>> compose[1] = NewTransform()  # Replace second transform
             >>> compose[0:2] = [NewTransform1(), NewTransform2()]  # Replace first two transforms
         """
-        assert isinstance(
-            index, (int, list)
-        ), f"The indices should be either list or int type but got {type(index)}"
+        assert isinstance(index, (int, list)), f"The indices should be either list or int type but got {type(index)}"
         if isinstance(index, list):
             assert isinstance(value, list), (
                 f"The indices should be the same type as values, but got {type(index)} and {type(value)}"
@@ -1631,19 +1629,7 @@
         >>> updated_instances = result["instances"]
     """
 
-<<<<<<< HEAD
-    def __init__(
-        self,
-        new_shape=(640, 640),
-        auto=False,
-        scaleFill=False,
-        scaleup=True,
-        center=True,
-        stride=32,
-    ):
-=======
     def __init__(self, new_shape=(640, 640), auto=False, scale_fill=False, scaleup=True, center=True, stride=32):
->>>>>>> 679ab796
         """
         Initialize LetterBox object for resizing and padding images.
 
@@ -2025,19 +2011,10 @@
                 if self.contains_spatial
                 else A.Compose(T)
             )
-<<<<<<< HEAD
-            LOGGER.info(
-                prefix
-                + ", ".join(
-                    f"{x}".replace("always_apply=False, ", "") for x in T if x.p
-                )
-            )
-=======
             if hasattr(self.transform, "set_random_seed"):
                 # Required for deterministic transforms in albumentations>=1.4.21
                 self.transform.set_random_seed(torch.initial_seed())
             LOGGER.info(prefix + ", ".join(f"{x}".replace("always_apply=False, ", "") for x in T if x.p))
->>>>>>> 679ab796
         except ImportError:  # package not installed, skip
             pass
         except Exception as e:
