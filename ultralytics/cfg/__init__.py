--- conflicted
+++ resolved
@@ -314,15 +314,8 @@
         if k in cfg and isinstance(cfg[k], (int, float)):
             cfg[k] = str(cfg[k])
     if cfg.get("name") == "model":  # assign model to 'name' arg
-<<<<<<< HEAD
-        cfg["name"] = cfg.get("model", "").split(".")[0]
-        LOGGER.warning(
-            f"WARNING ⚠️ 'name=model' automatically updated to 'name={cfg['name']}'."
-        )
-=======
         cfg["name"] = str(cfg.get("model", "")).split(".")[0]
         LOGGER.warning(f"WARNING ⚠️ 'name=model' automatically updated to 'name={cfg['name']}'.")
->>>>>>> 679ab796
 
     # Type and Value checks
     check_cfg(cfg)
@@ -377,23 +370,11 @@
                         )
                     cfg[k] = v = float(v)
                 if not (0.0 <= v <= 1.0):
-<<<<<<< HEAD
-                    raise ValueError(
-                        f"'{k}={v}' is an invalid value. "
-                        f"Valid '{k}' values are between 0.0 and 1.0."
-                    )
-            elif k in CFG_INT_KEYS and not isinstance(v, int):
-                if hard:
-                    raise TypeError(
-                        f"'{k}={v}' is of invalid type {type(v).__name__}. "
-                        f"'{k}' must be an int (i.e. '{k}=8')"
-=======
                     raise ValueError(f"'{k}={v}' is an invalid value. Valid '{k}' values are between 0.0 and 1.0.")
             elif k in CFG_INT_KEYS and not isinstance(v, int):
                 if hard:
                     raise TypeError(
                         f"'{k}={v}' is of invalid type {type(v).__name__}. '{k}' must be an int (i.e. '{k}=8')"
->>>>>>> 679ab796
                     )
                 cfg[k] = int(v)
             elif k in CFG_BOOL_KEYS and not isinstance(v, bool):
@@ -763,24 +744,6 @@
         save_dir.mkdir(parents=True, exist_ok=True)  # create the output directory
         vw = cv2.VideoWriter(os.path.join(save_dir, "solution.avi"), cv2.VideoWriter_fourcc(*"mp4v"), fps, (w, h))
 
-<<<<<<< HEAD
-    Notes:
-        - Requires Streamlit version 1.29.0 or higher.
-        - The app is launched using the 'streamlit run' command.
-        - The Streamlit app file is located in the Ultralytics package directory.
-    """
-    checks.check_requirements("streamlit>=1.29.0")
-    LOGGER.info("💡 Loading Ultralytics Live Inference app...")
-    subprocess.run(
-        [
-            "streamlit",
-            "run",
-            ROOT / "solutions/streamlit_inference.py",
-            "--server.headless",
-            "true",
-        ]
-    )
-=======
         try:  # Process video frames
             f_n = 0  # frame number, required for analytical graphs
             while cap.isOpened():
@@ -793,7 +756,6 @@
                     break
         finally:
             cap.release()
->>>>>>> 679ab796
 
 
 def parse_key_value_pair(pair: str = "key=value"):
@@ -1000,11 +962,6 @@
     task = overrides.pop("task", None)
     if task:
         if task not in TASKS:
-<<<<<<< HEAD
-            raise ValueError(
-                f"Invalid 'task={task}'. Valid tasks are {TASKS}.\n{CLI_HELP_MSG}"
-            )
-=======
             if task == "track":
                 LOGGER.warning(
                     "WARNING ⚠️ invalid 'task=track', setting 'task=detect' and 'mode=track'. Valid tasks are {TASKS}.\n{CLI_HELP_MSG}."
@@ -1012,7 +969,6 @@
                 task, mode = "detect", "track"
             else:
                 raise ValueError(f"Invalid 'task={task}'. Valid tasks are {TASKS}.\n{CLI_HELP_MSG}")
->>>>>>> 679ab796
         if "model" not in overrides:
             overrides["model"] = TASK2MODEL[task]
 
