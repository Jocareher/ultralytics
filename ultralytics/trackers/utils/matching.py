# Ultralytics 🚀 AGPL-3.0 License - https://ultralytics.com/license

import numpy as np
import scipy
from scipy.spatial.distance import cdist

from ultralytics.utils.metrics import batch_probiou, bbox_ioa

try:
    import lap  # for linear_assignment

    assert lap.__version__  # verify package is not directory
except (ImportError, AssertionError, AttributeError):
    from ultralytics.utils.checks import check_requirements

<<<<<<< HEAD
    check_requirements(
        "lapx>=0.5.2"
    )  # update to lap package from https://github.com/rathaROG/lapx
=======
    check_requirements("lap>=0.5.12")  # https://github.com/gatagat/lap
>>>>>>> 679ab796
    import lap


def linear_assignment(
    cost_matrix: np.ndarray, thresh: float, use_lap: bool = True
) -> tuple:
    """
    Perform linear assignment using either the scipy or lap.lapjv method.

    Args:
        cost_matrix (np.ndarray): The matrix containing cost values for assignments, with shape (N, M).
        thresh (float): Threshold for considering an assignment valid.
        use_lap (bool): Use lap.lapjv for the assignment. If False, scipy.optimize.linear_sum_assignment is used.

    Returns:
        matched_indices (np.ndarray): Array of matched indices of shape (K, 2), where K is the number of matches.
        unmatched_a (np.ndarray): Array of unmatched indices from the first set, with shape (L,).
        unmatched_b (np.ndarray): Array of unmatched indices from the second set, with shape (M,).

    Examples:
        >>> cost_matrix = np.array([[1, 2, 3], [4, 5, 6], [7, 8, 9]])
        >>> thresh = 5.0
        >>> matched_indices, unmatched_a, unmatched_b = linear_assignment(cost_matrix, thresh, use_lap=True)
    """
    if cost_matrix.size == 0:
        return (
            np.empty((0, 2), dtype=int),
            tuple(range(cost_matrix.shape[0])),
            tuple(range(cost_matrix.shape[1])),
        )

    if use_lap:
        # Use lap.lapjv
        # https://github.com/gatagat/lap
        _, x, y = lap.lapjv(cost_matrix, extend_cost=True, cost_limit=thresh)
        matches = [[ix, mx] for ix, mx in enumerate(x) if mx >= 0]
        unmatched_a = np.where(x < 0)[0]
        unmatched_b = np.where(y < 0)[0]
    else:
        # Use scipy.optimize.linear_sum_assignment
        # https://docs.scipy.org/doc/scipy/reference/generated/scipy.optimize.linear_sum_assignment.html
        x, y = scipy.optimize.linear_sum_assignment(cost_matrix)  # row x, col y
        matches = np.asarray(
            [[x[i], y[i]] for i in range(len(x)) if cost_matrix[x[i], y[i]] <= thresh]
        )
        if len(matches) == 0:
            unmatched_a = list(np.arange(cost_matrix.shape[0]))
            unmatched_b = list(np.arange(cost_matrix.shape[1]))
        else:
<<<<<<< HEAD
            unmatched_a = list(
                set(np.arange(cost_matrix.shape[0])) - set(matches[:, 0])
            )
            unmatched_b = list(
                set(np.arange(cost_matrix.shape[1])) - set(matches[:, 1])
            )
=======
            unmatched_a = list(frozenset(np.arange(cost_matrix.shape[0])) - frozenset(matches[:, 0]))
            unmatched_b = list(frozenset(np.arange(cost_matrix.shape[1])) - frozenset(matches[:, 1]))
>>>>>>> 679ab796

    return matches, unmatched_a, unmatched_b


def iou_distance(atracks: list, btracks: list) -> np.ndarray:
    """
    Compute cost based on Intersection over Union (IoU) between tracks.

    Args:
        atracks (list[STrack] | list[np.ndarray]): List of tracks 'a' or bounding boxes.
        btracks (list[STrack] | list[np.ndarray]): List of tracks 'b' or bounding boxes.

    Returns:
        (np.ndarray): Cost matrix computed based on IoU.

    Examples:
        Compute IoU distance between two sets of tracks
        >>> atracks = [np.array([0, 0, 10, 10]), np.array([20, 20, 30, 30])]
        >>> btracks = [np.array([5, 5, 15, 15]), np.array([25, 25, 35, 35])]
        >>> cost_matrix = iou_distance(atracks, btracks)
    """
    if (
        atracks
        and isinstance(atracks[0], np.ndarray)
        or btracks
        and isinstance(btracks[0], np.ndarray)
    ):
        atlbrs = atracks
        btlbrs = btracks
    else:
        atlbrs = [
            track.xywha if track.angle is not None else track.xyxy for track in atracks
        ]
        btlbrs = [
            track.xywha if track.angle is not None else track.xyxy for track in btracks
        ]

    ious = np.zeros((len(atlbrs), len(btlbrs)), dtype=np.float32)
    if len(atlbrs) and len(btlbrs):
        if len(atlbrs[0]) == 5 and len(btlbrs[0]) == 5:
            ious = batch_probiou(
                np.ascontiguousarray(atlbrs, dtype=np.float32),
                np.ascontiguousarray(btlbrs, dtype=np.float32),
            ).numpy()
        else:
            ious = bbox_ioa(
                np.ascontiguousarray(atlbrs, dtype=np.float32),
                np.ascontiguousarray(btlbrs, dtype=np.float32),
                iou=True,
            )
    return 1 - ious  # cost matrix


def embedding_distance(
    tracks: list, detections: list, metric: str = "cosine"
) -> np.ndarray:
    """
    Compute distance between tracks and detections based on embeddings.

    Args:
        tracks (list[STrack]): List of tracks, where each track contains embedding features.
        detections (list[BaseTrack]): List of detections, where each detection contains embedding features.
        metric (str): Metric for distance computation. Supported metrics include 'cosine', 'euclidean', etc.

    Returns:
        (np.ndarray): Cost matrix computed based on embeddings with shape (N, M), where N is the number of tracks
            and M is the number of detections.

    Examples:
        Compute the embedding distance between tracks and detections using cosine metric
        >>> tracks = [STrack(...), STrack(...)]  # List of track objects with embedding features
        >>> detections = [BaseTrack(...), BaseTrack(...)]  # List of detection objects with embedding features
        >>> cost_matrix = embedding_distance(tracks, detections, metric="cosine")
    """
    cost_matrix = np.zeros((len(tracks), len(detections)), dtype=np.float32)
    if cost_matrix.size == 0:
        return cost_matrix
    det_features = np.asarray(
        [track.curr_feat for track in detections], dtype=np.float32
    )
    # for i, track in enumerate(tracks):
    # cost_matrix[i, :] = np.maximum(0.0, cdist(track.smooth_feat.reshape(1,-1), det_features, metric))
    track_features = np.asarray(
        [track.smooth_feat for track in tracks], dtype=np.float32
    )
    cost_matrix = np.maximum(
        0.0, cdist(track_features, det_features, metric)
    )  # Normalized features
    return cost_matrix


def fuse_score(cost_matrix: np.ndarray, detections: list) -> np.ndarray:
    """
    Fuses cost matrix with detection scores to produce a single similarity matrix.

    Args:
        cost_matrix (np.ndarray): The matrix containing cost values for assignments, with shape (N, M).
        detections (list[BaseTrack]): List of detections, each containing a score attribute.

    Returns:
        (np.ndarray): Fused similarity matrix with shape (N, M).

    Examples:
        Fuse a cost matrix with detection scores
        >>> cost_matrix = np.random.rand(5, 10)  # 5 tracks and 10 detections
        >>> detections = [BaseTrack(score=np.random.rand()) for _ in range(10)]
        >>> fused_matrix = fuse_score(cost_matrix, detections)
    """
    if cost_matrix.size == 0:
        return cost_matrix
    iou_sim = 1 - cost_matrix
    det_scores = np.array([det.score for det in detections])
    det_scores = np.expand_dims(det_scores, axis=0).repeat(cost_matrix.shape[0], axis=0)
    fuse_sim = iou_sim * det_scores
    return 1 - fuse_sim  # fuse_cost<|MERGE_RESOLUTION|>--- conflicted
+++ resolved
@@ -13,13 +13,7 @@
 except (ImportError, AssertionError, AttributeError):
     from ultralytics.utils.checks import check_requirements
 
-<<<<<<< HEAD
-    check_requirements(
-        "lapx>=0.5.2"
-    )  # update to lap package from https://github.com/rathaROG/lapx
-=======
     check_requirements("lap>=0.5.12")  # https://github.com/gatagat/lap
->>>>>>> 679ab796
     import lap
 
 
@@ -69,17 +63,8 @@
             unmatched_a = list(np.arange(cost_matrix.shape[0]))
             unmatched_b = list(np.arange(cost_matrix.shape[1]))
         else:
-<<<<<<< HEAD
-            unmatched_a = list(
-                set(np.arange(cost_matrix.shape[0])) - set(matches[:, 0])
-            )
-            unmatched_b = list(
-                set(np.arange(cost_matrix.shape[1])) - set(matches[:, 1])
-            )
-=======
             unmatched_a = list(frozenset(np.arange(cost_matrix.shape[0])) - frozenset(matches[:, 0]))
             unmatched_b = list(frozenset(np.arange(cost_matrix.shape[1])) - frozenset(matches[:, 1]))
->>>>>>> 679ab796
 
     return matches, unmatched_a, unmatched_b
 
