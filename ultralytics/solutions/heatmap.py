# Ultralytics 🚀 AGPL-3.0 License - https://ultralytics.com/license

import cv2
import numpy as np

from ultralytics.solutions.object_counter import ObjectCounter
from ultralytics.utils.plotting import Annotator


class Heatmap(ObjectCounter):
    """
    A class to draw heatmaps in real-time video streams based on object tracks.

    This class extends the ObjectCounter class to generate and visualize heatmaps of object movements in video
    streams. It uses tracked object positions to create a cumulative heatmap effect over time.

    Attributes:
        initialized (bool): Flag indicating whether the heatmap has been initialized.
        colormap (int): OpenCV colormap used for heatmap visualization.
        heatmap (np.ndarray): Array storing the cumulative heatmap data.
        annotator (Annotator): Object for drawing annotations on the image.

    Methods:
        heatmap_effect: Calculates and updates the heatmap effect for a given bounding box.
        generate_heatmap: Generates and applies the heatmap effect to each frame.

    Examples:
        >>> from ultralytics.solutions import Heatmap
        >>> heatmap = Heatmap(model="yolo11n.pt", colormap=cv2.COLORMAP_JET)
        >>> frame = cv2.imread("frame.jpg")
        >>> processed_frame = heatmap.generate_heatmap(frame)
    """

    def __init__(self, **kwargs):
        """Initializes the Heatmap class for real-time video stream heatmap generation based on object tracks."""
        super().__init__(**kwargs)

        self.initialized = False  # bool variable for heatmap initialization
        if self.region is not None:  # check if user provided the region coordinates
            self.initialize_region()

        # store colormap
<<<<<<< HEAD
        self.colormap = (
            cv2.COLORMAP_PARULA
            if self.CFG["colormap"] is None
            else self.CFG["colormap"]
        )
=======
        self.colormap = cv2.COLORMAP_PARULA if self.CFG["colormap"] is None else self.CFG["colormap"]
        self.heatmap = None
>>>>>>> 679ab796

    def heatmap_effect(self, box):
        """
        Efficiently calculates heatmap area and effect location for applying colormap.

        Args:
            box (List[float]): Bounding box coordinates [x0, y0, x1, y1].

        Examples:
            >>> heatmap = Heatmap()
            >>> box = [100, 100, 200, 200]
            >>> heatmap.heatmap_effect(box)
        """
        x0, y0, x1, y1 = map(int, box)
        radius_squared = (min(x1 - x0, y1 - y0) // 2) ** 2

        # Create a meshgrid with region of interest (ROI) for vectorized distance calculations
        xv, yv = np.meshgrid(np.arange(x0, x1), np.arange(y0, y1))

        # Calculate squared distances from the center
        dist_squared = (xv - ((x0 + x1) // 2)) ** 2 + (yv - ((y0 + y1) // 2)) ** 2

        # Create a mask of points within the radius
        within_radius = dist_squared <= radius_squared

        # Update only the values within the bounding box in a single vectorized operation
        self.heatmap[y0:y1, x0:x1][within_radius] += 2

    def generate_heatmap(self, im0):
        """
        Generate heatmap for each frame using Ultralytics.

        Args:
            im0 (np.ndarray): Input image array for processing.

        Returns:
            (np.ndarray): Processed image with heatmap overlay and object counts (if region is specified).

        Examples:
            >>> heatmap = Heatmap()
            >>> im0 = cv2.imread("image.jpg")
            >>> result = heatmap.generate_heatmap(im0)
        """
        if not self.initialized:
            self.heatmap = np.zeros_like(im0, dtype=np.float32) * 0.99
        self.initialized = True  # Initialize heatmap only once

        self.annotator = Annotator(
            im0, line_width=self.line_width
        )  # Initialize annotator
        self.extract_tracks(im0)  # Extract tracks

        # Iterate over bounding boxes, track ids and classes index
        for box, track_id, cls in zip(self.boxes, self.track_ids, self.clss):
            # Draw bounding box and counting region
            self.heatmap_effect(box)

            if self.region is not None:
                self.annotator.draw_region(
                    reg_pts=self.region,
                    color=(104, 0, 123),
                    thickness=self.line_width * 2,
                )
                self.store_tracking_history(track_id, box)  # Store track history
                self.store_classwise_counts(cls)  # store classwise counts in dict
                current_centroid = ((box[0] + box[2]) / 2, (box[1] + box[3]) / 2)
                # Store tracking previous position and perform object counting
                prev_position = None
                if len(self.track_history[track_id]) > 1:
                    prev_position = self.track_history[track_id][-2]
<<<<<<< HEAD
                self.count_objects(
                    self.track_line, box, track_id, prev_position, cls
                )  # Perform object counting
=======
                self.count_objects(current_centroid, track_id, prev_position, cls)  # Perform object counting
>>>>>>> 679ab796

        if self.region is not None:
            self.display_counts(im0)  # Display the counts on the frame

        # Normalize, apply colormap to heatmap and combine with original image
        if self.track_data.id is not None:
            im0 = cv2.addWeighted(
                im0,
                0.5,
                cv2.applyColorMap(
                    cv2.normalize(self.heatmap, None, 0, 255, cv2.NORM_MINMAX).astype(
                        np.uint8
                    ),
                    self.colormap,
                ),
                0.5,
                0,
            )

        self.display_output(im0)  # display output with base class function
        return im0  # return output image for more usage<|MERGE_RESOLUTION|>--- conflicted
+++ resolved
@@ -40,16 +40,8 @@
             self.initialize_region()
 
         # store colormap
-<<<<<<< HEAD
-        self.colormap = (
-            cv2.COLORMAP_PARULA
-            if self.CFG["colormap"] is None
-            else self.CFG["colormap"]
-        )
-=======
         self.colormap = cv2.COLORMAP_PARULA if self.CFG["colormap"] is None else self.CFG["colormap"]
         self.heatmap = None
->>>>>>> 679ab796
 
     def heatmap_effect(self, box):
         """
@@ -120,13 +112,7 @@
                 prev_position = None
                 if len(self.track_history[track_id]) > 1:
                     prev_position = self.track_history[track_id][-2]
-<<<<<<< HEAD
-                self.count_objects(
-                    self.track_line, box, track_id, prev_position, cls
-                )  # Perform object counting
-=======
                 self.count_objects(current_centroid, track_id, prev_position, cls)  # Perform object counting
->>>>>>> 679ab796
 
         if self.region is not None:
             self.display_counts(im0)  # Display the counts on the frame
