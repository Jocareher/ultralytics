# Ultralytics 🚀 AGPL-3.0 License - https://ultralytics.com/license

from itertools import cycle

import cv2
import matplotlib.pyplot as plt
import numpy as np
from matplotlib.backends.backend_agg import FigureCanvasAgg as FigureCanvas
from matplotlib.figure import Figure

from ultralytics.solutions.solutions import BaseSolution  # Import a parent class


class Analytics(BaseSolution):
    """
    A class for creating and updating various types of charts for visual analytics.

    This class extends BaseSolution to provide functionality for generating line, bar, pie, and area charts
    based on object detection and tracking data.

    Attributes:
        type (str): The type of analytics chart to generate ('line', 'bar', 'pie', or 'area').
        x_label (str): Label for the x-axis.
        y_label (str): Label for the y-axis.
        bg_color (str): Background color of the chart frame.
        fg_color (str): Foreground color of the chart frame.
        title (str): Title of the chart window.
        max_points (int): Maximum number of data points to display on the chart.
        fontsize (int): Font size for text display.
        color_cycle (cycle): Cyclic iterator for chart colors.
        total_counts (int): Total count of detected objects (used for line charts).
        clswise_count (Dict[str, int]): Dictionary for class-wise object counts.
        fig (Figure): Matplotlib figure object for the chart.
        ax (Axes): Matplotlib axes object for the chart.
        canvas (FigureCanvas): Canvas for rendering the chart.

    Methods:
        process_data: Processes image data and updates the chart.
        update_graph: Updates the chart with new data points.

    Examples:
        >>> analytics = Analytics(analytics_type="line")
        >>> frame = cv2.imread("image.jpg")
        >>> processed_frame = analytics.process_data(frame, frame_number=1)
        >>> cv2.imshow("Analytics", processed_frame)
    """

    def __init__(self, **kwargs):
        """Initialize Analytics class with various chart types for visual data representation."""
        super().__init__(**kwargs)

        self.type = self.CFG["analytics_type"]  # extract type of analytics
        self.x_label = "Classes" if self.type in {"bar", "pie"} else "Frame#"
        self.y_label = "Total Counts"

        # Predefined data
        self.bg_color = "#F3F3F3"  # background color of frame
        self.fg_color = "#111E68"  # foreground color of frame
        self.title = "Ultralytics Solutions"  # window name
        self.max_points = 45  # maximum points to be drawn on window
        self.fontsize = 25  # text font size for display
        figsize = (19.2, 10.8)  # Set output image size 1920 * 1080
        self.color_cycle = cycle(
            ["#DD00BA", "#042AFF", "#FF4447", "#7D24FF", "#BD00FF"]
        )

        self.total_counts = 0  # count variable for storing total counts i.e. for line
        self.clswise_count = {}  # dictionary for class-wise counts

        # Ensure line and area chart
        if self.type in {"line", "area"}:
            self.lines = {}
            self.fig = Figure(facecolor=self.bg_color, figsize=figsize)
            self.canvas = FigureCanvas(self.fig)  # Set common axis properties
            self.ax = self.fig.add_subplot(111, facecolor=self.bg_color)
            if self.type == "line":
                (self.line,) = self.ax.plot(
                    [], [], color="cyan", linewidth=self.line_width
                )
        elif self.type in {"bar", "pie"}:
            # Initialize bar or pie plot
            self.fig, self.ax = plt.subplots(figsize=figsize, facecolor=self.bg_color)
            self.canvas = FigureCanvas(self.fig)  # Set common axis properties
            self.ax.set_facecolor(self.bg_color)
            self.color_mapping = {}

            if self.type == "pie":  # Ensure pie chart is circular
                self.ax.axis("equal")

    def process_data(self, im0, frame_number):
        """
        Processes image data and runs object tracking to update analytics charts.

        Args:
            im0 (np.ndarray): Input image for processing.
            frame_number (int): Video frame number for plotting the data.

        Returns:
            (np.ndarray): Processed image with updated analytics chart.

        Raises:
            ModuleNotFoundError: If an unsupported chart type is specified.

        Examples:
            >>> analytics = Analytics(analytics_type="line")
            >>> frame = np.zeros((480, 640, 3), dtype=np.uint8)
            >>> processed_frame = analytics.process_data(frame, frame_number=1)
        """
        self.extract_tracks(im0)  # Extract tracks

        if self.type == "line":
            for _ in self.boxes:
                self.total_counts += 1
            im0 = self.update_graph(frame_number=frame_number)
            self.total_counts = 0
        elif self.type in {"pie", "bar", "area"}:
            self.clswise_count = {}
            for box, cls in zip(self.boxes, self.clss):
                if self.names[int(cls)] in self.clswise_count:
                    self.clswise_count[self.names[int(cls)]] += 1
                else:
                    self.clswise_count[self.names[int(cls)]] = 1
            im0 = self.update_graph(
                frame_number=frame_number, count_dict=self.clswise_count, plot=self.type
            )
        else:
            raise ModuleNotFoundError(f"{self.type} chart is not supported ❌")
        return im0

    def update_graph(self, frame_number, count_dict=None, plot="line"):
        """
        Updates the graph with new data for single or multiple classes.

        Args:
            frame_number (int): The current frame number.
            count_dict (Dict[str, int] | None): Dictionary with class names as keys and counts as values for multiple
                classes. If None, updates a single line graph.
            plot (str): Type of the plot. Options are 'line', 'bar', 'pie', or 'area'.

        Returns:
            (np.ndarray): Updated image containing the graph.

        Examples:
            >>> analytics = Analytics()
            >>> frame_number = 10
            >>> count_dict = {"person": 5, "car": 3}
            >>> updated_image = analytics.update_graph(frame_number, count_dict, plot="bar")
        """
        if count_dict is None:
            # Single line update
            x_data = np.append(self.line.get_xdata(), float(frame_number))
            y_data = np.append(self.line.get_ydata(), float(self.total_counts))

            if len(x_data) > self.max_points:
                x_data, y_data = x_data[-self.max_points :], y_data[-self.max_points :]

            self.line.set_data(x_data, y_data)
            self.line.set_label("Counts")
            self.line.set_color("#7b0068")  # Pink color
            self.line.set_marker("*")
            self.line.set_markersize(self.line_width * 5)
        else:
            labels = list(count_dict.keys())
            counts = list(count_dict.values())
            if plot == "area":
                color_cycle = cycle(
                    ["#DD00BA", "#042AFF", "#FF4447", "#7D24FF", "#BD00FF"]
                )
                # Multiple lines or area update
                x_data = self.ax.lines[0].get_xdata() if self.ax.lines else np.array([])
                y_data_dict = {key: np.array([]) for key in count_dict.keys()}
                if self.ax.lines:
                    for line, key in zip(self.ax.lines, count_dict.keys()):
                        y_data_dict[key] = line.get_ydata()

                x_data = np.append(x_data, float(frame_number))
                max_length = len(x_data)
                for key in count_dict.keys():
                    y_data_dict[key] = np.append(
                        y_data_dict[key], float(count_dict[key])
                    )
                    if len(y_data_dict[key]) < max_length:
<<<<<<< HEAD
                        y_data_dict[key] = np.pad(
                            y_data_dict[key],
                            (0, max_length - len(y_data_dict[key])),
                            "constant",
                        )
=======
                        y_data_dict[key] = np.pad(y_data_dict[key], (0, max_length - len(y_data_dict[key])))
>>>>>>> 679ab796
                if len(x_data) > self.max_points:
                    x_data = x_data[1:]
                    for key in count_dict.keys():
                        y_data_dict[key] = y_data_dict[key][1:]

                self.ax.clear()
                for key, y_data in y_data_dict.items():
                    color = next(color_cycle)
                    self.ax.fill_between(x_data, y_data, color=color, alpha=0.7)
                    self.ax.plot(
                        x_data,
                        y_data,
                        color=color,
                        linewidth=self.line_width,
                        marker="o",
                        markersize=self.line_width * 5,
                        label=f"{key} Data Points",
                    )
            if plot == "bar":
                self.ax.clear()  # clear bar data
                for label in labels:  # Map labels to colors
                    if label not in self.color_mapping:
                        self.color_mapping[label] = next(self.color_cycle)
                colors = [self.color_mapping[label] for label in labels]
                bars = self.ax.bar(labels, counts, color=colors)
                for bar, count in zip(bars, counts):
                    self.ax.text(
                        bar.get_x() + bar.get_width() / 2,
                        bar.get_height(),
                        str(count),
                        ha="center",
                        va="bottom",
                        color=self.fg_color,
                    )
                # Create the legend using labels from the bars
                for bar, label in zip(bars, labels):
                    bar.set_label(label)  # Assign label to each bar
                self.ax.legend(
                    loc="upper left",
                    fontsize=13,
                    facecolor=self.fg_color,
                    edgecolor=self.fg_color,
                )
            if plot == "pie":
                total = sum(counts)
                percentages = [size / total * 100 for size in counts]
                start_angle = 90
                self.ax.clear()

                # Create pie chart and create legend labels with percentages
                wedges, autotexts = self.ax.pie(
                    counts,
                    labels=labels,
                    startangle=start_angle,
                    textprops={"color": self.fg_color},
                    autopct=None,
                )
                legend_labels = [
                    f"{label} ({percentage:.1f}%)"
                    for label, percentage in zip(labels, percentages)
                ]

                # Assign the legend using the wedges and manually created labels
                self.ax.legend(
                    wedges,
                    legend_labels,
                    title="Classes",
                    loc="center left",
                    bbox_to_anchor=(1, 0, 0.5, 1),
                )
                self.fig.subplots_adjust(
                    left=0.1, right=0.75
                )  # Adjust layout to fit the legend

        # Common plot settings
        self.ax.set_facecolor(
            "#f0f0f0"
        )  # Set to light gray or any other color you like
        self.ax.set_title(self.title, color=self.fg_color, fontsize=self.fontsize)
        self.ax.set_xlabel(
            self.x_label, color=self.fg_color, fontsize=self.fontsize - 3
        )
        self.ax.set_ylabel(
            self.y_label, color=self.fg_color, fontsize=self.fontsize - 3
        )

        # Add and format legend
        legend = self.ax.legend(
            loc="upper left",
            fontsize=13,
            facecolor=self.bg_color,
            edgecolor=self.bg_color,
        )
        for text in legend.get_texts():
            text.set_color(self.fg_color)

        # Redraw graph, update view, capture, and display the updated plot
        self.ax.relim()
        self.ax.autoscale_view()
        self.canvas.draw()
        im0 = np.array(self.canvas.renderer.buffer_rgba())
        im0 = cv2.cvtColor(im0[:, :, :3], cv2.COLOR_RGBA2BGR)
        self.display_output(im0)

        return im0  # Return the image<|MERGE_RESOLUTION|>--- conflicted
+++ resolved
@@ -180,15 +180,7 @@
                         y_data_dict[key], float(count_dict[key])
                     )
                     if len(y_data_dict[key]) < max_length:
-<<<<<<< HEAD
-                        y_data_dict[key] = np.pad(
-                            y_data_dict[key],
-                            (0, max_length - len(y_data_dict[key])),
-                            "constant",
-                        )
-=======
                         y_data_dict[key] = np.pad(y_data_dict[key], (0, max_length - len(y_data_dict[key])))
->>>>>>> 679ab796
                 if len(x_data) > self.max_points:
                     x_data = x_data[1:]
                     for key in count_dict.keys():
