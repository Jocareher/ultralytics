# Ultralytics 🚀 AGPL-3.0 License - https://ultralytics.com/license

import ast
import json
import platform
import zipfile
from collections import OrderedDict, namedtuple
from pathlib import Path

import cv2
import numpy as np
import torch
import torch.nn as nn
from PIL import Image

<<<<<<< HEAD
from ultralytics.utils import (
    ARM64,
    IS_JETSON,
    IS_RASPBERRYPI,
    LINUX,
    LOGGER,
    ROOT,
    yaml_load,
)
from ultralytics.utils.checks import (
    check_requirements,
    check_suffix,
    check_version,
    check_yaml,
)
=======
from ultralytics.utils import ARM64, IS_JETSON, IS_RASPBERRYPI, LINUX, LOGGER, PYTHON_VERSION, ROOT, yaml_load
from ultralytics.utils.checks import check_requirements, check_suffix, check_version, check_yaml, is_rockchip
>>>>>>> 679ab796
from ultralytics.utils.downloads import attempt_download_asset, is_url


def check_class_names(names):
    """
    Check class names.

    Map imagenet class codes to human-readable names if required. Convert lists to dicts.
    """
    if isinstance(names, list):  # names is a list
        names = dict(enumerate(names))  # convert to dict
    if isinstance(names, dict):
        # Convert 1) string keys to int, i.e. '0' to 0, and non-string values to strings, i.e. True to 'True'
        names = {int(k): str(v) for k, v in names.items()}
        n = len(names)
        if max(names.keys()) >= n:
            raise KeyError(
                f"{n}-class dataset requires class indices 0-{n - 1}, but you have invalid class indices "
                f"{min(names.keys())}-{max(names.keys())} defined in your dataset YAML."
            )
        if isinstance(names[0], str) and names[0].startswith(
            "n0"
        ):  # imagenet class codes, i.e. 'n01440764'
            names_map = yaml_load(ROOT / "cfg/datasets/ImageNet.yaml")[
                "map"
            ]  # human-readable names
            names = {k: names_map[v] for k, v in names.items()}
    return names


def default_class_names(data=None):
    """Applies default class names to an input YAML file or returns numerical class names."""
    if data:
        try:
            return yaml_load(check_yaml(data))["names"]
        except Exception:
            pass
    return {i: f"class{i}" for i in range(999)}  # return default if above errors


class AutoBackend(nn.Module):
    """
    Handles dynamic backend selection for running inference using Ultralytics YOLO models.

    The AutoBackend class is designed to provide an abstraction layer for various inference engines. It supports a wide
    range of formats, each with specific naming conventions as outlined below:

        Supported Formats and Naming Conventions:
            | Format                | File Suffix       |
            | --------------------- | ----------------- |
            | PyTorch               | *.pt              |
            | TorchScript           | *.torchscript     |
            | ONNX Runtime          | *.onnx            |
            | ONNX OpenCV DNN       | *.onnx (dnn=True) |
            | OpenVINO              | *openvino_model/  |
            | CoreML                | *.mlpackage       |
            | TensorRT              | *.engine          |
            | TensorFlow SavedModel | *_saved_model/    |
            | TensorFlow GraphDef   | *.pb              |
            | TensorFlow Lite       | *.tflite          |
            | TensorFlow Edge TPU   | *_edgetpu.tflite  |
            | PaddlePaddle          | *_paddle_model/   |
            | MNN                   | *.mnn             |
            | NCNN                  | *_ncnn_model/     |
            | IMX                   | *_imx_model/      |
            | RKNN                  | *_rknn_model/     |

    This class offers dynamic backend switching capabilities based on the input model format, making it easier to deploy
    models across various platforms.
    """

    @torch.no_grad()
    def __init__(
        self,
        weights="yolo11n.pt",
        device=torch.device("cpu"),
        dnn=False,
        data=None,
        fp16=False,
        batch=1,
        fuse=True,
        verbose=True,
    ):
        """
        Initialize the AutoBackend for inference.

        Args:
            weights (str | torch.nn.Module): Path to the model weights file or a module instance. Defaults to 'yolo11n.pt'.
            device (torch.device): Device to run the model on. Defaults to CPU.
            dnn (bool): Use OpenCV DNN module for ONNX inference. Defaults to False.
            data (str | Path | optional): Path to the additional data.yaml file containing class names. Optional.
            fp16 (bool): Enable half-precision inference. Supported only on specific backends. Defaults to False.
            batch (int): Batch-size to assume for inference.
            fuse (bool): Fuse Conv2D + BatchNorm layers for optimization. Defaults to True.
            verbose (bool): Enable verbose logging. Defaults to True.
        """
        super().__init__()
        w = str(weights[0] if isinstance(weights, list) else weights)
        nn_module = isinstance(weights, torch.nn.Module)
        (
            pt,
            jit,
            onnx,
            xml,
            engine,
            coreml,
            saved_model,
            pb,
            tflite,
            edgetpu,
            tfjs,
            paddle,
            mnn,
            ncnn,
            imx,
            rknn,
            triton,
        ) = self._model_type(w)
        fp16 &= pt or jit or onnx or xml or engine or nn_module or triton  # FP16
<<<<<<< HEAD
        nhwc = (
            coreml or saved_model or pb or tflite or edgetpu
        )  # BHWC formats (vs torch BCWH)
=======
        nhwc = coreml or saved_model or pb or tflite or edgetpu or rknn  # BHWC formats (vs torch BCWH)
>>>>>>> 679ab796
        stride = 32  # default stride
        end2end = False  # default end2end
        model, metadata, task = None, None, None

        # Set device
        cuda = torch.cuda.is_available() and device.type != "cpu"  # use CUDA
<<<<<<< HEAD
        if cuda and not any(
            [nn_module, pt, jit, engine, onnx]
        ):  # GPU dataloader formats
=======
        if cuda and not any([nn_module, pt, jit, engine, onnx, paddle]):  # GPU dataloader formats
>>>>>>> 679ab796
            device = torch.device("cpu")
            cuda = False

        # Download if not local
        if not (pt or triton or nn_module):
            w = attempt_download_asset(w)

        # In-memory PyTorch model
        if nn_module:
            model = weights.to(device)
            if fuse:
                model = model.fuse(verbose=verbose)
            if hasattr(model, "kpt_shape"):
                kpt_shape = model.kpt_shape  # pose-only
            stride = max(int(model.stride.max()), 32)  # model stride
            names = (
                model.module.names if hasattr(model, "module") else model.names
            )  # get class names
            model.half() if fp16 else model.float()
            self.model = model  # explicitly assign for to(), cpu(), cuda(), half()
            pt = True

        # PyTorch
        elif pt:
            from ultralytics.nn.tasks import attempt_load_weights

            model = attempt_load_weights(
                weights if isinstance(weights, list) else w,
                device=device,
                inplace=True,
                fuse=fuse,
            )
            if hasattr(model, "kpt_shape"):
                kpt_shape = model.kpt_shape  # pose-only
            stride = max(int(model.stride.max()), 32)  # model stride
            names = (
                model.module.names if hasattr(model, "module") else model.names
            )  # get class names
            model.half() if fp16 else model.float()
            self.model = model  # explicitly assign for to(), cpu(), cuda(), half()

        # TorchScript
        elif jit:
            LOGGER.info(f"Loading {w} for TorchScript inference...")
            extra_files = {"config.txt": ""}  # model metadata
            model = torch.jit.load(w, _extra_files=extra_files, map_location=device)
            model.half() if fp16 else model.float()
            if extra_files["config.txt"]:  # load metadata dict
                metadata = json.loads(
                    extra_files["config.txt"], object_hook=lambda x: dict(x.items())
                )

        # ONNX OpenCV DNN
        elif dnn:
            LOGGER.info(f"Loading {w} for ONNX OpenCV DNN inference...")
            check_requirements("opencv-python>=4.5.4")
            net = cv2.dnn.readNetFromONNX(w)

        # ONNX Runtime and IMX
        elif onnx or imx:
            LOGGER.info(f"Loading {w} for ONNX Runtime inference...")
            check_requirements(("onnx", "onnxruntime-gpu" if cuda else "onnxruntime"))
            if IS_RASPBERRYPI or IS_JETSON:
                # Fix 'numpy.linalg._umath_linalg' has no attribute '_ilp64' for TF SavedModel on RPi and Jetson
                check_requirements("numpy==1.23.5")
            import onnxruntime

<<<<<<< HEAD
            providers = onnxruntime.get_available_providers()
            if not cuda and "CUDAExecutionProvider" in providers:
                providers.remove("CUDAExecutionProvider")
            elif cuda and "CUDAExecutionProvider" not in providers:
                LOGGER.warning(
                    "WARNING ⚠️ Failed to start ONNX Runtime session with CUDA. Falling back to CPU..."
                )
                device = torch.device("cpu")
                cuda = False
            LOGGER.info(f"Preferring ONNX Runtime {providers[0]}")
=======
            providers = ["CPUExecutionProvider"]
            if cuda:
                if "CUDAExecutionProvider" in onnxruntime.get_available_providers():
                    providers.insert(0, "CUDAExecutionProvider")
                else:  # Only log warning if CUDA was requested but unavailable
                    LOGGER.warning("WARNING ⚠️ Failed to start ONNX Runtime with CUDA. Using CPU...")
                    device = torch.device("cpu")
                    cuda = False
            LOGGER.info(f"Using ONNX Runtime {providers[0]}")
>>>>>>> 679ab796
            if onnx:
                session = onnxruntime.InferenceSession(w, providers=providers)
            else:
                check_requirements(
                    ["model-compression-toolkit==2.1.1", "sony-custom-layers[torch]==0.2.0", "onnxruntime-extensions"]
                )
                w = next(Path(w).glob("*.onnx"))
                LOGGER.info(f"Loading {w} for ONNX IMX inference...")
                import mct_quantizers as mctq
                from sony_custom_layers.pytorch.object_detection import nms_ort  # noqa

                session = onnxruntime.InferenceSession(
                    w, mctq.get_ort_session_options(), providers=["CPUExecutionProvider"]
                )
                task = "detect"

            output_names = [x.name for x in session.get_outputs()]
            metadata = session.get_modelmeta().custom_metadata_map
            dynamic = isinstance(session.get_outputs()[0].shape[0], str)
            fp16 = "float16" in session.get_inputs()[0].type
            if not dynamic:
                io = session.io_binding()
                bindings = []
                for output in session.get_outputs():
<<<<<<< HEAD
                    y_tensor = torch.empty(
                        output.shape, dtype=torch.float16 if fp16 else torch.float32
                    ).to(device)
=======
                    out_fp16 = "float16" in output.type
                    y_tensor = torch.empty(output.shape, dtype=torch.float16 if out_fp16 else torch.float32).to(device)
>>>>>>> 679ab796
                    io.bind_output(
                        name=output.name,
                        device_type=device.type,
                        device_id=device.index if cuda else 0,
                        element_type=np.float16 if out_fp16 else np.float32,
                        shape=tuple(y_tensor.shape),
                        buffer_ptr=y_tensor.data_ptr(),
                    )
                    bindings.append(y_tensor)

        # OpenVINO
        elif xml:
            LOGGER.info(f"Loading {w} for OpenVINO inference...")
            check_requirements("openvino>=2024.0.0")
            import openvino as ov

            core = ov.Core()
            w = Path(w)
            if not w.is_file():  # if not *.xml
                w = next(w.glob("*.xml"))  # get *.xml file from *_openvino_model dir
            ov_model = core.read_model(model=str(w), weights=w.with_suffix(".bin"))
            if ov_model.get_parameters()[0].get_layout().empty:
                ov_model.get_parameters()[0].set_layout(ov.Layout("NCHW"))

            # OpenVINO inference modes are 'LATENCY', 'THROUGHPUT' (not recommended), or 'CUMULATIVE_THROUGHPUT'
            inference_mode = "CUMULATIVE_THROUGHPUT" if batch > 1 else "LATENCY"
            LOGGER.info(
                f"Using OpenVINO {inference_mode} mode for batch={batch} inference..."
            )
            ov_compiled_model = core.compile_model(
                ov_model,
                device_name="AUTO",  # AUTO selects best available device, do not modify
                config={"PERFORMANCE_HINT": inference_mode},
            )
            input_name = ov_compiled_model.input().get_any_name()
            metadata = w.parent / "metadata.yaml"

        # TensorRT
        elif engine:
            LOGGER.info(f"Loading {w} for TensorRT inference...")

            if IS_JETSON and PYTHON_VERSION <= "3.8.0":
                # fix error: `np.bool` was a deprecated alias for the builtin `bool` for JetPack 4 with Python <= 3.8.0
                check_requirements("numpy==1.23.5")

            try:
                import tensorrt as trt  # noqa https://developer.nvidia.com/nvidia-tensorrt-download
            except ImportError:
                if LINUX:
                    check_requirements("tensorrt>7.0.0,!=10.1.0")
                import tensorrt as trt  # noqa
            check_version(trt.__version__, ">=7.0.0", hard=True)
            check_version(
                trt.__version__,
                "!=10.1.0",
                msg="https://github.com/ultralytics/ultralytics/pull/14239",
            )
            if device.type == "cpu":
                device = torch.device("cuda:0")
            Binding = namedtuple("Binding", ("name", "dtype", "shape", "data", "ptr"))
            logger = trt.Logger(trt.Logger.INFO)
            # Read file
            with open(w, "rb") as f, trt.Runtime(logger) as runtime:
                try:
                    meta_len = int.from_bytes(
                        f.read(4), byteorder="little"
                    )  # read metadata length
                    metadata = json.loads(
                        f.read(meta_len).decode("utf-8")
                    )  # read metadata
                except UnicodeDecodeError:
                    f.seek(0)  # engine file may lack embedded Ultralytics metadata
                dla = metadata.get("dla", None)
                if dla is not None:
                    runtime.DLA_core = int(dla)
                model = runtime.deserialize_cuda_engine(f.read())  # read engine

            # Model context
            try:
                context = model.create_execution_context()
            except Exception as e:  # model is None
                LOGGER.error(
                    f"ERROR: TensorRT model exported with a different version than {trt.__version__}\n"
                )
                raise e

            bindings = OrderedDict()
            output_names = []
            fp16 = False  # default updated below
            dynamic = False
            is_trt10 = not hasattr(model, "num_bindings")
            num = range(model.num_io_tensors) if is_trt10 else range(model.num_bindings)
            for i in num:
                if is_trt10:
                    name = model.get_tensor_name(i)
                    dtype = trt.nptype(model.get_tensor_dtype(name))
                    is_input = model.get_tensor_mode(name) == trt.TensorIOMode.INPUT
                    if is_input:
                        if -1 in tuple(model.get_tensor_shape(name)):
                            dynamic = True
                            context.set_input_shape(
                                name, tuple(model.get_tensor_profile_shape(name, 0)[1])
                            )
                        if dtype == np.float16:
                            fp16 = True
                    else:
                        output_names.append(name)
                    shape = tuple(context.get_tensor_shape(name))
                else:  # TensorRT < 10.0
                    name = model.get_binding_name(i)
                    dtype = trt.nptype(model.get_binding_dtype(i))
                    is_input = model.binding_is_input(i)
                    if model.binding_is_input(i):
                        if -1 in tuple(model.get_binding_shape(i)):  # dynamic
                            dynamic = True
                            context.set_binding_shape(
                                i, tuple(model.get_profile_shape(0, i)[1])
                            )
                        if dtype == np.float16:
                            fp16 = True
                    else:
                        output_names.append(name)
                    shape = tuple(context.get_binding_shape(i))
                im = torch.from_numpy(np.empty(shape, dtype=dtype)).to(device)
                bindings[name] = Binding(name, dtype, shape, im, int(im.data_ptr()))
            binding_addrs = OrderedDict((n, d.ptr) for n, d in bindings.items())
            batch_size = bindings["images"].shape[
                0
            ]  # if dynamic, this is instead max batch size

        # CoreML
        elif coreml:
            LOGGER.info(f"Loading {w} for CoreML inference...")
            import coremltools as ct

            model = ct.models.MLModel(w)
            metadata = dict(model.user_defined_metadata)

        # TF SavedModel
        elif saved_model:
            LOGGER.info(f"Loading {w} for TensorFlow SavedModel inference...")
            import tensorflow as tf

            keras = False  # assume TF1 saved_model
            model = tf.keras.models.load_model(w) if keras else tf.saved_model.load(w)
            metadata = Path(w) / "metadata.yaml"

        # TF GraphDef
        elif pb:  # https://www.tensorflow.org/guide/migrate#a_graphpb_or_graphpbtxt
            LOGGER.info(f"Loading {w} for TensorFlow GraphDef inference...")
            import tensorflow as tf

            from ultralytics.engine.exporter import gd_outputs

            def wrap_frozen_graph(gd, inputs, outputs):
                """Wrap frozen graphs for deployment."""
                x = tf.compat.v1.wrap_function(
                    lambda: tf.compat.v1.import_graph_def(gd, name=""), []
                )  # wrapped
                ge = x.graph.as_graph_element
                return x.prune(
                    tf.nest.map_structure(ge, inputs),
                    tf.nest.map_structure(ge, outputs),
                )

            gd = tf.Graph().as_graph_def()  # TF GraphDef
            with open(w, "rb") as f:
                gd.ParseFromString(f.read())
            frozen_func = wrap_frozen_graph(gd, inputs="x:0", outputs=gd_outputs(gd))
            try:  # find metadata in SavedModel alongside GraphDef
                metadata = next(
                    Path(w)
                    .resolve()
                    .parent.rglob(f"{Path(w).stem}_saved_model*/metadata.yaml")
                )
            except StopIteration:
                pass

        # TFLite or TFLite Edge TPU
        elif (
            tflite or edgetpu
        ):  # https://www.tensorflow.org/lite/guide/python#install_tensorflow_lite_for_python
            try:  # https://coral.ai/docs/edgetpu/tflite-python/#update-existing-tf-lite-code-for-the-edge-tpu
                from tflite_runtime.interpreter import Interpreter, load_delegate
            except ImportError:
                import tensorflow as tf

                Interpreter, load_delegate = (
                    tf.lite.Interpreter,
                    tf.lite.experimental.load_delegate,
                )
            if edgetpu:  # TF Edge TPU https://coral.ai/software/#edgetpu-runtime
                device = device[3:] if str(device).startswith("tpu") else ":0"
                LOGGER.info(
                    f"Loading {w} on device {device[1:]} for TensorFlow Lite Edge TPU inference..."
                )
                delegate = {
                    "Linux": "libedgetpu.so.1",
                    "Darwin": "libedgetpu.1.dylib",
                    "Windows": "edgetpu.dll",
                }[platform.system()]
                interpreter = Interpreter(
                    model_path=w,
                    experimental_delegates=[
                        load_delegate(delegate, options={"device": device})
                    ],
                )
                device = "cpu"  # Required, otherwise PyTorch will try to use the wrong device
            else:  # TFLite
                LOGGER.info(f"Loading {w} for TensorFlow Lite inference...")
                interpreter = Interpreter(model_path=w)  # load TFLite model
            interpreter.allocate_tensors()  # allocate
            input_details = interpreter.get_input_details()  # inputs
            output_details = interpreter.get_output_details()  # outputs
            # Load metadata
            try:
                with zipfile.ZipFile(w, "r") as model:
                    meta_file = model.namelist()[0]
                    metadata = ast.literal_eval(model.read(meta_file).decode("utf-8"))
            except zipfile.BadZipFile:
                pass

        # TF.js
        elif tfjs:
            raise NotImplementedError(
                "YOLOv8 TF.js inference is not currently supported."
            )

        # PaddlePaddle
        elif paddle:
            LOGGER.info(f"Loading {w} for PaddlePaddle inference...")
            check_requirements("paddlepaddle-gpu" if cuda else "paddlepaddle")
            import paddle.inference as pdi  # noqa

            w = Path(w)
            if not w.is_file():  # if not *.pdmodel
                w = next(
                    w.rglob("*.pdmodel")
                )  # get *.pdmodel file from *_paddle_model dir
            config = pdi.Config(str(w), str(w.with_suffix(".pdiparams")))
            if cuda:
                config.enable_use_gpu(memory_pool_init_size_mb=2048, device_id=0)
            predictor = pdi.create_predictor(config)
            input_handle = predictor.get_input_handle(predictor.get_input_names()[0])
            output_names = predictor.get_output_names()
            metadata = w.parents[1] / "metadata.yaml"

        # MNN
        elif mnn:
            LOGGER.info(f"Loading {w} for MNN inference...")
            check_requirements("MNN")  # requires MNN
            import os

            import MNN

            config = {"precision": "low", "backend": "CPU", "numThread": (os.cpu_count() + 1) // 2}
            rt = MNN.nn.create_runtime_manager((config,))
            net = MNN.nn.load_module_from_file(w, [], [], runtime_manager=rt, rearrange=True)

            def torch_to_mnn(x):
                return MNN.expr.const(x.data_ptr(), x.shape)

            metadata = json.loads(net.get_info()["bizCode"])

        # NCNN
        elif ncnn:
            LOGGER.info(f"Loading {w} for NCNN inference...")
            check_requirements(
                "git+https://github.com/Tencent/ncnn.git" if ARM64 else "ncnn"
            )  # requires NCNN
            import ncnn as pyncnn

            net = pyncnn.Net()
            net.opt.use_vulkan_compute = cuda
            w = Path(w)
            if not w.is_file():  # if not *.param
                w = next(w.glob("*.param"))  # get *.param file from *_ncnn_model dir
            net.load_param(str(w))
            net.load_model(str(w.with_suffix(".bin")))
            metadata = w.parent / "metadata.yaml"

        # NVIDIA Triton Inference Server
        elif triton:
            check_requirements("tritonclient[all]")
            from ultralytics.utils.triton import TritonRemoteModel

            model = TritonRemoteModel(w)
            metadata = model.metadata

        # RKNN
        elif rknn:
            if not is_rockchip():
                raise OSError("RKNN inference is only supported on Rockchip devices.")
            LOGGER.info(f"Loading {w} for RKNN inference...")
            check_requirements("rknn-toolkit-lite2")
            from rknnlite.api import RKNNLite

            w = Path(w)
            if not w.is_file():  # if not *.rknn
                w = next(w.rglob("*.rknn"))  # get *.rknn file from *_rknn_model dir
            rknn_model = RKNNLite()
            rknn_model.load_rknn(w)
            rknn_model.init_runtime()
            metadata = Path(w).parent / "metadata.yaml"

        # Any other format (unsupported)
        else:
            from ultralytics.engine.exporter import export_formats

            raise TypeError(
                f"model='{w}' is not a supported model format. Ultralytics supports: {export_formats()['Format']}\n"
                f"See https://docs.ultralytics.com/modes/predict for help."
            )

        # Load external metadata YAML
        if isinstance(metadata, (str, Path)) and Path(metadata).exists():
            metadata = yaml_load(metadata)
        if metadata and isinstance(metadata, dict):
            for k, v in metadata.items():
                if k in {"stride", "batch"}:
                    metadata[k] = int(v)
                elif k in {"imgsz", "names", "kpt_shape", "args"} and isinstance(v, str):
                    metadata[k] = eval(v)
            stride = metadata["stride"]
            task = metadata["task"]
            batch = metadata["batch"]
            imgsz = metadata["imgsz"]
            names = metadata["names"]
            kpt_shape = metadata.get("kpt_shape")
            end2end = metadata.get("args", {}).get("nms", False)
        elif not (pt or triton or nn_module):
            LOGGER.warning(f"WARNING ⚠️ Metadata not found for 'model={weights}'")

        # Check names
        if "names" not in locals():  # names missing
            names = default_class_names(data)
        names = check_class_names(names)

        # Disable gradients
        if pt:
            for p in model.parameters():
                p.requires_grad = False

        self.__dict__.update(locals())  # assign all variables to self

    def forward(self, im, augment=False, visualize=False, embed=None):
        """
        Runs inference on the YOLOv8 MultiBackend model.

        Args:
            im (torch.Tensor): The image tensor to perform inference on.
            augment (bool): whether to perform data augmentation during inference, defaults to False
            visualize (bool): whether to visualize the output predictions, defaults to False
            embed (list, optional): A list of feature vectors/embeddings to return.

        Returns:
            (tuple): Tuple containing the raw output tensor, and processed output for visualization (if visualize=True)
        """
        b, ch, h, w = im.shape  # batch, channel, height, width
        if self.fp16 and im.dtype != torch.float16:
            im = im.half()  # to FP16
        if self.nhwc:
            im = im.permute(0, 2, 3, 1)  # torch BCHW to numpy BHWC shape(1,320,192,3)

        # PyTorch
        if self.pt or self.nn_module:
            y = self.model(im, augment=augment, visualize=visualize, embed=embed)

        # TorchScript
        elif self.jit:
            y = self.model(im)

        # ONNX OpenCV DNN
        elif self.dnn:
            im = im.cpu().numpy()  # torch to numpy
            self.net.setInput(im)
            y = self.net.forward()

        # ONNX Runtime
        elif self.onnx or self.imx:
            if self.dynamic:
                im = im.cpu().numpy()  # torch to numpy
                y = self.session.run(
                    self.output_names, {self.session.get_inputs()[0].name: im}
                )
            else:
                if not self.cuda:
                    im = im.cpu()
                self.io.bind_input(
                    name="images",
                    device_type=im.device.type,
                    device_id=im.device.index if im.device.type == "cuda" else 0,
                    element_type=np.float16 if self.fp16 else np.float32,
                    shape=tuple(im.shape),
                    buffer_ptr=im.data_ptr(),
                )
                self.session.run_with_iobinding(self.io)
                y = self.bindings
            if self.imx:
                # boxes, conf, cls
                y = np.concatenate([y[0], y[1][:, :, None], y[2][:, :, None]], axis=-1)

        # OpenVINO
        elif self.xml:
            im = im.cpu().numpy()  # FP32

            if self.inference_mode in {
                "THROUGHPUT",
                "CUMULATIVE_THROUGHPUT",
            }:  # optimized for larger batch-sizes
                n = im.shape[0]  # number of images in batch
                results = [
                    None
                ] * n  # preallocate list with None to match the number of images

                def callback(request, userdata):
                    """Places result in preallocated list using userdata index."""
                    results[userdata] = request.results

                # Create AsyncInferQueue, set the callback and start asynchronous inference for each input image
                async_queue = self.ov.runtime.AsyncInferQueue(self.ov_compiled_model)
                async_queue.set_callback(callback)
                for i in range(n):
                    # Start async inference with userdata=i to specify the position in results list
                    async_queue.start_async(
                        inputs={self.input_name: im[i : i + 1]}, userdata=i
                    )  # keep image as BCHW
                async_queue.wait_all()  # wait for all inference requests to complete
                y = np.concatenate([list(r.values())[0] for r in results])

            else:  # inference_mode = "LATENCY", optimized for fastest first result at batch-size 1
                y = list(self.ov_compiled_model(im).values())

        # TensorRT
        elif self.engine:
            if self.dynamic and im.shape != self.bindings["images"].shape:
                if self.is_trt10:
                    self.context.set_input_shape("images", im.shape)
                    self.bindings["images"] = self.bindings["images"]._replace(
                        shape=im.shape
                    )
                    for name in self.output_names:
                        self.bindings[name].data.resize_(
                            tuple(self.context.get_tensor_shape(name))
                        )
                else:
                    i = self.model.get_binding_index("images")
                    self.context.set_binding_shape(i, im.shape)
                    self.bindings["images"] = self.bindings["images"]._replace(
                        shape=im.shape
                    )
                    for name in self.output_names:
                        i = self.model.get_binding_index(name)
                        self.bindings[name].data.resize_(
                            tuple(self.context.get_binding_shape(i))
                        )

            s = self.bindings["images"].shape
            assert (
                im.shape == s
            ), f"input size {im.shape} {'>' if self.dynamic else 'not equal to'} max model size {s}"
            self.binding_addrs["images"] = int(im.data_ptr())
            self.context.execute_v2(list(self.binding_addrs.values()))
            y = [self.bindings[x].data for x in sorted(self.output_names)]

        # CoreML
        elif self.coreml:
            im = im[0].cpu().numpy()
            im_pil = Image.fromarray((im * 255).astype("uint8"))
            # im = im.resize((192, 320), Image.BILINEAR)
            y = self.model.predict({"image": im_pil})  # coordinates are xywh normalized
            if "confidence" in y:
                raise TypeError(
                    "Ultralytics only supports inference of non-pipelined CoreML models exported with "
                    f"'nms=False', but 'model={w}' has an NMS pipeline created by an 'nms=True' export."
                )
                # TODO: CoreML NMS inference handling
                # from ultralytics.utils.ops import xywh2xyxy
                # box = xywh2xyxy(y['coordinates'] * [[w, h, w, h]])  # xyxy pixels
                # conf, cls = y['confidence'].max(1), y['confidence'].argmax(1).astype(np.float32)
                # y = np.concatenate((box, conf.reshape(-1, 1), cls.reshape(-1, 1)), 1)
<<<<<<< HEAD
            elif len(y) == 1:  # classification model
                y = list(y.values())
            elif len(y) == 2:  # segmentation model
                y = list(
                    reversed(y.values())
                )  # reversed for segmentation models (pred, proto)
=======
            y = list(y.values())
            if len(y) == 2 and len(y[1].shape) != 4:  # segmentation model
                y = list(reversed(y))  # reversed for segmentation models (pred, proto)
>>>>>>> 679ab796

        # PaddlePaddle
        elif self.paddle:
            im = im.cpu().numpy().astype(np.float32)
            self.input_handle.copy_from_cpu(im)
            self.predictor.run()
            y = [
                self.predictor.get_output_handle(x).copy_to_cpu()
                for x in self.output_names
            ]

        # MNN
        elif self.mnn:
            input_var = self.torch_to_mnn(im)
            output_var = self.net.onForward([input_var])
            y = [x.read() for x in output_var]

        # NCNN
        elif self.ncnn:
            mat_in = self.pyncnn.Mat(im[0].cpu().numpy())
            with self.net.create_extractor() as ex:
                ex.input(self.net.input_names()[0], mat_in)
                # WARNING: 'output_names' sorted as a temporary fix for https://github.com/pnnx/pnnx/issues/130
                y = [
                    np.array(ex.extract(x)[1])[None]
                    for x in sorted(self.net.output_names())
                ]

        # NVIDIA Triton Inference Server
        elif self.triton:
            im = im.cpu().numpy()  # torch to numpy
            y = self.model(im)

        # RKNN
        elif self.rknn:
            im = (im.cpu().numpy() * 255).astype("uint8")
            im = im if isinstance(im, (list, tuple)) else [im]
            y = self.rknn_model.inference(inputs=im)

        # TensorFlow (SavedModel, GraphDef, Lite, Edge TPU)
        else:
            im = im.cpu().numpy()
            if self.saved_model:  # SavedModel
                y = self.model(im, training=False) if self.keras else self.model(im)
                if not isinstance(y, list):
                    y = [y]
            elif self.pb:  # GraphDef
                y = self.frozen_func(x=self.tf.constant(im))
            else:  # Lite or Edge TPU
                details = self.input_details[0]
                is_int = details["dtype"] in {
                    np.int8,
                    np.int16,
                }  # is TFLite quantized int8 or int16 model
                if is_int:
                    scale, zero_point = details["quantization"]
                    im = (im / scale + zero_point).astype(details["dtype"])  # de-scale
                self.interpreter.set_tensor(details["index"], im)
                self.interpreter.invoke()
                y = []
                for output in self.output_details:
                    x = self.interpreter.get_tensor(output["index"])
                    if is_int:
                        scale, zero_point = output["quantization"]
                        x = (x.astype(np.float32) - zero_point) * scale  # re-scale
                    if (
                        x.ndim == 3
                    ):  # if task is not classification, excluding masks (ndim=4) as well
                        # Denormalize xywh by image size. See https://github.com/ultralytics/ultralytics/pull/1695
                        # xywh are normalized in TFLite/EdgeTPU to mitigate quantization error of integer models
                        if x.shape[-1] == 6 or self.end2end:  # end-to-end model
                            x[:, :, [0, 2]] *= w
                            x[:, :, [1, 3]] *= h
                            if self.task == "pose":
                                x[:, :, 6::3] *= w
                                x[:, :, 7::3] *= h
                        else:
                            x[:, [0, 2]] *= w
                            x[:, [1, 3]] *= h
                            if self.task == "pose":
                                x[:, 5::3] *= w
                                x[:, 6::3] *= h
                    y.append(x)
            # TF segment fixes: export is reversed vs ONNX export and protos are transposed
            if len(y) == 2:  # segment with (det, proto) output order reversed
                if len(y[1].shape) != 4:
                    y = list(
                        reversed(y)
                    )  # should be y = (1, 116, 8400), (1, 160, 160, 32)
                if y[1].shape[-1] == 6:  # end-to-end model
                    y = [y[1]]
                else:
                    y[1] = np.transpose(
                        y[1], (0, 3, 1, 2)
                    )  # should be y = (1, 116, 8400), (1, 32, 160, 160)
            y = [x if isinstance(x, np.ndarray) else x.numpy() for x in y]

        # for x in y:
        #     print(type(x), len(x)) if isinstance(x, (list, tuple)) else print(type(x), x.shape)  # debug shapes
        if isinstance(y, (list, tuple)):
<<<<<<< HEAD
            if len(self.names) == 999 and (
                self.task == "segment" or len(y) == 2
            ):  # segments and names not defined
                ip, ib = (
                    (0, 1) if len(y[0].shape) == 4 else (1, 0)
                )  # index of protos, boxes
                nc = (
                    y[ib].shape[1] - y[ip].shape[3] - 4
                )  # y = (1, 160, 160, 32), (1, 116, 8400)
=======
            if len(self.names) == 999 and (self.task == "segment" or len(y) == 2):  # segments and names not defined
                nc = y[0].shape[1] - y[1].shape[1] - 4  # y = (1, 32, 160, 160), (1, 116, 8400)
>>>>>>> 679ab796
                self.names = {i: f"class{i}" for i in range(nc)}
            return (
                self.from_numpy(y[0])
                if len(y) == 1
                else [self.from_numpy(x) for x in y]
            )
        else:
            return self.from_numpy(y)

    def from_numpy(self, x):
        """
        Convert a numpy array to a tensor.

        Args:
            x (np.ndarray): The array to be converted.

        Returns:
            (torch.Tensor): The converted tensor
        """
        return torch.tensor(x).to(self.device) if isinstance(x, np.ndarray) else x

    def warmup(self, imgsz=(1, 3, 640, 640)):
        """
        Warm up the model by running one forward pass with a dummy input.

        Args:
            imgsz (tuple): The shape of the dummy input tensor in the format (batch_size, channels, height, width)
        """
        import torchvision  # noqa (import here so torchvision import time not recorded in postprocess time)

        warmup_types = (
            self.pt,
            self.jit,
            self.onnx,
            self.engine,
            self.saved_model,
            self.pb,
            self.triton,
            self.nn_module,
        )
        if any(warmup_types) and (self.device.type != "cpu" or self.triton):
            im = torch.empty(
                *imgsz,
                dtype=torch.half if self.fp16 else torch.float,
                device=self.device,
            )  # input
            for _ in range(2 if self.jit else 1):
                self.forward(im)  # warmup

    @staticmethod
    def _model_type(p="path/to/model.pt"):
        """
        Takes a path to a model file and returns the model type. Possibles types are pt, jit, onnx, xml, engine, coreml,
        saved_model, pb, tflite, edgetpu, tfjs, ncnn or paddle.

        Args:
            p (str): path to the model file. Defaults to path/to/model.pt

        Examples:
            >>> model = AutoBackend(weights="path/to/model.onnx")
            >>> model_type = model._model_type()  # returns "onnx"
        """
        from ultralytics.engine.exporter import export_formats

        sf = export_formats()["Suffix"]  # export suffixes
        if not is_url(p) and not isinstance(p, str):
            check_suffix(p, sf)  # checks
        name = Path(p).name
        types = [s in name for s in sf]
        types[5] |= name.endswith(
            ".mlmodel"
        )  # retain support for older Apple CoreML *.mlmodel formats
        types[8] &= not types[9]  # tflite &= not edgetpu
        if any(types):
            triton = False
        else:
            from urllib.parse import urlsplit

            url = urlsplit(p)
            triton = (
                bool(url.netloc) and bool(url.path) and url.scheme in {"http", "grpc"}
            )

        return types + [triton]<|MERGE_RESOLUTION|>--- conflicted
+++ resolved
@@ -13,26 +13,8 @@
 import torch.nn as nn
 from PIL import Image
 
-<<<<<<< HEAD
-from ultralytics.utils import (
-    ARM64,
-    IS_JETSON,
-    IS_RASPBERRYPI,
-    LINUX,
-    LOGGER,
-    ROOT,
-    yaml_load,
-)
-from ultralytics.utils.checks import (
-    check_requirements,
-    check_suffix,
-    check_version,
-    check_yaml,
-)
-=======
 from ultralytics.utils import ARM64, IS_JETSON, IS_RASPBERRYPI, LINUX, LOGGER, PYTHON_VERSION, ROOT, yaml_load
 from ultralytics.utils.checks import check_requirements, check_suffix, check_version, check_yaml, is_rockchip
->>>>>>> 679ab796
 from ultralytics.utils.downloads import attempt_download_asset, is_url
 
 
@@ -152,26 +134,14 @@
             triton,
         ) = self._model_type(w)
         fp16 &= pt or jit or onnx or xml or engine or nn_module or triton  # FP16
-<<<<<<< HEAD
-        nhwc = (
-            coreml or saved_model or pb or tflite or edgetpu
-        )  # BHWC formats (vs torch BCWH)
-=======
         nhwc = coreml or saved_model or pb or tflite or edgetpu or rknn  # BHWC formats (vs torch BCWH)
->>>>>>> 679ab796
         stride = 32  # default stride
         end2end = False  # default end2end
         model, metadata, task = None, None, None
 
         # Set device
         cuda = torch.cuda.is_available() and device.type != "cpu"  # use CUDA
-<<<<<<< HEAD
-        if cuda and not any(
-            [nn_module, pt, jit, engine, onnx]
-        ):  # GPU dataloader formats
-=======
         if cuda and not any([nn_module, pt, jit, engine, onnx, paddle]):  # GPU dataloader formats
->>>>>>> 679ab796
             device = torch.device("cpu")
             cuda = False
 
@@ -239,18 +209,6 @@
                 check_requirements("numpy==1.23.5")
             import onnxruntime
 
-<<<<<<< HEAD
-            providers = onnxruntime.get_available_providers()
-            if not cuda and "CUDAExecutionProvider" in providers:
-                providers.remove("CUDAExecutionProvider")
-            elif cuda and "CUDAExecutionProvider" not in providers:
-                LOGGER.warning(
-                    "WARNING ⚠️ Failed to start ONNX Runtime session with CUDA. Falling back to CPU..."
-                )
-                device = torch.device("cpu")
-                cuda = False
-            LOGGER.info(f"Preferring ONNX Runtime {providers[0]}")
-=======
             providers = ["CPUExecutionProvider"]
             if cuda:
                 if "CUDAExecutionProvider" in onnxruntime.get_available_providers():
@@ -260,7 +218,6 @@
                     device = torch.device("cpu")
                     cuda = False
             LOGGER.info(f"Using ONNX Runtime {providers[0]}")
->>>>>>> 679ab796
             if onnx:
                 session = onnxruntime.InferenceSession(w, providers=providers)
             else:
@@ -285,14 +242,8 @@
                 io = session.io_binding()
                 bindings = []
                 for output in session.get_outputs():
-<<<<<<< HEAD
-                    y_tensor = torch.empty(
-                        output.shape, dtype=torch.float16 if fp16 else torch.float32
-                    ).to(device)
-=======
                     out_fp16 = "float16" in output.type
                     y_tensor = torch.empty(output.shape, dtype=torch.float16 if out_fp16 else torch.float32).to(device)
->>>>>>> 679ab796
                     io.bind_output(
                         name=output.name,
                         device_type=device.type,
@@ -774,18 +725,9 @@
                 # box = xywh2xyxy(y['coordinates'] * [[w, h, w, h]])  # xyxy pixels
                 # conf, cls = y['confidence'].max(1), y['confidence'].argmax(1).astype(np.float32)
                 # y = np.concatenate((box, conf.reshape(-1, 1), cls.reshape(-1, 1)), 1)
-<<<<<<< HEAD
-            elif len(y) == 1:  # classification model
-                y = list(y.values())
-            elif len(y) == 2:  # segmentation model
-                y = list(
-                    reversed(y.values())
-                )  # reversed for segmentation models (pred, proto)
-=======
             y = list(y.values())
             if len(y) == 2 and len(y[1].shape) != 4:  # segmentation model
                 y = list(reversed(y))  # reversed for segmentation models (pred, proto)
->>>>>>> 679ab796
 
         # PaddlePaddle
         elif self.paddle:
@@ -886,20 +828,8 @@
         # for x in y:
         #     print(type(x), len(x)) if isinstance(x, (list, tuple)) else print(type(x), x.shape)  # debug shapes
         if isinstance(y, (list, tuple)):
-<<<<<<< HEAD
-            if len(self.names) == 999 and (
-                self.task == "segment" or len(y) == 2
-            ):  # segments and names not defined
-                ip, ib = (
-                    (0, 1) if len(y[0].shape) == 4 else (1, 0)
-                )  # index of protos, boxes
-                nc = (
-                    y[ib].shape[1] - y[ip].shape[3] - 4
-                )  # y = (1, 160, 160, 32), (1, 116, 8400)
-=======
             if len(self.names) == 999 and (self.task == "segment" or len(y) == 2):  # segments and names not defined
                 nc = y[0].shape[1] - y[1].shape[1] - 4  # y = (1, 32, 160, 160), (1, 116, 8400)
->>>>>>> 679ab796
                 self.names = {i: f"class{i}" for i in range(nc)}
             return (
                 self.from_numpy(y[0])
