--- conflicted
+++ resolved
@@ -166,13 +166,7 @@
             if visualize:
                 feature_visualization(x, m.type, m.i, save_dir=visualize)
             if embed and m.i in embed:
-<<<<<<< HEAD
-                embeddings.append(
-                    nn.functional.adaptive_avg_pool2d(x, (1, 1)).squeeze(-1).squeeze(-1)
-                )  # flatten
-=======
                 embeddings.append(torch.nn.functional.adaptive_avg_pool2d(x, (1, 1)).squeeze(-1).squeeze(-1))  # flatten
->>>>>>> 679ab796
                 if m.i == max(embed):
                     return torch.unbind(torch.cat(embeddings, 1), dim=0)
         return x
@@ -253,17 +247,8 @@
         Returns:
             (bool): True if the number of BatchNorm layers in the model is less than the threshold, False otherwise.
         """
-<<<<<<< HEAD
-        bn = tuple(
-            v for k, v in nn.__dict__.items() if "Norm" in k
-        )  # normalization layers, i.e. BatchNorm2d()
-        return (
-            sum(isinstance(v, bn) for v in self.modules()) < thresh
-        )  # True if < 'thresh' BatchNorm layers in model
-=======
         bn = tuple(v for k, v in torch.nn.__dict__.items() if "Norm" in k)  # normalization layers, i.e. BatchNorm2d()
         return sum(isinstance(v, bn) for v in self.modules()) < thresh  # True if < 'thresh' BatchNorm layers in model
->>>>>>> 679ab796
 
     def info(self, detailed=False, verbose=True, imgsz=640):
         """
@@ -339,15 +324,8 @@
 class DetectionModel(BaseModel):
     """YOLO detection model."""
 
-<<<<<<< HEAD
-    def __init__(
-        self, cfg="yolov8n.yaml", ch=3, nc=None, verbose=True
-    ):  # model, input channels, number of classes
-        """Initialize the YOLOv8 detection model with the given config and parameters."""
-=======
     def __init__(self, cfg="yolo11n.yaml", ch=3, nc=None, verbose=True):  # model, input channels, number of classes
         """Initialize the YOLO detection model with the given config and parameters."""
->>>>>>> 679ab796
         super().__init__()
         self.yaml = cfg if isinstance(cfg, dict) else yaml_model_load(cfg)  # cfg dict
         if self.yaml["backbone"][0][2] == "Silence":
@@ -481,18 +459,7 @@
 class PoseModel(DetectionModel):
     """YOLO pose model."""
 
-<<<<<<< HEAD
-    def __init__(
-        self,
-        cfg="yolov8n-pose.yaml",
-        ch=3,
-        nc=None,
-        data_kpt_shape=(None, None),
-        verbose=True,
-    ):
-=======
     def __init__(self, cfg="yolo11n-pose.yaml", ch=3, nc=None, data_kpt_shape=(None, None), verbose=True):
->>>>>>> 679ab796
         """Initialize YOLOv8 Pose model."""
         if not isinstance(cfg, dict):
             cfg = yaml_model_load(cfg)  # load model YAML
@@ -552,25 +519,6 @@
                 setattr(model, name, torch.nn.Linear(m.in_features, nc))
         elif isinstance(m, torch.nn.Sequential):
             types = [type(x) for x in m]
-<<<<<<< HEAD
-            if nn.Linear in types:
-                i = (
-                    len(types) - 1 - types[::-1].index(nn.Linear)
-                )  # last nn.Linear index
-                if m[i].out_features != nc:
-                    m[i] = nn.Linear(m[i].in_features, nc)
-            elif nn.Conv2d in types:
-                i = (
-                    len(types) - 1 - types[::-1].index(nn.Conv2d)
-                )  # last nn.Conv2d index
-                if m[i].out_channels != nc:
-                    m[i] = nn.Conv2d(
-                        m[i].in_channels,
-                        nc,
-                        m[i].kernel_size,
-                        m[i].stride,
-                        bias=m[i].bias is not None,
-=======
             if torch.nn.Linear in types:
                 i = len(types) - 1 - types[::-1].index(torch.nn.Linear)  # last torch.nn.Linear index
                 if m[i].out_features != nc:
@@ -580,7 +528,6 @@
                 if m[i].out_channels != nc:
                     m[i] = torch.nn.Conv2d(
                         m[i].in_channels, nc, m[i].kernel_size, m[i].stride, bias=m[i].bias is not None
->>>>>>> 679ab796
                     )
 
     def init_criterion(self):
@@ -708,13 +655,7 @@
             if visualize:
                 feature_visualization(x, m.type, m.i, save_dir=visualize)
             if embed and m.i in embed:
-<<<<<<< HEAD
-                embeddings.append(
-                    nn.functional.adaptive_avg_pool2d(x, (1, 1)).squeeze(-1).squeeze(-1)
-                )  # flatten
-=======
                 embeddings.append(torch.nn.functional.adaptive_avg_pool2d(x, (1, 1)).squeeze(-1).squeeze(-1))  # flatten
->>>>>>> 679ab796
                 if m.i == max(embed):
                     return torch.unbind(torch.cat(embeddings, 1), dim=0)
         head = self.model[-1]
@@ -777,17 +718,9 @@
         Returns:
             (torch.Tensor): Model's output tensor.
         """
-<<<<<<< HEAD
-        txt_feats = (self.txt_feats if txt_feats is None else txt_feats).to(
-            device=x.device, dtype=x.dtype
-        )
-        if len(txt_feats) != len(x):
-            txt_feats = txt_feats.repeat(len(x), 1, 1)
-=======
         txt_feats = (self.txt_feats if txt_feats is None else txt_feats).to(device=x.device, dtype=x.dtype)
         if len(txt_feats) != len(x) or self.model[-1].export:
             txt_feats = txt_feats.expand(x.shape[0], -1, -1)
->>>>>>> 679ab796
         ori_txt_feats = txt_feats.clone()
         y, dt, embeddings = [], [], []  # outputs
         for m in self.model:  # except the head part
@@ -812,13 +745,7 @@
             if visualize:
                 feature_visualization(x, m.type, m.i, save_dir=visualize)
             if embed and m.i in embed:
-<<<<<<< HEAD
-                embeddings.append(
-                    nn.functional.adaptive_avg_pool2d(x, (1, 1)).squeeze(-1).squeeze(-1)
-                )  # flatten
-=======
                 embeddings.append(torch.nn.functional.adaptive_avg_pool2d(x, (1, 1)).squeeze(-1).squeeze(-1))  # flatten
->>>>>>> 679ab796
                 if m.i == max(embed):
                     return torch.unbind(torch.cat(embeddings, 1), dim=0)
         return x
@@ -1124,13 +1051,7 @@
         depth, width, max_channels = scales[scale]
 
     if act:
-<<<<<<< HEAD
-        Conv.default_act = eval(
-            act
-        )  # redefine default activation, i.e. Conv.default_act = nn.SiLU()
-=======
         Conv.default_act = eval(act)  # redefine default activation, i.e. Conv.default_act = torch.nn.SiLU()
->>>>>>> 679ab796
         if verbose:
             LOGGER.info(f"{colorstr('activation:')} {act}")  # print
 
@@ -1140,23 +1061,8 @@
         )
     ch = [ch]
     layers, save, c2 = [], [], ch[-1]  # layers, savelist, ch out
-<<<<<<< HEAD
-    for i, (f, n, m, args) in enumerate(
-        d["backbone"] + d["head"]
-    ):  # from, number, module, args
-        m = getattr(torch.nn, m[3:]) if "nn." in m else globals()[m]  # get module
-        for j, a in enumerate(args):
-            if isinstance(a, str):
-                try:
-                    args[j] = locals()[a] if a in locals() else ast.literal_eval(a)
-                except ValueError:
-                    pass
-        n = n_ = max(round(n * depth), 1) if n > 1 else n  # depth gain
-        if m in {
-=======
     base_modules = frozenset(
         {
->>>>>>> 679ab796
             Classify,
             Conv,
             ConvTranspose,
@@ -1227,25 +1133,11 @@
         n = n_ = max(round(n * depth), 1) if n > 1 else n  # depth gain
         if m in base_modules:
             c1, c2 = ch[f], args[0]
-            if (
-                c2 != nc
-            ):  # if c2 not equal to number of classes (i.e. for Classify() output)
+            if c2 != nc:  # if c2 not equal to number of classes (i.e. for Classify() output)
                 c2 = make_divisible(min(c2, max_channels) * width, 8)
-<<<<<<< HEAD
-            if m is C2fAttn:
-                args[1] = make_divisible(
-                    min(args[1], max_channels // 2) * width, 8
-                )  # embed channels
-                args[2] = int(
-                    max(round(min(args[2], max_channels // 2 // 32)) * width, 1)
-                    if args[2] > 1
-                    else args[2]
-                )  # num heads
-=======
             if m is C2fAttn:  # set 1) embed channels and 2) num heads
                 args[1] = make_divisible(min(args[1], max_channels // 2) * width, 8)
                 args[2] = int(max(round(min(args[2], max_channels // 2 // 32)) * width, 1) if args[2] > 1 else args[2])
->>>>>>> 679ab796
 
             args = [c1, c2, *args[1:]]
             if m in repeat_modules:
@@ -1273,19 +1165,7 @@
             args = [ch[f]]
         elif m is Concat:
             c2 = sum(ch[x] for x in f)
-<<<<<<< HEAD
-        elif m in {
-            Detect,
-            WorldDetect,
-            Segment,
-            Pose,
-            OBB,
-            ImagePoolingAttn,
-            v10Detect,
-        }:
-=======
         elif m in frozenset({Detect, WorldDetect, Segment, Pose, OBB, ImagePoolingAttn, v10Detect}):
->>>>>>> 679ab796
             args.append([ch[x] for x in f])
             if m is Segment:
                 args[2] = make_divisible(min(args[2], max_channels) * width, 8)
@@ -1306,13 +1186,7 @@
         else:
             c2 = ch[f]
 
-<<<<<<< HEAD
-        m_ = (
-            nn.Sequential(*(m(*args) for _ in range(n))) if n > 1 else m(*args)
-        )  # module
-=======
         m_ = torch.nn.Sequential(*(m(*args) for _ in range(n))) if n > 1 else m(*args)  # module
->>>>>>> 679ab796
         t = str(m)[8:-2].replace("__main__.", "")  # module type
         m_.np = sum(x.numel() for x in m_.parameters())  # number params
         m_.i, m_.f, m_.type = i, f, t  # attach index, 'from' index, type
