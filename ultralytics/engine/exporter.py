# Ultralytics 🚀 AGPL-3.0 License - https://ultralytics.com/license
"""
Export a YOLO PyTorch model to other formats. TensorFlow exports authored by https://github.com/zldrobit.

Format                  | `format=argument`         | Model
---                     | ---                       | ---
PyTorch                 | -                         | yolo11n.pt
TorchScript             | `torchscript`             | yolo11n.torchscript
ONNX                    | `onnx`                    | yolo11n.onnx
OpenVINO                | `openvino`                | yolo11n_openvino_model/
TensorRT                | `engine`                  | yolo11n.engine
CoreML                  | `coreml`                  | yolo11n.mlpackage
TensorFlow SavedModel   | `saved_model`             | yolo11n_saved_model/
TensorFlow GraphDef     | `pb`                      | yolo11n.pb
TensorFlow Lite         | `tflite`                  | yolo11n.tflite
TensorFlow Edge TPU     | `edgetpu`                 | yolo11n_edgetpu.tflite
TensorFlow.js           | `tfjs`                    | yolo11n_web_model/
PaddlePaddle            | `paddle`                  | yolo11n_paddle_model/
MNN                     | `mnn`                     | yolo11n.mnn
NCNN                    | `ncnn`                    | yolo11n_ncnn_model/
IMX                     | `imx`                     | yolo11n_imx_model/
RKNN                    | `rknn`                    | yolo11n_rknn_model/

Requirements:
    $ pip install "ultralytics[export]"

Python:
    from ultralytics import YOLO
    model = YOLO('yolo11n.pt')
    results = model.export(format='onnx')

CLI:
    $ yolo mode=export model=yolo11n.pt format=onnx

Inference:
    $ yolo predict model=yolo11n.pt                 # PyTorch
                         yolo11n.torchscript        # TorchScript
                         yolo11n.onnx               # ONNX Runtime or OpenCV DNN with dnn=True
                         yolo11n_openvino_model     # OpenVINO
                         yolo11n.engine             # TensorRT
                         yolo11n.mlpackage          # CoreML (macOS-only)
                         yolo11n_saved_model        # TensorFlow SavedModel
                         yolo11n.pb                 # TensorFlow GraphDef
                         yolo11n.tflite             # TensorFlow Lite
                         yolo11n_edgetpu.tflite     # TensorFlow Edge TPU
                         yolo11n_paddle_model       # PaddlePaddle
                         yolo11n.mnn                # MNN
                         yolo11n_ncnn_model         # NCNN
                         yolo11n_imx_model          # IMX

TensorFlow.js:
    $ cd .. && git clone https://github.com/zldrobit/tfjs-yolov5-example.git && cd tfjs-yolov5-example
    $ npm install
    $ ln -s ../../yolo11n_web_model public/yolo11n_web_model
    $ npm start
"""

import gc
import json
import os
import shutil
import subprocess
import time
import warnings
from copy import deepcopy
from datetime import datetime
from pathlib import Path

import numpy as np
import torch

from ultralytics.cfg import TASK2DATA, get_cfg
from ultralytics.data import build_dataloader
from ultralytics.data.dataset import YOLODataset
from ultralytics.data.utils import check_cls_dataset, check_det_dataset
from ultralytics.nn.autobackend import check_class_names, default_class_names
from ultralytics.nn.modules import C2f, Classify, Detect, RTDETRDecoder
from ultralytics.nn.tasks import ClassificationModel, DetectionModel, SegmentationModel, WorldModel
from ultralytics.utils import (
    ARM64,
    DEFAULT_CFG,
    IS_COLAB,
    IS_JETSON,
    LINUX,
    LOGGER,
    MACOS,
    PYTHON_VERSION,
    RKNN_CHIPS,
    ROOT,
    WINDOWS,
    __version__,
    callbacks,
    colorstr,
    get_default_args,
    yaml_save,
)
from ultralytics.utils.checks import (
    check_imgsz,
    check_is_path_safe,
    check_requirements,
    check_version,
    is_sudo_available,
)
from ultralytics.utils.downloads import attempt_download_asset, get_github_assets, safe_download
from ultralytics.utils.files import file_size, spaces_in_path
<<<<<<< HEAD
from ultralytics.utils.ops import Profile
=======
from ultralytics.utils.ops import Profile, nms_rotated, xywh2xyxy
>>>>>>> 285c8136
from ultralytics.utils.torch_utils import TORCH_1_13, get_latest_opset, select_device


def export_formats():
    """Ultralytics YOLO export formats."""
    x = [
        ["PyTorch", "-", ".pt", True, True, []],
        ["TorchScript", "torchscript", ".torchscript", True, True, ["batch", "optimize", "nms"]],
        ["ONNX", "onnx", ".onnx", True, True, ["batch", "dynamic", "half", "opset", "simplify", "nms"]],
        ["OpenVINO", "openvino", "_openvino_model", True, False, ["batch", "dynamic", "half", "int8", "nms"]],
        ["TensorRT", "engine", ".engine", False, True, ["batch", "dynamic", "half", "int8", "simplify", "nms"]],
        ["CoreML", "coreml", ".mlpackage", True, False, ["batch", "half", "int8", "nms"]],
        ["TensorFlow SavedModel", "saved_model", "_saved_model", True, True, ["batch", "int8", "keras", "nms"]],
        ["TensorFlow GraphDef", "pb", ".pb", True, True, ["batch"]],
        ["TensorFlow Lite", "tflite", ".tflite", True, False, ["batch", "half", "int8", "nms"]],
        ["TensorFlow Edge TPU", "edgetpu", "_edgetpu.tflite", True, False, []],
        ["TensorFlow.js", "tfjs", "_web_model", True, False, ["batch", "half", "int8", "nms"]],
        ["PaddlePaddle", "paddle", "_paddle_model", True, True, ["batch"]],
        ["MNN", "mnn", ".mnn", True, True, ["batch", "half", "int8"]],
        ["NCNN", "ncnn", "_ncnn_model", True, True, ["batch", "half"]],
        ["IMX", "imx", "_imx_model", True, True, ["int8"]],
        ["RKNN", "rknn", "_rknn_model", False, False, ["batch", "name"]],
    ]
    return dict(zip(["Format", "Argument", "Suffix", "CPU", "GPU", "Arguments"], zip(*x)))


def validate_args(format, passed_args, valid_args):
    """
    Validates arguments based on format.

    Args:
        format (str): The export format.
        passed_args (Namespace): The arguments used during export.
        valid_args (dict): List of valid arguments for the format.

    Raises:
        AssertionError: If an argument that's not supported by the export format is used, or if format doesn't have the supported arguments listed.
    """
    # Only check valid usage of these args
    export_args = ["half", "int8", "dynamic", "keras", "nms", "batch"]

    assert valid_args is not None, f"ERROR ❌️ valid arguments for '{format}' not listed."
    custom = {"batch": 1, "data": None, "device": None}  # exporter defaults
    default_args = get_cfg(DEFAULT_CFG, custom)
    for arg in export_args:
        not_default = getattr(passed_args, arg, None) != getattr(default_args, arg, None)
        if not_default:
            assert arg in valid_args, f"ERROR ❌️ argument '{arg}' is not supported for format='{format}'"


def gd_outputs(gd):
    """TensorFlow GraphDef model output node names."""
    name_list, input_list = [], []
    for node in gd.node:  # tensorflow.core.framework.node_def_pb2.NodeDef
        name_list.append(node.name)
        input_list.extend(node.input)
    return sorted(
        f"{x}:0"
        for x in list(set(name_list) - set(input_list))
        if not x.startswith("NoOp")
    )


def try_export(inner_func):
    """YOLO export decorator, i.e. @try_export."""
    inner_args = get_default_args(inner_func)

    def outer_func(*args, **kwargs):
        """Export a model."""
        prefix = inner_args["prefix"]
        dt = 0.0
        try:
            with Profile() as dt:
                f, model = inner_func(*args, **kwargs)
            LOGGER.info(
                f"{prefix} export success ✅ {dt.t:.1f}s, saved as '{f}' ({file_size(f):.1f} MB)"
            )
            return f, model
        except Exception as e:
            LOGGER.error(f"{prefix} export failure ❌ {dt.t:.1f}s: {e}")
            raise e

    return outer_func


class Exporter:
    """
    A class for exporting a model.

    Attributes:
        args (SimpleNamespace): Configuration for the exporter.
        callbacks (list, optional): List of callback functions. Defaults to None.
    """

    def __init__(self, cfg=DEFAULT_CFG, overrides=None, _callbacks=None):
        """
        Initializes the Exporter class.

        Args:
            cfg (str, optional): Path to a configuration file. Defaults to DEFAULT_CFG.
            overrides (dict, optional): Configuration overrides. Defaults to None.
            _callbacks (dict, optional): Dictionary of callback functions. Defaults to None.
        """
        self.args = get_cfg(cfg, overrides)
        if self.args.format.lower() in {
            "coreml",
            "mlmodel",
        }:  # fix attempt for protobuf<3.20.x errors
            os.environ["PROTOCOL_BUFFERS_PYTHON_IMPLEMENTATION"] = (
                "python"  # must run before TensorBoard callback
            )

        self.callbacks = _callbacks or callbacks.get_default_callbacks()
        callbacks.add_integration_callbacks(self)

    def __call__(self, model=None) -> str:
        """Returns list of exported files/dirs after running callbacks."""
        self.run_callbacks("on_export_start")
        t = time.time()
        fmt = self.args.format.lower()  # to lowercase
        if fmt in {"tensorrt", "trt"}:  # 'engine' aliases
            fmt = "engine"
        if fmt in {
            "mlmodel",
            "mlpackage",
            "mlprogram",
            "apple",
            "ios",
            "coreml",
        }:  # 'coreml' aliases
            fmt = "coreml"
        fmts_dict = export_formats()
        fmts = tuple(fmts_dict["Argument"][1:])  # available export formats
        if fmt not in fmts:
            import difflib

            # Get the closest match if format is invalid
            matches = difflib.get_close_matches(
                fmt, fmts, n=1, cutoff=0.6
            )  # 60% similarity required to match
            if not matches:
                raise ValueError(
                    f"Invalid export format='{fmt}'. Valid formats are {fmts}"
                )
            LOGGER.warning(
                f"WARNING ⚠️ Invalid export format='{fmt}', updating to format='{matches[0]}'"
            )
            fmt = matches[0]
        flags = [x == fmt for x in fmts]
        if sum(flags) != 1:
            raise ValueError(f"Invalid export format='{fmt}'. Valid formats are {fmts}")
<<<<<<< HEAD
        (
            jit,
            onnx,
            xml,
            engine,
            coreml,
            saved_model,
            pb,
            tflite,
            edgetpu,
            tfjs,
            paddle,
            mnn,
            ncnn,
            imx,
        ) = flags  # export booleans
=======
        (jit, onnx, xml, engine, coreml, saved_model, pb, tflite, edgetpu, tfjs, paddle, mnn, ncnn, imx, rknn) = (
            flags  # export booleans
        )

>>>>>>> 285c8136
        is_tf_format = any((saved_model, pb, tflite, edgetpu, tfjs))

        # Device
        dla = None
        if fmt == "engine" and self.args.device is None:
            LOGGER.warning(
                "WARNING ⚠️ TensorRT requires GPU export, automatically assigning device=0"
            )
            self.args.device = "0"
        if fmt == "engine" and "dla" in str(
            self.args.device
        ):  # convert int/list to str first
            dla = self.args.device.split(":")[-1]
            self.args.device = "0"  # update device to "0"
            assert dla in {"0", "1"}, f"Expected self.args.device='dla:0' or 'dla:1, but got {self.args.device}."
        self.device = select_device("cpu" if self.args.device is None else self.args.device)

        # Argument compatibility checks
        fmt_keys = fmts_dict["Arguments"][flags.index(True) + 1]
        validate_args(fmt, self.args, fmt_keys)
        if imx and not self.args.int8:
            LOGGER.warning("WARNING ⚠️ IMX only supports int8 export, setting int8=True.")
            self.args.int8 = True
        if not hasattr(model, "names"):
            model.names = default_class_names()
        model.names = check_class_names(model.names)
        if self.args.half and self.args.int8:
            LOGGER.warning(
                "WARNING ⚠️ half=True and int8=True are mutually exclusive, setting half=False."
            )
            self.args.half = False
        if self.args.half and onnx and self.device.type == "cpu":
            LOGGER.warning(
                "WARNING ⚠️ half=True only compatible with GPU export, i.e. use device=0"
            )
            self.args.half = False
            assert (
                not self.args.dynamic
            ), "half=True not compatible with dynamic=True, i.e. use only one."
        self.imgsz = check_imgsz(
            self.args.imgsz, stride=model.stride, min_dim=2
        )  # check image size
        if self.args.int8 and engine:
            self.args.dynamic = True  # enforce dynamic to export TensorRT INT8
        if self.args.optimize:
            assert not ncnn, "optimize=True not compatible with format='ncnn', i.e. use optimize=False"
            assert self.device.type == "cpu", "optimize=True not compatible with cuda devices, i.e. use device='cpu'"
        if rknn:
            if not self.args.name:
                LOGGER.warning(
                    "WARNING ⚠️ Rockchip RKNN export requires a missing 'name' arg for processor type. Using default name='rk3588'."
                )
                self.args.name = "rk3588"
            self.args.name = self.args.name.lower()
            assert self.args.name in RKNN_CHIPS, (
                f"Invalid processor name '{self.args.name}' for Rockchip RKNN export. Valid names are {RKNN_CHIPS}."
            )
        if self.args.int8 and tflite:
            assert not getattr(model, "end2end", False), "TFLite INT8 export not supported for end2end models."
<<<<<<< HEAD
=======
        if self.args.nms:
            assert not isinstance(model, ClassificationModel), "'nms=True' is not valid for classification models."
            if getattr(model, "end2end", False):
                LOGGER.warning("WARNING ⚠️ 'nms=True' is not available for end2end models. Forcing 'nms=False'.")
                self.args.nms = False
            self.args.conf = self.args.conf or 0.25  # set conf default value for nms export
>>>>>>> 285c8136
        if edgetpu:
            if ARM64 and not LINUX:
                raise SystemError(
                    "Edge TPU export only supported on non-aarch64 Linux. See https://coral.ai/docs/edgetpu/compiler"
                )
            elif self.args.batch != 1:  # see github.com/ultralytics/ultralytics/pull/13420
                LOGGER.warning("WARNING ⚠️ Edge TPU export requires batch size 1, setting batch=1.")
                self.args.batch = 1
        if isinstance(model, WorldModel):
            LOGGER.warning(
                "WARNING ⚠️ YOLOWorld (original version) export is not supported to any format.\n"
                "WARNING ⚠️ YOLOWorldv2 models (i.e. 'yolov8s-worldv2.pt') only support export to "
                "(torchscript, onnx, openvino, engine, coreml) formats. "
                "See https://docs.ultralytics.com/models/yolo-world for details."
            )
            model.clip_model = None  # openvino int8 export error: https://github.com/ultralytics/ultralytics/pull/18445
        if self.args.int8 and not self.args.data:
            self.args.data = (
                DEFAULT_CFG.data or TASK2DATA[getattr(model, "task", "detect")]
            )  # assign default data
            LOGGER.warning(
                "WARNING ⚠️ INT8 export requires a missing 'data' arg for calibration. "
                f"Using default 'data={self.args.data}'."
            )
        if tfjs and (ARM64 and LINUX):
            raise SystemError("TensorFlow.js export not supported on ARM64 Linux")

        # Input
        im = torch.zeros(self.args.batch, 3, *self.imgsz).to(self.device)
        file = Path(
            getattr(model, "pt_path", None)
            or getattr(model, "yaml_file", None)
            or model.yaml.get("yaml_file", "")
        )
        if file.suffix in {".yaml", ".yml"}:
            file = Path(file.name)

        # Update model
        model = deepcopy(model).to(self.device)
        for p in model.parameters():
            p.requires_grad = False
        model.eval()
        model.float()
        model = model.fuse()

        if imx:
            from ultralytics.utils.torch_utils import FXModel

            model = FXModel(model)
        for m in model.modules():
            if isinstance(m, Classify):
                m.export = True
            if isinstance(m, (Detect, RTDETRDecoder)):  # includes all Detect subclasses like Segment, Pose, OBB
                m.dynamic = self.args.dynamic
                m.export = True
                m.format = self.args.format
                m.max_det = self.args.max_det
            elif isinstance(m, C2f) and not is_tf_format:
                # EdgeTPU does not support FlexSplitV while split provides cleaner ONNX graph
                m.forward = m.forward_split
            if isinstance(m, Detect) and imx:
                from ultralytics.utils.tal import make_anchors

                m.anchors, m.strides = (
                    x.transpose(0, 1)
                    for x in make_anchors(
                        torch.cat([s / m.stride.unsqueeze(-1) for s in self.imgsz], dim=1), m.stride, 0.5
                    )
                )

        y = None
        for _ in range(2):  # dry runs
            y = NMSModel(model, self.args)(im) if self.args.nms and not coreml else model(im)
        if self.args.half and onnx and self.device.type != "cpu":
            im, model = im.half(), model.half()  # to FP16

        # Filter warnings
        warnings.filterwarnings(
            "ignore", category=torch.jit.TracerWarning
        )  # suppress TracerWarning
        warnings.filterwarnings(
            "ignore", category=UserWarning
        )  # suppress shape prim::Constant missing ONNX warning
        warnings.filterwarnings(
            "ignore", category=DeprecationWarning
        )  # suppress CoreML np.bool deprecation warning

        # Assign
        self.im = im
        self.model = model
        self.file = file
        self.output_shape = (
            tuple(y.shape)
            if isinstance(y, torch.Tensor)
            else tuple(tuple(x.shape if isinstance(x, torch.Tensor) else []) for x in y)
        )
        self.pretty_name = Path(self.model.yaml.get("yaml_file", self.file)).stem.replace("yolo", "YOLO")
        data = model.args["data"] if hasattr(model, "args") and isinstance(model.args, dict) else ""
        description = f"Ultralytics {self.pretty_name} model {f'trained on {data}' if data else ''}"
        self.metadata = {
            "description": description,
            "author": "Ultralytics",
            "date": datetime.now().isoformat(),
            "version": __version__,
            "license": "AGPL-3.0 License (https://ultralytics.com/license)",
            "docs": "https://docs.ultralytics.com",
            "stride": int(max(model.stride)),
            "task": model.task,
            "batch": self.args.batch,
            "imgsz": self.imgsz,
            "names": model.names,
            "args": {k: v for k, v in self.args if k in fmt_keys},
        }  # model metadata
        if dla is not None:
            self.metadata["dla"] = dla  # make sure `AutoBackend` uses correct dla device if it has one
        if model.task == "pose":
            self.metadata["kpt_shape"] = model.model[-1].kpt_shape

        LOGGER.info(
            f"\n{colorstr('PyTorch:')} starting from '{file}' with input shape {tuple(im.shape)} BCHW and "
            f"output shape(s) {self.output_shape} ({file_size(file):.1f} MB)"
        )

        # Exports
        f = [""] * len(fmts)  # exported filenames
        if jit or ncnn:  # TorchScript
            f[0], _ = self.export_torchscript()
        if engine:  # TensorRT required before ONNX
            f[1], _ = self.export_engine(dla=dla)
        if onnx:  # ONNX
            f[2], _ = self.export_onnx()
        if xml:  # OpenVINO
            f[3], _ = self.export_openvino()
        if coreml:  # CoreML
            f[4], _ = self.export_coreml()
        if is_tf_format:  # TensorFlow formats
            self.args.int8 |= edgetpu
            f[5], keras_model = self.export_saved_model()
            if pb or tfjs:  # pb prerequisite to tfjs
                f[6], _ = self.export_pb(keras_model=keras_model)
            if tflite:
                f[7], _ = self.export_tflite()
            if edgetpu:
                f[8], _ = self.export_edgetpu(
                    tflite_model=Path(f[5])
                    / f"{self.file.stem}_full_integer_quant.tflite"
                )
            if tfjs:
                f[9], _ = self.export_tfjs()
        if paddle:  # PaddlePaddle
            f[10], _ = self.export_paddle()
        if mnn:  # MNN
            f[11], _ = self.export_mnn()
        if ncnn:  # NCNN
            f[12], _ = self.export_ncnn()
        if imx:
            f[13], _ = self.export_imx()
        if rknn:
            f[14], _ = self.export_rknn()

        # Finish
        f = [str(x) for x in f if x]  # filter out '' and None
        if any(f):
            f = str(Path(f[-1]))
            square = self.imgsz[0] == self.imgsz[1]
            s = (
                ""
                if square
                else f"WARNING ⚠️ non-PyTorch val requires square images, 'imgsz={self.imgsz}' will not "
                f"work. Use export 'imgsz={max(self.imgsz)}' if val is required."
            )
            imgsz = self.imgsz[0] if square else str(self.imgsz)[1:-1].replace(" ", "")
            predict_data = (
                f"data={data}" if model.task == "segment" and fmt == "pb" else ""
            )
            q = (
                "int8" if self.args.int8 else "half" if self.args.half else ""
            )  # quantization
            LOGGER.info(
                f"\nExport complete ({time.time() - t:.1f}s)"
                f"\nResults saved to {colorstr('bold', file.parent.resolve())}"
                f"\nPredict:         yolo predict task={model.task} model={f} imgsz={imgsz} {q} {predict_data}"
                f"\nValidate:        yolo val task={model.task} model={f} imgsz={imgsz} data={data} {q} {s}"
                f"\nVisualize:       https://netron.app"
            )

        self.run_callbacks("on_export_end")
        return f  # return list of exported files/dirs

    def get_int8_calibration_dataloader(self, prefix=""):
        """Build and return a dataloader suitable for calibration of INT8 models."""
        LOGGER.info(
            f"{prefix} collecting INT8 calibration images from 'data={self.args.data}'"
        )
        data = (
            check_cls_dataset if self.model.task == "classify" else check_det_dataset
        )(self.args.data)
        # TensorRT INT8 calibration should use 2x batch size
        batch = self.args.batch * (2 if self.args.format == "engine" else 1)
        dataset = YOLODataset(
            data[self.args.split or "val"],
            data=data,
            task=self.model.task,
            imgsz=self.imgsz[0],
            augment=False,
            batch_size=batch,
        )
        n = len(dataset)
        if n < self.args.batch:
            raise ValueError(
                f"The calibration dataset ({n} images) must have at least as many images as the batch size ('batch={self.args.batch}')."
            )
        elif n < 300:
            LOGGER.warning(f"{prefix} WARNING ⚠️ >300 images recommended for INT8 calibration, found {n} images.")
        return build_dataloader(dataset, batch=batch, workers=0)  # required for batch loading

    @try_export
    def export_torchscript(self, prefix=colorstr("TorchScript:")):
        """YOLO TorchScript model export."""
        LOGGER.info(f"\n{prefix} starting export with torch {torch.__version__}...")
        f = self.file.with_suffix(".torchscript")

        ts = torch.jit.trace(NMSModel(self.model, self.args) if self.args.nms else self.model, self.im, strict=False)
        extra_files = {"config.txt": json.dumps(self.metadata)}  # torch._C.ExtraFilesMap()
        if self.args.optimize:  # https://pytorch.org/tutorials/recipes/mobile_interpreter.html
            LOGGER.info(f"{prefix} optimizing for mobile...")
            from torch.utils.mobile_optimizer import optimize_for_mobile

            optimize_for_mobile(ts)._save_for_lite_interpreter(
                str(f), _extra_files=extra_files
            )
        else:
            ts.save(str(f), _extra_files=extra_files)
        return f, None

    @try_export
    def export_onnx(self, prefix=colorstr("ONNX:")):
        """YOLO ONNX export."""
        requirements = ["onnx>=1.12.0"]
        if self.args.simplify:
            requirements += [
                "onnxslim",
                "onnxruntime" + ("-gpu" if torch.cuda.is_available() else ""),
            ]
        check_requirements(requirements)
        import onnx  # noqa

        opset_version = self.args.opset or get_latest_opset()
        LOGGER.info(
            f"\n{prefix} starting export with onnx {onnx.__version__} opset {opset_version}..."
        )
        f = str(self.file.with_suffix(".onnx"))
        output_names = ["output0", "output1"] if isinstance(self.model, SegmentationModel) else ["output0"]
        dynamic = self.args.dynamic
        if dynamic:
            self.model.cpu()  # dynamic=True only compatible with cpu
            dynamic = {"images": {0: "batch", 2: "height", 3: "width"}}  # shape(1,3,640,640)
            if isinstance(self.model, SegmentationModel):
                dynamic["output0"] = {0: "batch", 2: "anchors"}  # shape(1, 116, 8400)
                dynamic["output1"] = {
                    0: "batch",
                    2: "mask_height",
                    3: "mask_width",
                }  # shape(1,32,160,160)
            elif isinstance(self.model, DetectionModel):
                dynamic["output0"] = {0: "batch", 2: "anchors"}  # shape(1, 84, 8400)
            if self.args.nms:  # only batch size is dynamic with NMS
                dynamic["output0"].pop(2)
        if self.args.nms and self.model.task == "obb":
            self.args.opset = opset_version  # for NMSModel
            # OBB error https://github.com/pytorch/pytorch/issues/110859#issuecomment-1757841865
            try:
                torch.onnx.register_custom_op_symbolic("aten::lift_fresh", lambda g, x: x, opset_version)
            except RuntimeError:  # it will fail if it's already registered
                pass
            check_requirements("onnxslim>=0.1.46")  # Older versions has bug with OBB

        torch.onnx.export(
            NMSModel(self.model, self.args) if self.args.nms else self.model,
            self.im.cpu() if dynamic else self.im,
            f,
            verbose=False,
            opset_version=opset_version,
            do_constant_folding=True,  # WARNING: DNN inference with torch>=1.12 may require do_constant_folding=False
            input_names=["images"],
            output_names=output_names,
            dynamic_axes=dynamic or None,
        )

        # Checks
        model_onnx = onnx.load(f)  # load onnx model

        # Simplify
        if self.args.simplify:
            try:
                import onnxslim

                LOGGER.info(
                    f"{prefix} slimming with onnxslim {onnxslim.__version__}..."
                )
                model_onnx = onnxslim.slim(model_onnx)

            except Exception as e:
                LOGGER.warning(f"{prefix} simplifier failure: {e}")

        # Metadata
        for k, v in self.metadata.items():
            meta = model_onnx.metadata_props.add()
            meta.key, meta.value = k, str(v)

        onnx.save(model_onnx, f)
        return f, model_onnx

    @try_export
    def export_openvino(self, prefix=colorstr("OpenVINO:")):
        """YOLO OpenVINO export."""
        check_requirements("openvino>=2024.5.0")
        import openvino as ov

        LOGGER.info(f"\n{prefix} starting export with openvino {ov.__version__}...")
        assert (
            TORCH_1_13
        ), f"OpenVINO export requires torch>=1.13.0 but torch=={torch.__version__} is installed"
        ov_model = ov.convert_model(
            NMSModel(self.model, self.args) if self.args.nms else self.model,
            input=None if self.args.dynamic else [self.im.shape],
            example_input=self.im,
        )

        def serialize(ov_model, file):
            """Set RT info, serialize and save metadata YAML."""
            ov_model.set_rt_info("YOLO", ["model_info", "model_type"])
            ov_model.set_rt_info(True, ["model_info", "reverse_input_channels"])
            ov_model.set_rt_info(114, ["model_info", "pad_value"])
            ov_model.set_rt_info([255.0], ["model_info", "scale_values"])
            ov_model.set_rt_info(self.args.iou, ["model_info", "iou_threshold"])
            ov_model.set_rt_info(
                [v.replace(" ", "_") for v in self.model.names.values()],
                ["model_info", "labels"],
            )
            if self.model.task != "classify":
                ov_model.set_rt_info(
                    "fit_to_window_letterbox", ["model_info", "resize_type"]
                )

            ov.runtime.save_model(ov_model, file, compress_to_fp16=self.args.half)
            yaml_save(
                Path(file).parent / "metadata.yaml", self.metadata
            )  # add metadata.yaml

        if self.args.int8:
            fq = str(self.file).replace(
                self.file.suffix, f"_int8_openvino_model{os.sep}"
            )
            fq_ov = str(Path(fq) / self.file.with_suffix(".xml").name)
            check_requirements("nncf>=2.14.0")
            import nncf

            def transform_fn(data_item) -> np.ndarray:
                """Quantization transform function."""
                data_item: torch.Tensor = (
                    data_item["img"] if isinstance(data_item, dict) else data_item
                )
                assert (
                    data_item.dtype == torch.uint8
                ), "Input image must be uint8 for the quantization preprocessing"
                im = (
                    data_item.numpy().astype(np.float32) / 255.0
                )  # uint8 to fp16/32 and 0 - 255 to 0.0 - 1.0
                return np.expand_dims(im, 0) if im.ndim == 3 else im

            # Generate calibration data for integer quantization
            ignored_scope = None
            if isinstance(self.model.model[-1], Detect):
                # Includes all Detect subclasses like Segment, Pose, OBB, WorldDetect
                head_module_name = ".".join(
                    list(self.model.named_modules())[-1][0].split(".")[:2]
                )
                ignored_scope = nncf.IgnoredScope(  # ignore operations
                    patterns=[
                        f".*{head_module_name}/.*/Add",
                        f".*{head_module_name}/.*/Sub*",
                        f".*{head_module_name}/.*/Mul*",
                        f".*{head_module_name}/.*/Div*",
                        f".*{head_module_name}\\.dfl.*",
                    ],
                    types=["Sigmoid"],
                )

            quantized_ov_model = nncf.quantize(
                model=ov_model,
                calibration_dataset=nncf.Dataset(
                    self.get_int8_calibration_dataloader(prefix), transform_fn
                ),
                preset=nncf.QuantizationPreset.MIXED,
                ignored_scope=ignored_scope,
            )
            serialize(quantized_ov_model, fq_ov)
            return fq, None

        f = str(self.file).replace(self.file.suffix, f"_openvino_model{os.sep}")
        f_ov = str(Path(f) / self.file.with_suffix(".xml").name)

        serialize(ov_model, f_ov)
        return f, None

    @try_export
    def export_paddle(self, prefix=colorstr("PaddlePaddle:")):
        """YOLO Paddle export."""
        check_requirements(("paddlepaddle-gpu" if torch.cuda.is_available() else "paddlepaddle", "x2paddle"))
        import x2paddle  # noqa
        from x2paddle.convert import pytorch2paddle  # noqa

        LOGGER.info(
            f"\n{prefix} starting export with X2Paddle {x2paddle.__version__}..."
        )
        f = str(self.file).replace(self.file.suffix, f"_paddle_model{os.sep}")

        pytorch2paddle(
            module=self.model, save_dir=f, jit_type="trace", input_examples=[self.im]
        )  # export
        yaml_save(Path(f) / "metadata.yaml", self.metadata)  # add metadata.yaml
        return f, None

    @try_export
    def export_mnn(self, prefix=colorstr("MNN:")):
        """YOLOv8 MNN export using MNN https://github.com/alibaba/MNN."""
        f_onnx, _ = self.export_onnx()  # get onnx model first

        check_requirements("MNN>=2.9.6")
        import MNN  # noqa
        from MNN.tools import mnnconvert

        # Setup and checks
        LOGGER.info(f"\n{prefix} starting export with MNN {MNN.version()}...")
        assert Path(f_onnx).exists(), f"failed to export ONNX file: {f_onnx}"
        f = str(self.file.with_suffix(".mnn"))  # MNN model file
        args = ["", "-f", "ONNX", "--modelFile", f_onnx, "--MNNModel", f, "--bizCode", json.dumps(self.metadata)]
        if self.args.int8:
            args.extend(("--weightQuantBits", "8"))
        if self.args.half:
            args.append("--fp16")
        mnnconvert.convert(args)
        # remove scratch file for model convert optimize
        convert_scratch = Path(self.file.parent / ".__convert_external_data.bin")
        if convert_scratch.exists():
            convert_scratch.unlink()
        return f, None

    @try_export
    def export_ncnn(self, prefix=colorstr("NCNN:")):
        """YOLO NCNN export using PNNX https://github.com/pnnx/pnnx."""
        check_requirements("ncnn")
        import ncnn  # noqa

        LOGGER.info(f"\n{prefix} starting export with NCNN {ncnn.__version__}...")
        f = Path(str(self.file).replace(self.file.suffix, f"_ncnn_model{os.sep}"))
        f_ts = self.file.with_suffix(".torchscript")

        name = Path("pnnx.exe" if WINDOWS else "pnnx")  # PNNX filename
        pnnx = name if name.is_file() else (ROOT / name)
        if not pnnx.is_file():
            LOGGER.warning(
                f"{prefix} WARNING ⚠️ PNNX not found. Attempting to download binary file from "
                "https://github.com/pnnx/pnnx/.\nNote PNNX Binary file must be placed in current working directory "
                f"or in {ROOT}. See PNNX repo for full installation instructions."
            )
            system = (
                "macos"
                if MACOS
                else "windows" if WINDOWS else "linux-aarch64" if ARM64 else "linux"
            )
            try:
                release, assets = get_github_assets(repo="pnnx/pnnx")
                asset = [x for x in assets if f"{system}.zip" in x][0]
                assert isinstance(
                    asset, str
                ), "Unable to retrieve PNNX repo assets"  # i.e. pnnx-20240410-macos.zip
                LOGGER.info(
                    f"{prefix} successfully found latest PNNX asset file {asset}"
                )
            except Exception as e:
                release = "20240410"
                asset = f"pnnx-{release}-{system}.zip"
                LOGGER.warning(
                    f"{prefix} WARNING ⚠️ PNNX GitHub assets not found: {e}, using default {asset}"
                )
            unzip_dir = safe_download(
                f"https://github.com/pnnx/pnnx/releases/download/{release}/{asset}",
                delete=True,
            )
            if check_is_path_safe(
                Path.cwd(), unzip_dir
            ):  # avoid path traversal security vulnerability
                shutil.move(src=unzip_dir / name, dst=pnnx)  # move binary to ROOT
                pnnx.chmod(
                    0o777
                )  # set read, write, and execute permissions for everyone
                shutil.rmtree(unzip_dir)  # delete unzip dir

        ncnn_args = [
            f"ncnnparam={f / 'model.ncnn.param'}",
            f"ncnnbin={f / 'model.ncnn.bin'}",
            f"ncnnpy={f / 'model_ncnn.py'}",
        ]

        pnnx_args = [
            f"pnnxparam={f / 'model.pnnx.param'}",
            f"pnnxbin={f / 'model.pnnx.bin'}",
            f"pnnxpy={f / 'model_pnnx.py'}",
            f"pnnxonnx={f / 'model.pnnx.onnx'}",
        ]

        cmd = [
            str(pnnx),
            str(f_ts),
            *ncnn_args,
            *pnnx_args,
            f"fp16={int(self.args.half)}",
            f"device={self.device.type}",
            f'inputshape="{[self.args.batch, 3, *self.imgsz]}"',
        ]
        f.mkdir(exist_ok=True)  # make ncnn_model directory
        LOGGER.info(f"{prefix} running '{' '.join(cmd)}'")
        subprocess.run(cmd, check=True)

        # Remove debug files
        pnnx_files = [x.split("=")[-1] for x in pnnx_args]
        for f_debug in (
            "debug.bin",
            "debug.param",
            "debug2.bin",
            "debug2.param",
            *pnnx_files,
        ):
            Path(f_debug).unlink(missing_ok=True)

        yaml_save(f / "metadata.yaml", self.metadata)  # add metadata.yaml
        return str(f), None

    @try_export
    def export_coreml(self, prefix=colorstr("CoreML:")):
        """YOLO CoreML export."""
        mlmodel = (
            self.args.format.lower() == "mlmodel"
        )  # legacy *.mlmodel export format requested
        check_requirements("coremltools>=6.0,<=6.2" if mlmodel else "coremltools>=7.0")
        import coremltools as ct  # noqa

        LOGGER.info(f"\n{prefix} starting export with coremltools {ct.__version__}...")
        assert (
            not WINDOWS
        ), "CoreML export is not supported on Windows, please run on macOS or Linux."
        assert (
            self.args.batch == 1
        ), "CoreML batch sizes > 1 are not supported. Please retry at 'batch=1'."
        f = self.file.with_suffix(".mlmodel" if mlmodel else ".mlpackage")
        if f.is_dir():
            shutil.rmtree(f)

        bias = [0.0, 0.0, 0.0]
        scale = 1 / 255
        classifier_config = None
        if self.model.task == "classify":
            classifier_config = (
                ct.ClassifierConfig(list(self.model.names.values()))
                if self.args.nms
                else None
            )
            model = self.model
        elif self.model.task == "detect":
            model = IOSDetectModel(self.model, self.im) if self.args.nms else self.model
        else:
            if self.args.nms:
                LOGGER.warning(f"{prefix} WARNING ⚠️ 'nms=True' is only available for Detect models like 'yolo11n.pt'.")
                # TODO CoreML Segment and Pose model pipelining
            model = self.model

        ts = torch.jit.trace(model.eval(), self.im, strict=False)  # TorchScript model
        ct_model = ct.convert(
            ts,
            inputs=[ct.ImageType("image", shape=self.im.shape, scale=scale, bias=bias)],
            classifier_config=classifier_config,
            convert_to="neuralnetwork" if mlmodel else "mlprogram",
        )
        bits, mode = (
            (8, "kmeans")
            if self.args.int8
            else (16, "linear") if self.args.half else (32, None)
        )
        if bits < 32:
            if "kmeans" in mode:
                check_requirements(
                    "scikit-learn"
                )  # scikit-learn package required for k-means quantization
            if mlmodel:
                ct_model = ct.models.neural_network.quantization_utils.quantize_weights(
                    ct_model, bits, mode
                )
            elif bits == 8:  # mlprogram already quantized to FP16
                import coremltools.optimize.coreml as cto

                op_config = cto.OpPalettizerConfig(
                    mode="kmeans", nbits=bits, weight_threshold=512
                )
                config = cto.OptimizationConfig(global_config=op_config)
                ct_model = cto.palettize_weights(ct_model, config=config)
        if self.args.nms and self.model.task == "detect":
            if mlmodel:
                # coremltools<=6.2 NMS export requires Python<3.11
                check_version(PYTHON_VERSION, "<3.11", name="Python ", hard=True)
                weights_dir = None
            else:
                ct_model.save(str(f))  # save otherwise weights_dir does not exist
                weights_dir = str(f / "Data/com.apple.CoreML/weights")
            ct_model = self._pipeline_coreml(ct_model, weights_dir=weights_dir)

        m = self.metadata  # metadata dict
        ct_model.short_description = m.pop("description")
        ct_model.author = m.pop("author")
        ct_model.license = m.pop("license")
        ct_model.version = m.pop("version")
        ct_model.user_defined_metadata.update({k: str(v) for k, v in m.items()})
        try:
            ct_model.save(str(f))  # save *.mlpackage
        except Exception as e:
            LOGGER.warning(
                f"{prefix} WARNING ⚠️ CoreML export to *.mlpackage failed ({e}), reverting to *.mlmodel export. "
                f"Known coremltools Python 3.11 and Windows bugs https://github.com/apple/coremltools/issues/1928."
            )
            f = f.with_suffix(".mlmodel")
            ct_model.save(str(f))
        return f, ct_model

    @try_export
    def export_engine(self, dla=None, prefix=colorstr("TensorRT:")):
        """YOLO TensorRT export https://developer.nvidia.com/tensorrt."""
        assert (
            self.im.device.type != "cpu"
        ), "export running on CPU but must be on GPU, i.e. use 'device=0'"
        (
            f_onnx,
            _,
        ) = (
            self.export_onnx()
        )  # run before TRT import https://github.com/ultralytics/ultralytics/issues/7016

        try:
            import tensorrt as trt  # noqa
        except ImportError:
            if LINUX:
                check_requirements("tensorrt>7.0.0,!=10.1.0")
            import tensorrt as trt  # noqa
        check_version(trt.__version__, ">=7.0.0", hard=True)
        check_version(
            trt.__version__,
            "!=10.1.0",
            msg="https://github.com/ultralytics/ultralytics/pull/14239",
        )

        # Setup and checks
        LOGGER.info(f"\n{prefix} starting export with TensorRT {trt.__version__}...")
        is_trt10 = int(trt.__version__.split(".")[0]) >= 10  # is TensorRT >= 10
        assert Path(f_onnx).exists(), f"failed to export ONNX file: {f_onnx}"
        f = self.file.with_suffix(".engine")  # TensorRT engine file
        logger = trt.Logger(trt.Logger.INFO)
        if self.args.verbose:
            logger.min_severity = trt.Logger.Severity.VERBOSE

        # Engine builder
        builder = trt.Builder(logger)
        config = builder.create_builder_config()
        workspace = int(self.args.workspace * (1 << 30)) if self.args.workspace is not None else 0
        if is_trt10 and workspace > 0:
            config.set_memory_pool_limit(trt.MemoryPoolType.WORKSPACE, workspace)
        elif workspace > 0:  # TensorRT versions 7, 8
            config.max_workspace_size = workspace
        flag = 1 << int(trt.NetworkDefinitionCreationFlag.EXPLICIT_BATCH)
        network = builder.create_network(flag)
        half = builder.platform_has_fast_fp16 and self.args.half
        int8 = builder.platform_has_fast_int8 and self.args.int8

        # Optionally switch to DLA if enabled
        if dla is not None:
            if not IS_JETSON:
                raise ValueError("DLA is only available on NVIDIA Jetson devices")
            LOGGER.info(f"{prefix} enabling DLA on core {dla}...")
            if not self.args.half and not self.args.int8:
                raise ValueError(
                    "DLA requires either 'half=True' (FP16) or 'int8=True' (INT8) to be enabled. Please enable one of them and try again."
                )
            config.default_device_type = trt.DeviceType.DLA
            config.DLA_core = int(dla)
            config.set_flag(trt.BuilderFlag.GPU_FALLBACK)

        # Read ONNX file
        parser = trt.OnnxParser(network, logger)
        if not parser.parse_from_file(f_onnx):
            raise RuntimeError(f"failed to load ONNX file: {f_onnx}")

        # Network inputs
        inputs = [network.get_input(i) for i in range(network.num_inputs)]
        outputs = [network.get_output(i) for i in range(network.num_outputs)]
        for inp in inputs:
            LOGGER.info(
                f'{prefix} input "{inp.name}" with shape{inp.shape} {inp.dtype}'
            )
        for out in outputs:
            LOGGER.info(
                f'{prefix} output "{out.name}" with shape{out.shape} {out.dtype}'
            )

        if self.args.dynamic:
            shape = self.im.shape
            if shape[0] <= 1:
                LOGGER.warning(
                    f"{prefix} WARNING ⚠️ 'dynamic=True' model requires max batch size, i.e. 'batch=16'"
                )
            profile = builder.create_optimization_profile()
            min_shape = (1, shape[1], 32, 32)  # minimum input shape
<<<<<<< HEAD
            max_shape = (*shape[:2], *(int(max(1, self.args.workspace) * d) for d in shape[2:]))  # max input shape
=======
            max_shape = (*shape[:2], *(int(max(1, workspace) * d) for d in shape[2:]))  # max input shape
>>>>>>> 285c8136
            for inp in inputs:
                profile.set_shape(inp.name, min=min_shape, opt=shape, max=max_shape)
            config.add_optimization_profile(profile)

        LOGGER.info(
            f"{prefix} building {'INT8' if int8 else 'FP' + ('16' if half else '32')} engine as {f}"
        )
        if int8:
            config.set_flag(trt.BuilderFlag.INT8)
            config.set_calibration_profile(profile)
            config.profiling_verbosity = trt.ProfilingVerbosity.DETAILED

            class EngineCalibrator(trt.IInt8Calibrator):
                def __init__(
                    self,
                    dataset,  # ultralytics.data.build.InfiniteDataLoader
                    batch: int,
                    cache: str = "",
                ) -> None:
                    trt.IInt8Calibrator.__init__(self)
                    self.dataset = dataset
                    self.data_iter = iter(dataset)
                    self.algo = trt.CalibrationAlgoType.ENTROPY_CALIBRATION_2
                    self.batch = batch
                    self.cache = Path(cache)

                def get_algorithm(self) -> trt.CalibrationAlgoType:
                    """Get the calibration algorithm to use."""
                    return self.algo

                def get_batch_size(self) -> int:
                    """Get the batch size to use for calibration."""
                    return self.batch or 1

                def get_batch(self, names) -> list:
                    """Get the next batch to use for calibration, as a list of device memory pointers."""
                    try:
                        im0s = next(self.data_iter)["img"] / 255.0
                        im0s = im0s.to("cuda") if im0s.device.type == "cpu" else im0s
                        return [int(im0s.data_ptr())]
                    except StopIteration:
                        # Return [] or None, signal to TensorRT there is no calibration data remaining
                        return None

                def read_calibration_cache(self) -> bytes:
                    """Use existing cache instead of calibrating again, otherwise, implicitly return None."""
                    if self.cache.exists() and self.cache.suffix == ".cache":
                        return self.cache.read_bytes()

                def write_calibration_cache(self, cache) -> None:
                    """Write calibration cache to disk."""
                    _ = self.cache.write_bytes(cache)

            # Load dataset w/ builder (for batching) and calibrate
            config.int8_calibrator = EngineCalibrator(
                dataset=self.get_int8_calibration_dataloader(prefix),
                batch=2
                * self.args.batch,  # TensorRT INT8 calibration should use 2x batch size
                cache=str(self.file.with_suffix(".cache")),
            )

        elif half:
            config.set_flag(trt.BuilderFlag.FP16)

        # Free CUDA memory
        del self.model
        gc.collect()
        torch.cuda.empty_cache()

        # Write file
        build = builder.build_serialized_network if is_trt10 else builder.build_engine
        with build(network, config) as engine, open(f, "wb") as t:
            # Metadata
            meta = json.dumps(self.metadata)
            t.write(len(meta).to_bytes(4, byteorder="little", signed=True))
            t.write(meta.encode())
            # Model
            t.write(engine if is_trt10 else engine.serialize())

        return f, None

    @try_export
    def export_saved_model(self, prefix=colorstr("TensorFlow SavedModel:")):
        """YOLO TensorFlow SavedModel export."""
        cuda = torch.cuda.is_available()
        try:
            import tensorflow as tf  # noqa
        except ImportError:
            suffix = (
                "-macos" if MACOS else "-aarch64" if ARM64 else "" if cuda else "-cpu"
            )
            version = ">=2.0.0"
            check_requirements(f"tensorflow{suffix}{version}")
            import tensorflow as tf  # noqa
        check_requirements(
            (
                "keras",  # required by 'onnx2tf' package
                "tf_keras",  # required by 'onnx2tf' package
                "sng4onnx>=1.0.1",  # required by 'onnx2tf' package
                "onnx_graphsurgeon>=0.3.26",  # required by 'onnx2tf' package
                "onnx>=1.12.0",
                "onnx2tf>1.17.5,<=1.26.3",
                "onnxslim>=0.1.31",
                (
                    "tflite_support<=0.4.3" if IS_JETSON else "tflite_support"
                ),  # fix ImportError 'GLIBCXX_3.4.29'
                "flatbuffers>=23.5.26,<100",  # update old 'flatbuffers' included inside tensorflow package
                "onnxruntime-gpu" if cuda else "onnxruntime",
                "protobuf>=5",  # tflite_support pins <=4 but >=5 works
            ),
            cmds="--extra-index-url https://pypi.ngc.nvidia.com",  # onnx_graphsurgeon only on NVIDIA
        )

        LOGGER.info(f"\n{prefix} starting export with tensorflow {tf.__version__}...")
        check_version(
            tf.__version__,
            ">=2.0.0",
            name="tensorflow",
            verbose=True,
            msg="https://github.com/ultralytics/ultralytics/issues/5161",
        )
        import onnx2tf

        f = Path(str(self.file).replace(self.file.suffix, "_saved_model"))
        if f.is_dir():
            shutil.rmtree(f)  # delete output folder

        # Pre-download calibration file to fix https://github.com/PINTO0309/onnx2tf/issues/545
        onnx2tf_file = Path("calibration_image_sample_data_20x128x128x3_float32.npy")
        if not onnx2tf_file.exists():
            attempt_download_asset(f"{onnx2tf_file}.zip", unzip=True, delete=True)

        # Export to ONNX
        self.args.simplify = True
        f_onnx, _ = self.export_onnx()

        # Export to TF
        np_data = None
        if self.args.int8:
            tmp_file = (
                f / "tmp_tflite_int8_calibration_images.npy"
            )  # int8 calibration images file
            if self.args.data:
                f.mkdir()
                images = [
                    batch["img"]
                    for batch in self.get_int8_calibration_dataloader(prefix)
                ]
                images = torch.nn.functional.interpolate(
                    torch.cat(images, 0).float(), size=self.imgsz
                ).permute(0, 2, 3, 1)
                np.save(str(tmp_file), images.numpy().astype(np.float32))  # BHWC
                np_data = [["images", tmp_file, [[[[0, 0, 0]]]], [[[[255, 255, 255]]]]]]

        LOGGER.info(
            f"{prefix} starting TFLite export with onnx2tf {onnx2tf.__version__}..."
        )
        keras_model = onnx2tf.convert(
            input_onnx_file_path=f_onnx,
            output_folder_path=str(f),
            not_use_onnxsim=True,
            verbosity="error",  # note INT8-FP16 activation bug https://github.com/ultralytics/ultralytics/issues/15873
            output_integer_quantized_tflite=self.args.int8,
            quant_type="per-tensor",  # "per-tensor" (faster) or "per-channel" (slower but more accurate)
            custom_input_op_name_np_data_path=np_data,
            disable_group_convolution=True,  # for end-to-end model compatibility
            enable_batchmatmul_unfold=True,  # for end-to-end model compatibility
        )
        yaml_save(f / "metadata.yaml", self.metadata)  # add metadata.yaml

        # Remove/rename TFLite models
        if self.args.int8:
            tmp_file.unlink(missing_ok=True)
            for file in f.rglob("*_dynamic_range_quant.tflite"):
                file.rename(
                    file.with_name(
                        file.stem.replace("_dynamic_range_quant", "_int8") + file.suffix
                    )
                )
            for file in f.rglob("*_integer_quant_with_int16_act.tflite"):
                file.unlink()  # delete extra fp16 activation TFLite files

        # Add TFLite metadata
        for file in f.rglob("*.tflite"):
            (
                f.unlink()
                if "quant_with_int16_act.tflite" in str(f)
                else self._add_tflite_metadata(file)
            )

        return (
            str(f),
            keras_model,
        )  # or keras_model = tf.saved_model.load(f, tags=None, options=None)

    @try_export
    def export_pb(self, keras_model, prefix=colorstr("TensorFlow GraphDef:")):
        """YOLO TensorFlow GraphDef *.pb export https://github.com/leimao/Frozen_Graph_TensorFlow."""
        import tensorflow as tf  # noqa
        from tensorflow.python.framework.convert_to_constants import (
            convert_variables_to_constants_v2,
        )  # noqa

        LOGGER.info(f"\n{prefix} starting export with tensorflow {tf.__version__}...")
        f = self.file.with_suffix(".pb")

        m = tf.function(lambda x: keras_model(x))  # full model
        m = m.get_concrete_function(
            tf.TensorSpec(keras_model.inputs[0].shape, keras_model.inputs[0].dtype)
        )
        frozen_func = convert_variables_to_constants_v2(m)
        frozen_func.graph.as_graph_def()
        tf.io.write_graph(
            graph_or_graph_def=frozen_func.graph,
            logdir=str(f.parent),
            name=f.name,
            as_text=False,
        )
        return f, None

    @try_export
    def export_tflite(self, prefix=colorstr("TensorFlow Lite:")):
        """YOLO TensorFlow Lite export."""
        # BUG https://github.com/ultralytics/ultralytics/issues/13436
        import tensorflow as tf  # noqa

        LOGGER.info(f"\n{prefix} starting export with tensorflow {tf.__version__}...")
        saved_model = Path(str(self.file).replace(self.file.suffix, "_saved_model"))
        if self.args.int8:
            f = saved_model / f"{self.file.stem}_int8.tflite"  # fp32 in/out
        elif self.args.half:
            f = saved_model / f"{self.file.stem}_float16.tflite"  # fp32 in/out
        else:
            f = saved_model / f"{self.file.stem}_float32.tflite"
        return str(f), None

    @try_export
    def export_edgetpu(self, tflite_model="", prefix=colorstr("Edge TPU:")):
        """YOLO Edge TPU export https://coral.ai/docs/edgetpu/models-intro/."""
        LOGGER.warning(
            f"{prefix} WARNING ⚠️ Edge TPU known bug https://github.com/ultralytics/ultralytics/issues/1185"
        )

        cmd = "edgetpu_compiler --version"
        help_url = "https://coral.ai/docs/edgetpu/compiler/"
        assert LINUX, f"export only supported on Linux. See {help_url}"
        if subprocess.run(cmd, stdout=subprocess.DEVNULL, stderr=subprocess.DEVNULL, shell=True).returncode != 0:
            LOGGER.info(f"\n{prefix} export requires Edge TPU compiler. Attempting install from {help_url}")
            for c in (
                "curl https://packages.cloud.google.com/apt/doc/apt-key.gpg | sudo apt-key add -",
                'echo "deb https://packages.cloud.google.com/apt coral-edgetpu-stable main" | '
                "sudo tee /etc/apt/sources.list.d/coral-edgetpu.list",
                "sudo apt-get update",
                "sudo apt-get install edgetpu-compiler",
            ):
                subprocess.run(c if is_sudo_available() else c.replace("sudo ", ""), shell=True, check=True)
        ver = subprocess.run(cmd, shell=True, capture_output=True, check=True).stdout.decode().split()[-1]

        LOGGER.info(f"\n{prefix} starting export with Edge TPU compiler {ver}...")
        f = str(tflite_model).replace(".tflite", "_edgetpu.tflite")  # Edge TPU model

        cmd = (
            "edgetpu_compiler "
            f'--out_dir "{Path(f).parent}" '
            "--show_operations "
            "--search_delegate "
            "--delegate_search_step 30 "
            "--timeout_sec 180 "
            f'"{tflite_model}"'
        )
        LOGGER.info(f"{prefix} running '{cmd}'")
        subprocess.run(cmd, shell=True)
        self._add_tflite_metadata(f)
        return f, None

    @try_export
    def export_tfjs(self, prefix=colorstr("TensorFlow.js:")):
        """YOLO TensorFlow.js export."""
        check_requirements("tensorflowjs")
        import tensorflow as tf
        import tensorflowjs as tfjs  # noqa

        LOGGER.info(
            f"\n{prefix} starting export with tensorflowjs {tfjs.__version__}..."
        )
        f = str(self.file).replace(self.file.suffix, "_web_model")  # js dir
        f_pb = str(self.file.with_suffix(".pb"))  # *.pb path

        gd = tf.Graph().as_graph_def()  # TF GraphDef
        with open(f_pb, "rb") as file:
            gd.ParseFromString(file.read())
        outputs = ",".join(gd_outputs(gd))
        LOGGER.info(f"\n{prefix} output node names: {outputs}")

        quantization = (
            "--quantize_float16"
            if self.args.half
            else "--quantize_uint8" if self.args.int8 else ""
        )
        with spaces_in_path(f_pb) as fpb_, spaces_in_path(
            f
        ) as f_:  # exporter can not handle spaces in path
            cmd = (
                "tensorflowjs_converter "
                f'--input_format=tf_frozen_model {quantization} --output_node_names={outputs} "{fpb_}" "{f_}"'
            )
            LOGGER.info(f"{prefix} running '{cmd}'")
            subprocess.run(cmd, shell=True)

        if " " in f:
            LOGGER.warning(
                f"{prefix} WARNING ⚠️ your model may not work correctly with spaces in path '{f}'."
            )

        # Add metadata
        yaml_save(Path(f) / "metadata.yaml", self.metadata)  # add metadata.yaml
        return f, None

    @try_export
    def export_rknn(self, prefix=colorstr("RKNN:")):
        """YOLO RKNN model export."""
        LOGGER.info(f"\n{prefix} starting export with rknn-toolkit2...")

        check_requirements("rknn-toolkit2")
        if IS_COLAB:
            # Prevent 'exit' from closing the notebook https://github.com/airockchip/rknn-toolkit2/issues/259
            import builtins

            builtins.exit = lambda: None

        from rknn.api import RKNN

        f, _ = self.export_onnx()
        export_path = Path(f"{Path(f).stem}_rknn_model")
        export_path.mkdir(exist_ok=True)

        rknn = RKNN(verbose=False)
        rknn.config(mean_values=[[0, 0, 0]], std_values=[[255, 255, 255]], target_platform=self.args.name)
        rknn.load_onnx(model=f)
        rknn.build(do_quantization=False)  # TODO: Add quantization support
        f = f.replace(".onnx", f"-{self.args.name}.rknn")
        rknn.export_rknn(f"{export_path / f}")
        yaml_save(export_path / "metadata.yaml", self.metadata)
        return export_path, None

    @try_export
    def export_imx(self, prefix=colorstr("IMX:")):
        """YOLO IMX export."""
        gptq = False
        assert LINUX, (
            "export only supported on Linux. See https://developer.aitrios.sony-semicon.com/en/raspberrypi-ai-camera/documentation/imx500-converter"
        )
        if getattr(self.model, "end2end", False):
            raise ValueError("IMX export is not supported for end2end models.")
        if "C2f" not in self.model.__str__():
            raise ValueError("IMX export is only supported for YOLOv8n detection models")
        check_requirements(("model-compression-toolkit==2.1.1", "sony-custom-layers==0.2.0", "tensorflow==2.12.0"))
        check_requirements("imx500-converter[pt]==3.14.3")  # Separate requirements for imx500-converter

        import model_compression_toolkit as mct
        import onnx
        from sony_custom_layers.pytorch.object_detection.nms import multiclass_nms

        LOGGER.info(f"\n{prefix} starting export with model_compression_toolkit {mct.__version__}...")

        try:
            out = subprocess.run(
                ["java", "--version"], check=True, capture_output=True
            )  # Java 17 is required for imx500-converter
            if "openjdk 17" not in str(out.stdout):
                raise FileNotFoundError
        except FileNotFoundError:
            c = ["apt", "install", "-y", "openjdk-17-jdk", "openjdk-17-jre"]
            if is_sudo_available():
                c.insert(0, "sudo")
            subprocess.run(c, check=True)

        def representative_dataset_gen(dataloader=self.get_int8_calibration_dataloader(prefix)):
            for batch in dataloader:
                img = batch["img"]
                img = img / 255.0
                yield [img]

        tpc = mct.get_target_platform_capabilities(
            fw_name="pytorch", target_platform_name="imx500", target_platform_version="v1"
        )

        config = mct.core.CoreConfig(
            mixed_precision_config=mct.core.MixedPrecisionQuantizationConfig(num_of_images=10),
            quantization_config=mct.core.QuantizationConfig(concat_threshold_update=True),
        )

        resource_utilization = mct.core.ResourceUtilization(weights_memory=3146176 * 0.76)

        quant_model = (
            mct.gptq.pytorch_gradient_post_training_quantization(  # Perform Gradient-Based Post Training Quantization
                model=self.model,
                representative_data_gen=representative_dataset_gen,
                target_resource_utilization=resource_utilization,
                gptq_config=mct.gptq.get_pytorch_gptq_config(n_epochs=1000, use_hessian_based_weights=False),
                core_config=config,
                target_platform_capabilities=tpc,
            )[0]
            if gptq
            else mct.ptq.pytorch_post_training_quantization(  # Perform post training quantization
                in_module=self.model,
                representative_data_gen=representative_dataset_gen,
                target_resource_utilization=resource_utilization,
                core_config=config,
                target_platform_capabilities=tpc,
            )[0]
        )

        class NMSWrapper(torch.nn.Module):
            def __init__(
                self,
                model: torch.nn.Module,
                score_threshold: float = 0.001,
                iou_threshold: float = 0.7,
                max_detections: int = 300,
            ):
                """
                Wrapping PyTorch Module with multiclass_nms layer from sony_custom_layers.

                Args:
                    model (nn.Module): Model instance.
                    score_threshold (float): Score threshold for non-maximum suppression.
                    iou_threshold (float): Intersection over union threshold for non-maximum suppression.
                    max_detections (float): The number of detections to return.
                """
                super().__init__()
                self.model = model
                self.score_threshold = score_threshold
                self.iou_threshold = iou_threshold
                self.max_detections = max_detections

            def forward(self, images):
                # model inference
                outputs = self.model(images)

                boxes = outputs[0]
                scores = outputs[1]
                nms = multiclass_nms(
                    boxes=boxes,
                    scores=scores,
                    score_threshold=self.score_threshold,
                    iou_threshold=self.iou_threshold,
                    max_detections=self.max_detections,
                )
                return nms

        quant_model = NMSWrapper(
            model=quant_model,
            score_threshold=self.args.conf or 0.001,
            iou_threshold=self.args.iou,
            max_detections=self.args.max_det,
        ).to(self.device)

        f = Path(str(self.file).replace(self.file.suffix, "_imx_model"))
        f.mkdir(exist_ok=True)
        onnx_model = f / Path(str(self.file.name).replace(self.file.suffix, "_imx.onnx"))  # js dir
        mct.exporter.pytorch_export_model(
            model=quant_model, save_model_path=onnx_model, repr_dataset=representative_dataset_gen
        )

        model_onnx = onnx.load(onnx_model)  # load onnx model
        for k, v in self.metadata.items():
            meta = model_onnx.metadata_props.add()
            meta.key, meta.value = k, str(v)

        onnx.save(model_onnx, onnx_model)

        subprocess.run(
            ["imxconv-pt", "-i", str(onnx_model), "-o", str(f), "--no-input-persistency", "--overwrite-output"],
            check=True,
        )

        # Needed for imx models.
        with open(f / "labels.txt", "w") as file:
            file.writelines([f"{name}\n" for _, name in self.model.names.items()])

        return f, None

    def _add_tflite_metadata(self, file):
        """Add metadata to *.tflite models per https://www.tensorflow.org/lite/models/convert/metadata."""
        import flatbuffers

        try:
            # TFLite Support bug https://github.com/tensorflow/tflite-support/issues/954#issuecomment-2108570845
            from tensorflow_lite_support.metadata import (
                metadata_schema_py_generated as schema,
            )  # noqa
            from tensorflow_lite_support.metadata.python import metadata  # noqa
        except (
            ImportError
        ):  # ARM64 systems may not have the 'tensorflow_lite_support' package available
            from tflite_support import metadata  # noqa
            from tflite_support import metadata_schema_py_generated as schema  # noqa

        # Create model info
        model_meta = schema.ModelMetadataT()
        model_meta.name = self.metadata["description"]
        model_meta.version = self.metadata["version"]
        model_meta.author = self.metadata["author"]
        model_meta.license = self.metadata["license"]

        # Label file
        tmp_file = Path(file).parent / "temp_meta.txt"
        with open(tmp_file, "w") as f:
            f.write(str(self.metadata))

        label_file = schema.AssociatedFileT()
        label_file.name = tmp_file.name
        label_file.type = schema.AssociatedFileType.TENSOR_AXIS_LABELS

        # Create input info
        input_meta = schema.TensorMetadataT()
        input_meta.name = "image"
        input_meta.description = "Input image to be detected."
        input_meta.content = schema.ContentT()
        input_meta.content.contentProperties = schema.ImagePropertiesT()
        input_meta.content.contentProperties.colorSpace = schema.ColorSpaceType.RGB
        input_meta.content.contentPropertiesType = (
            schema.ContentProperties.ImageProperties
        )

        # Create output info
        output1 = schema.TensorMetadataT()
        output1.name = "output"
        output1.description = (
            "Coordinates of detected objects, class labels, and confidence score"
        )
        output1.associatedFiles = [label_file]
        if self.model.task == "segment":
            output2 = schema.TensorMetadataT()
            output2.name = "output"
            output2.description = "Mask protos"
            output2.associatedFiles = [label_file]

        # Create subgraph info
        subgraph = schema.SubGraphMetadataT()
        subgraph.inputTensorMetadata = [input_meta]
        subgraph.outputTensorMetadata = (
            [output1, output2] if self.model.task == "segment" else [output1]
        )
        model_meta.subgraphMetadata = [subgraph]

        b = flatbuffers.Builder(0)
        b.Finish(
            model_meta.Pack(b), metadata.MetadataPopulator.METADATA_FILE_IDENTIFIER
        )
        metadata_buf = b.Output()

        populator = metadata.MetadataPopulator.with_model_file(str(file))
        populator.load_metadata_buffer(metadata_buf)
        populator.load_associated_files([str(tmp_file)])
        populator.populate()
        tmp_file.unlink()

    def _pipeline_coreml(
        self, model, weights_dir=None, prefix=colorstr("CoreML Pipeline:")
    ):
        """YOLO CoreML pipeline."""
        import coremltools as ct  # noqa

        LOGGER.info(f"{prefix} starting pipeline with coremltools {ct.__version__}...")
        _, _, h, w = list(self.im.shape)  # BCHW

        # Output shapes
        spec = model.get_spec()
        out0, out1 = iter(spec.description.output)
        if MACOS:
            from PIL import Image

            img = Image.new("RGB", (w, h))  # w=192, h=320
            out = model.predict({"image": img})
            out0_shape = out[out0.name].shape  # (3780, 80)
            out1_shape = out[out1.name].shape  # (3780, 4)
        else:  # linux and windows can not run model.predict(), get sizes from PyTorch model output y
            out0_shape = self.output_shape[2], self.output_shape[1] - 4  # (3780, 80)
            out1_shape = self.output_shape[2], 4  # (3780, 4)

        # Checks
        names = self.metadata["names"]
        nx, ny = (
            spec.description.input[0].type.imageType.width,
            spec.description.input[0].type.imageType.height,
        )
        _, nc = out0_shape  # number of anchors, number of classes
        assert len(names) == nc, f"{len(names)} names found for nc={nc}"  # check

        # Define output shapes (missing)
        out0.type.multiArrayType.shape[:] = out0_shape  # (3780, 80)
        out1.type.multiArrayType.shape[:] = out1_shape  # (3780, 4)

        # Model from spec
        model = ct.models.MLModel(spec, weights_dir=weights_dir)

        # 3. Create NMS protobuf
        nms_spec = ct.proto.Model_pb2.Model()
        nms_spec.specificationVersion = 5
        for i in range(2):
            decoder_output = model._spec.description.output[i].SerializeToString()
            nms_spec.description.input.add()
            nms_spec.description.input[i].ParseFromString(decoder_output)
            nms_spec.description.output.add()
            nms_spec.description.output[i].ParseFromString(decoder_output)

        nms_spec.description.output[0].name = "confidence"
        nms_spec.description.output[1].name = "coordinates"

        output_sizes = [nc, 4]
        for i in range(2):
            ma_type = nms_spec.description.output[i].type.multiArrayType
            ma_type.shapeRange.sizeRanges.add()
            ma_type.shapeRange.sizeRanges[0].lowerBound = 0
            ma_type.shapeRange.sizeRanges[0].upperBound = -1
            ma_type.shapeRange.sizeRanges.add()
            ma_type.shapeRange.sizeRanges[1].lowerBound = output_sizes[i]
            ma_type.shapeRange.sizeRanges[1].upperBound = output_sizes[i]
            del ma_type.shape[:]

        nms = nms_spec.nonMaximumSuppression
        nms.confidenceInputFeatureName = out0.name  # 1x507x80
        nms.coordinatesInputFeatureName = out1.name  # 1x507x4
        nms.confidenceOutputFeatureName = "confidence"
        nms.coordinatesOutputFeatureName = "coordinates"
        nms.iouThresholdInputFeatureName = "iouThreshold"
        nms.confidenceThresholdInputFeatureName = "confidenceThreshold"
        nms.iouThreshold = self.args.iou
        nms.confidenceThreshold = self.args.conf
        nms.pickTop.perClass = True
        nms.stringClassLabels.vector.extend(names.values())
        nms_model = ct.models.MLModel(nms_spec)

        # 4. Pipeline models together
        pipeline = ct.models.pipeline.Pipeline(
            input_features=[
                ("image", ct.models.datatypes.Array(3, ny, nx)),
                ("iouThreshold", ct.models.datatypes.Double()),
                ("confidenceThreshold", ct.models.datatypes.Double()),
            ],
            output_features=["confidence", "coordinates"],
        )
        pipeline.add_model(model)
        pipeline.add_model(nms_model)

        # Correct datatypes
        pipeline.spec.description.input[0].ParseFromString(
            model._spec.description.input[0].SerializeToString()
        )
        pipeline.spec.description.output[0].ParseFromString(
            nms_model._spec.description.output[0].SerializeToString()
        )
        pipeline.spec.description.output[1].ParseFromString(
            nms_model._spec.description.output[1].SerializeToString()
        )

        # Update metadata
        pipeline.spec.specificationVersion = 5
        pipeline.spec.description.metadata.userDefined.update(
            {
                "IoU threshold": str(nms.iouThreshold),
                "Confidence threshold": str(nms.confidenceThreshold),
            }
        )

        # Save the model
        model = ct.models.MLModel(pipeline.spec, weights_dir=weights_dir)
        model.input_description["image"] = "Input image"
        model.input_description["iouThreshold"] = (
            f"(optional) IoU threshold override (default: {nms.iouThreshold})"
        )
        model.input_description["confidenceThreshold"] = (
            f"(optional) Confidence threshold override (default: {nms.confidenceThreshold})"
        )
        model.output_description["confidence"] = (
            'Boxes × Class confidence (see user-defined metadata "classes")'
        )
        model.output_description["coordinates"] = (
            "Boxes × [x, y, width, height] (relative to image size)"
        )
        LOGGER.info(f"{prefix} pipeline success")
        return model

    def add_callback(self, event: str, callback):
        """Appends the given callback."""
        self.callbacks[event].append(callback)

    def run_callbacks(self, event: str):
        """Execute all callbacks for a given event."""
        for callback in self.callbacks.get(event, []):
            callback(self)


class IOSDetectModel(torch.nn.Module):
    """Wrap an Ultralytics YOLO model for Apple iOS CoreML export."""

    def __init__(self, model, im):
        """Initialize the IOSDetectModel class with a YOLO model and example image."""
        super().__init__()
        _, _, h, w = im.shape  # batch, channel, height, width
        self.model = model
        self.nc = len(model.names)  # number of classes
        if w == h:
            self.normalize = 1.0 / w  # scalar
        else:
            self.normalize = torch.tensor(
                [1.0 / w, 1.0 / h, 1.0 / w, 1.0 / h]
            )  # broadcast (slower, smaller)

    def forward(self, x):
        """Normalize predictions of object detection model with input size-dependent factors."""
        xywh, cls = self.model(x)[0].transpose(0, 1).split((4, self.nc), 1)
        return cls, xywh * self.normalize  # confidence (3780, 80), coordinates (3780, 4)


class NMSModel(torch.nn.Module):
    """Model wrapper with embedded NMS for Detect, Segment, Pose and OBB."""

    def __init__(self, model, args):
        """
        Initialize the NMSModel.

        Args:
            model (torch.nn.module): The model to wrap with NMS postprocessing.
            args (Namespace): The export arguments.
        """
        super().__init__()
        self.model = model
        self.args = args
        self.obb = model.task == "obb"
        self.is_tf = self.args.format in frozenset({"saved_model", "tflite", "tfjs"})

    def forward(self, x):
        """
        Performs inference with NMS post-processing. Supports Detect, Segment, OBB and Pose.

        Args:
            x (torch.Tensor): The preprocessed tensor with shape (N, 3, H, W).

        Returns:
            out (torch.Tensor): The post-processed results with shape (N, max_det, 4 + 2 + extra_shape).
        """
        from functools import partial

        from torchvision.ops import nms

        preds = self.model(x)
        pred = preds[0] if isinstance(preds, tuple) else preds
        kwargs = dict(device=pred.device, dtype=pred.dtype)
        bs = pred.shape[0]
        pred = pred.transpose(-1, -2)  # shape(1,84,6300) to shape(1,6300,84)
        extra_shape = pred.shape[-1] - (4 + len(self.model.names))  # extras from Segment, OBB, Pose
        if self.args.dynamic and self.args.batch > 1:  # batch size needs to always be same due to loop unroll
            pad = torch.zeros(torch.max(torch.tensor(self.args.batch - bs), torch.tensor(0)), *pred.shape[1:], **kwargs)
            pred = torch.cat((pred, pad))
        boxes, scores, extras = pred.split([4, len(self.model.names), extra_shape], dim=2)
        scores, classes = scores.max(dim=-1)
        self.args.max_det = min(pred.shape[1], self.args.max_det)  # in case num_anchors < max_det
        # (N, max_det, 4 coords + 1 class score + 1 class label + extra_shape).
        out = torch.zeros(bs, self.args.max_det, boxes.shape[-1] + 2 + extra_shape, **kwargs)
        for i in range(bs):
            box, cls, score, extra = boxes[i], classes[i], scores[i], extras[i]
            mask = score > self.args.conf
            if self.is_tf:
                # TFLite GatherND error if mask is empty
                score *= mask
                # Explicit length otherwise reshape error, hardcoded to `self.args.max_det * 5`
                mask = score.topk(min(self.args.max_det * 5, score.shape[0])).indices
            box, score, cls, extra = box[mask], score[mask], cls[mask], extra[mask]
            if not self.obb:
                box = xywh2xyxy(box)
                if self.is_tf:
                    # TFlite bug returns less boxes
                    box = torch.nn.functional.pad(box, (0, 0, 0, mask.shape[0] - box.shape[0]))
            nmsbox = box.clone()
            # `8` is the minimum value experimented to get correct NMS results for obb
            multiplier = 8 if self.obb else 1
            # Normalize boxes for NMS since large values for class offset causes issue with int8 quantization
            if self.args.format == "tflite":  # TFLite is already normalized
                nmsbox *= multiplier
            else:
                nmsbox = multiplier * nmsbox / torch.tensor(x.shape[2:], **kwargs).max()
            if not self.args.agnostic_nms:  # class-specific NMS
                end = 2 if self.obb else 4
                # fully explicit expansion otherwise reshape error
                # large max_wh causes issues when quantizing
                cls_offset = cls.reshape(-1, 1).expand(nmsbox.shape[0], end)
                offbox = nmsbox[:, :end] + cls_offset * multiplier
                nmsbox = torch.cat((offbox, nmsbox[:, end:]), dim=-1)
            nms_fn = (
                partial(
                    nms_rotated,
                    use_triu=not (
                        self.is_tf
                        or (self.args.opset or 14) < 14
                        or (self.args.format == "openvino" and self.args.int8)  # OpenVINO int8 error with triu
                    ),
                )
                if self.obb
                else nms
            )
            keep = nms_fn(
                torch.cat([nmsbox, extra], dim=-1) if self.obb else nmsbox,
                score,
                self.args.iou,
            )[: self.args.max_det]
            dets = torch.cat(
                [box[keep], score[keep].view(-1, 1), cls[keep].view(-1, 1).to(out.dtype), extra[keep]], dim=-1
            )
            # Zero-pad to max_det size to avoid reshape error
            pad = (0, 0, 0, self.args.max_det - dets.shape[0])
            out[i] = torch.nn.functional.pad(dets, pad)
        return (out[:bs], preds[1]) if self.model.task == "segment" else out[:bs]<|MERGE_RESOLUTION|>--- conflicted
+++ resolved
@@ -103,11 +103,7 @@
 )
 from ultralytics.utils.downloads import attempt_download_asset, get_github_assets, safe_download
 from ultralytics.utils.files import file_size, spaces_in_path
-<<<<<<< HEAD
-from ultralytics.utils.ops import Profile
-=======
 from ultralytics.utils.ops import Profile, nms_rotated, xywh2xyxy
->>>>>>> 285c8136
 from ultralytics.utils.torch_utils import TORCH_1_13, get_latest_opset, select_device
 
 
@@ -259,29 +255,10 @@
         flags = [x == fmt for x in fmts]
         if sum(flags) != 1:
             raise ValueError(f"Invalid export format='{fmt}'. Valid formats are {fmts}")
-<<<<<<< HEAD
-        (
-            jit,
-            onnx,
-            xml,
-            engine,
-            coreml,
-            saved_model,
-            pb,
-            tflite,
-            edgetpu,
-            tfjs,
-            paddle,
-            mnn,
-            ncnn,
-            imx,
-        ) = flags  # export booleans
-=======
         (jit, onnx, xml, engine, coreml, saved_model, pb, tflite, edgetpu, tfjs, paddle, mnn, ncnn, imx, rknn) = (
             flags  # export booleans
         )
 
->>>>>>> 285c8136
         is_tf_format = any((saved_model, pb, tflite, edgetpu, tfjs))
 
         # Device
@@ -341,15 +318,12 @@
             )
         if self.args.int8 and tflite:
             assert not getattr(model, "end2end", False), "TFLite INT8 export not supported for end2end models."
-<<<<<<< HEAD
-=======
         if self.args.nms:
             assert not isinstance(model, ClassificationModel), "'nms=True' is not valid for classification models."
             if getattr(model, "end2end", False):
                 LOGGER.warning("WARNING ⚠️ 'nms=True' is not available for end2end models. Forcing 'nms=False'.")
                 self.args.nms = False
             self.args.conf = self.args.conf or 0.25  # set conf default value for nms export
->>>>>>> 285c8136
         if edgetpu:
             if ARM64 and not LINUX:
                 raise SystemError(
@@ -1070,11 +1044,7 @@
                 )
             profile = builder.create_optimization_profile()
             min_shape = (1, shape[1], 32, 32)  # minimum input shape
-<<<<<<< HEAD
-            max_shape = (*shape[:2], *(int(max(1, self.args.workspace) * d) for d in shape[2:]))  # max input shape
-=======
             max_shape = (*shape[:2], *(int(max(1, workspace) * d) for d in shape[2:]))  # max input shape
->>>>>>> 285c8136
             for inp in inputs:
                 profile.set_shape(inp.name, min=min_shape, opt=shape, max=max_shape)
             config.add_optimization_profile(profile)
