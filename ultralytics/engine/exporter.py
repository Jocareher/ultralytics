--- conflicted
+++ resolved
@@ -99,18 +99,9 @@
     check_is_path_safe,
     check_requirements,
     check_version,
-<<<<<<< HEAD
-)
-from ultralytics.utils.downloads import (
-    attempt_download_asset,
-    get_github_assets,
-    safe_download,
-)
-=======
     is_sudo_available,
 )
 from ultralytics.utils.downloads import attempt_download_asset, get_github_assets, safe_download
->>>>>>> 679ab796
 from ultralytics.utils.files import file_size, spaces_in_path
 from ultralytics.utils.ops import Profile, nms_rotated, xywh2xyxy
 from ultralytics.utils.torch_utils import TORCH_1_13, get_latest_opset, select_device
@@ -281,19 +272,9 @@
             self.args.device
         ):  # convert int/list to str first
             dla = self.args.device.split(":")[-1]
-<<<<<<< HEAD
-            assert dla in {
-                "0",
-                "1",
-            }, f"Expected self.args.device='dla:0' or 'dla:1, but got {self.args.device}."
-        self.device = select_device(
-            "cpu" if self.args.device is None else self.args.device
-        )
-=======
             self.args.device = "0"  # update device to "0"
             assert dla in {"0", "1"}, f"Expected self.args.device='dla:0' or 'dla:1, but got {self.args.device}."
         self.device = select_device("cpu" if self.args.device is None else self.args.device)
->>>>>>> 679ab796
 
         # Argument compatibility checks
         fmt_keys = fmts_dict["Arguments"][flags.index(True) + 1]
@@ -344,25 +325,12 @@
                 self.args.nms = False
             self.args.conf = self.args.conf or 0.25  # set conf default value for nms export
         if edgetpu:
-<<<<<<< HEAD
-            if not LINUX:
-                raise SystemError(
-                    "Edge TPU export only supported on Linux. See https://coral.ai/docs/edgetpu/compiler"
-                )
-            elif (
-                self.args.batch != 1
-            ):  # see github.com/ultralytics/ultralytics/pull/13420
-                LOGGER.warning(
-                    "WARNING ⚠️ Edge TPU export requires batch size 1, setting batch=1."
-                )
-=======
             if ARM64 and not LINUX:
                 raise SystemError(
                     "Edge TPU export only supported on non-aarch64 Linux. See https://coral.ai/docs/edgetpu/compiler"
                 )
             elif self.args.batch != 1:  # see github.com/ultralytics/ultralytics/pull/13420
                 LOGGER.warning("WARNING ⚠️ Edge TPU export requires batch size 1, setting batch=1.")
->>>>>>> 679ab796
                 self.args.batch = 1
         if isinstance(model, WorldModel):
             LOGGER.warning(
@@ -406,15 +374,9 @@
 
             model = FXModel(model)
         for m in model.modules():
-<<<<<<< HEAD
-            if isinstance(
-                m, (Detect, RTDETRDecoder)
-            ):  # includes all Detect subclasses like Segment, Pose, OBB
-=======
             if isinstance(m, Classify):
                 m.export = True
             if isinstance(m, (Detect, RTDETRDecoder)):  # includes all Detect subclasses like Segment, Pose, OBB
->>>>>>> 679ab796
                 m.dynamic = self.args.dynamic
                 m.export = True
                 m.format = self.args.format
@@ -458,21 +420,9 @@
             if isinstance(y, torch.Tensor)
             else tuple(tuple(x.shape if isinstance(x, torch.Tensor) else []) for x in y)
         )
-<<<<<<< HEAD
-        self.pretty_name = Path(
-            self.model.yaml.get("yaml_file", self.file)
-        ).stem.replace("yolo", "YOLO")
-        data = (
-            model.args["data"]
-            if hasattr(model, "args") and isinstance(model.args, dict)
-            else ""
-        )
-        description = f'Ultralytics {self.pretty_name} model {f"trained on {data}" if data else ""}'
-=======
         self.pretty_name = Path(self.model.yaml.get("yaml_file", self.file)).stem.replace("yolo", "YOLO")
         data = model.args["data"] if hasattr(model, "args") and isinstance(model.args, dict) else ""
         description = f"Ultralytics {self.pretty_name} model {f'trained on {data}' if data else ''}"
->>>>>>> 679ab796
         self.metadata = {
             "description": description,
             "author": "Ultralytics",
@@ -515,15 +465,7 @@
             if pb or tfjs:  # pb prerequisite to tfjs
                 f[6], _ = self.export_pb(keras_model=keras_model)
             if tflite:
-<<<<<<< HEAD
-                f[7], _ = self.export_tflite(
-                    keras_model=keras_model,
-                    nms=False,
-                    agnostic_nms=self.args.agnostic_nms,
-                )
-=======
                 f[7], _ = self.export_tflite()
->>>>>>> 679ab796
             if edgetpu:
                 f[8], _ = self.export_edgetpu(
                     tflite_model=Path(f[5])
@@ -590,15 +532,6 @@
             batch_size=batch,
         )
         n = len(dataset)
-<<<<<<< HEAD
-        if n < 300:
-            LOGGER.warning(
-                f"{prefix} WARNING ⚠️ >300 images recommended for INT8 calibration, found {n} images."
-            )
-        return build_dataloader(
-            dataset, batch=batch, workers=0
-        )  # required for batch loading
-=======
         if n < self.args.batch:
             raise ValueError(
                 f"The calibration dataset ({n} images) must have at least as many images as the batch size ('batch={self.args.batch}')."
@@ -606,7 +539,6 @@
         elif n < 300:
             LOGGER.warning(f"{prefix} WARNING ⚠️ >300 images recommended for INT8 calibration, found {n} images.")
         return build_dataloader(dataset, batch=batch, workers=0)  # required for batch loading
->>>>>>> 679ab796
 
     @try_export
     def export_torchscript(self, prefix=colorstr("TorchScript:")):
@@ -614,19 +546,9 @@
         LOGGER.info(f"\n{prefix} starting export with torch {torch.__version__}...")
         f = self.file.with_suffix(".torchscript")
 
-<<<<<<< HEAD
-        ts = torch.jit.trace(self.model, self.im, strict=False)
-        extra_files = {
-            "config.txt": json.dumps(self.metadata)
-        }  # torch._C.ExtraFilesMap()
-        if (
-            self.args.optimize
-        ):  # https://pytorch.org/tutorials/recipes/mobile_interpreter.html
-=======
         ts = torch.jit.trace(NMSModel(self.model, self.args) if self.args.nms else self.model, self.im, strict=False)
         extra_files = {"config.txt": json.dumps(self.metadata)}  # torch._C.ExtraFilesMap()
         if self.args.optimize:  # https://pytorch.org/tutorials/recipes/mobile_interpreter.html
->>>>>>> 679ab796
             LOGGER.info(f"{prefix} optimizing for mobile...")
             from torch.utils.mobile_optimizer import optimize_for_mobile
 
@@ -654,25 +576,11 @@
             f"\n{prefix} starting export with onnx {onnx.__version__} opset {opset_version}..."
         )
         f = str(self.file.with_suffix(".onnx"))
-<<<<<<< HEAD
-
-        output_names = (
-            ["output0", "output1"]
-            if isinstance(self.model, SegmentationModel)
-            else ["output0"]
-        )
-        dynamic = self.args.dynamic
-        if dynamic:
-            dynamic = {
-                "images": {0: "batch", 2: "height", 3: "width"}
-            }  # shape(1,3,640,640)
-=======
         output_names = ["output0", "output1"] if isinstance(self.model, SegmentationModel) else ["output0"]
         dynamic = self.args.dynamic
         if dynamic:
             self.model.cpu()  # dynamic=True only compatible with cpu
             dynamic = {"images": {0: "batch", 2: "height", 3: "width"}}  # shape(1,3,640,640)
->>>>>>> 679ab796
             if isinstance(self.model, SegmentationModel):
                 dynamic["output0"] = {0: "batch", 2: "anchors"}  # shape(1, 116, 8400)
                 dynamic["output1"] = {
@@ -694,13 +602,7 @@
             check_requirements("onnxslim>=0.1.46")  # Older versions has bug with OBB
 
         torch.onnx.export(
-<<<<<<< HEAD
-            (
-                self.model.cpu() if dynamic else self.model
-            ),  # dynamic=True only compatible with cpu
-=======
             NMSModel(self.model, self.args) if self.args.nms else self.model,
->>>>>>> 679ab796
             self.im.cpu() if dynamic else self.im,
             f,
             verbose=False,
@@ -738,14 +640,7 @@
     @try_export
     def export_openvino(self, prefix=colorstr("OpenVINO:")):
         """YOLO OpenVINO export."""
-<<<<<<< HEAD
-        # WARNING: numpy>=2.0.0 issue with OpenVINO on macOS https://github.com/ultralytics/ultralytics/pull/17221
-        check_requirements(
-            f'openvino{"<=2024.0.0" if ARM64 else ">=2024.0.0"}'
-        )  # fix OpenVINO issue on ARM64
-=======
         check_requirements("openvino>=2024.5.0")
->>>>>>> 679ab796
         import openvino as ov
 
         LOGGER.info(f"\n{prefix} starting export with openvino {ov.__version__}...")
@@ -988,14 +883,6 @@
         f = self.file.with_suffix(".mlmodel" if mlmodel else ".mlpackage")
         if f.is_dir():
             shutil.rmtree(f)
-<<<<<<< HEAD
-        if self.args.nms and getattr(self.model, "end2end", False):
-            LOGGER.warning(
-                f"{prefix} WARNING ⚠️ 'nms=True' is not available for end2end models. Forcing 'nms=False'."
-            )
-            self.args.nms = False
-=======
->>>>>>> 679ab796
 
         bias = [0.0, 0.0, 0.0]
         scale = 1 / 255
@@ -1011,13 +898,7 @@
             model = IOSDetectModel(self.model, self.im) if self.args.nms else self.model
         else:
             if self.args.nms:
-<<<<<<< HEAD
-                LOGGER.warning(
-                    f"{prefix} WARNING ⚠️ 'nms=True' is only available for Detect models like 'yolov8n.pt'."
-                )
-=======
                 LOGGER.warning(f"{prefix} WARNING ⚠️ 'nms=True' is only available for Detect models like 'yolo11n.pt'.")
->>>>>>> 679ab796
                 # TODO CoreML Segment and Pose model pipelining
             model = self.model
 
@@ -1385,13 +1266,7 @@
         return f, None
 
     @try_export
-<<<<<<< HEAD
-    def export_tflite(
-        self, keras_model, nms, agnostic_nms, prefix=colorstr("TensorFlow Lite:")
-    ):
-=======
     def export_tflite(self, prefix=colorstr("TensorFlow Lite:")):
->>>>>>> 679ab796
         """YOLO TensorFlow Lite export."""
         # BUG https://github.com/ultralytics/ultralytics/issues/13436
         import tensorflow as tf  # noqa
@@ -1416,23 +1291,8 @@
         cmd = "edgetpu_compiler --version"
         help_url = "https://coral.ai/docs/edgetpu/compiler/"
         assert LINUX, f"export only supported on Linux. See {help_url}"
-<<<<<<< HEAD
-        if (
-            subprocess.run(
-                cmd, stdout=subprocess.DEVNULL, stderr=subprocess.DEVNULL, shell=True
-            ).returncode
-            != 0
-        ):
-            LOGGER.info(
-                f"\n{prefix} export requires Edge TPU compiler. Attempting install from {help_url}"
-            )
-            sudo = (
-                subprocess.run("sudo --version >/dev/null", shell=True).returncode == 0
-            )  # sudo installed on system
-=======
         if subprocess.run(cmd, stdout=subprocess.DEVNULL, stderr=subprocess.DEVNULL, shell=True).returncode != 0:
             LOGGER.info(f"\n{prefix} export requires Edge TPU compiler. Attempting install from {help_url}")
->>>>>>> 679ab796
             for c in (
                 "curl https://packages.cloud.google.com/apt/doc/apt-key.gpg | sudo apt-key add -",
                 'echo "deb https://packages.cloud.google.com/apt coral-edgetpu-stable main" | '
@@ -1440,19 +1300,8 @@
                 "sudo apt-get update",
                 "sudo apt-get install edgetpu-compiler",
             ):
-<<<<<<< HEAD
-                subprocess.run(
-                    c if sudo else c.replace("sudo ", ""), shell=True, check=True
-                )
-        ver = (
-            subprocess.run(cmd, shell=True, capture_output=True, check=True)
-            .stdout.decode()
-            .split()[-1]
-        )
-=======
                 subprocess.run(c if is_sudo_available() else c.replace("sudo ", ""), shell=True, check=True)
         ver = subprocess.run(cmd, shell=True, capture_output=True, check=True).stdout.decode().split()[-1]
->>>>>>> 679ab796
 
         LOGGER.info(f"\n{prefix} starting export with Edge TPU compiler {ver}...")
         f = str(tflite_model).replace(".tflite", "_edgetpu.tflite")  # Edge TPU model
@@ -1910,12 +1759,6 @@
     def forward(self, x):
         """Normalize predictions of object detection model with input size-dependent factors."""
         xywh, cls = self.model(x)[0].transpose(0, 1).split((4, self.nc), 1)
-<<<<<<< HEAD
-        return (
-            cls,
-            xywh * self.normalize,
-        )  # confidence (3780, 80), coordinates (3780, 4)
-=======
         return cls, xywh * self.normalize  # confidence (3780, 80), coordinates (3780, 4)
 
 
@@ -2016,5 +1859,4 @@
             # Zero-pad to max_det size to avoid reshape error
             pad = (0, 0, 0, self.args.max_det - dets.shape[0])
             out[i] = torch.nn.functional.pad(dets, pad)
-        return (out[:bs], preds[1]) if self.model.task == "segment" else out[:bs]
->>>>>>> 679ab796
+        return (out[:bs], preds[1]) if self.model.task == "segment" else out[:bs]