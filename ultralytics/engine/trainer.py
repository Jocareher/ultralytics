--- conflicted
+++ resolved
@@ -140,17 +140,8 @@
             )
 
         # Model and Dataset
-<<<<<<< HEAD
-        self.model = check_model_file_from_stem(
-            self.args.model
-        )  # add suffix, i.e. yolov8n -> yolov8n.pt
-        with torch_distributed_zero_first(
-            LOCAL_RANK
-        ):  # avoid auto-downloading dataset multiple times
-=======
         self.model = check_model_file_from_stem(self.args.model)  # add suffix, i.e. yolo11n -> yolo11n.pt
         with torch_distributed_zero_first(LOCAL_RANK):  # avoid auto-downloading dataset multiple times
->>>>>>> 679ab796
             self.trainset, self.testset = self.get_dataset()
         self.ema = None
 
@@ -394,16 +385,7 @@
             f"Image sizes {self.args.imgsz} train, {self.args.imgsz} val\n"
             f"Using {self.train_loader.num_workers * (world_size or 1)} dataloader workers\n"
             f"Logging results to {colorstr('bold', self.save_dir)}\n"
-<<<<<<< HEAD
-            f"Starting training for "
-            + (
-                f"{self.args.time} hours..."
-                if self.args.time
-                else f"{self.epochs} epochs..."
-            )
-=======
             f"Starting training for " + (f"{self.args.time} hours..." if self.args.time else f"{self.epochs} epochs...")
->>>>>>> 679ab796
         )
         if self.args.close_mosaic:
             base_idx = (self.epochs - self.args.close_mosaic) * nb
@@ -938,19 +920,9 @@
                 f"ignoring 'lr0={self.args.lr0}' and 'momentum={self.args.momentum}' and "
                 f"determining best 'optimizer', 'lr0' and 'momentum' automatically... "
             )
-<<<<<<< HEAD
-            nc = getattr(model, "nc", 10)  # number of classes
-            lr_fit = round(
-                0.002 * 5 / (4 + nc), 6
-            )  # lr0 fit equation to 6 decimal places
-            name, lr, momentum = (
-                ("SGD", 0.01, 0.9) if iterations > 10000 else ("AdamW", lr_fit, 0.9)
-            )
-=======
             nc = self.data.get("nc", 10)  # number of classes
             lr_fit = round(0.002 * 5 / (4 + nc), 6)  # lr0 fit equation to 6 decimal places
             name, lr, momentum = ("SGD", 0.01, 0.9) if iterations > 10000 else ("AdamW", lr_fit, 0.9)
->>>>>>> 679ab796
             self.args.warmup_bias_lr = 0.0  # no higher than 0.01 for Adam
 
         for module_name, module in model.named_modules():
